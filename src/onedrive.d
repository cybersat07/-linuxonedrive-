import std.net.curl;
import etc.c.curl: CurlOption;
import std.datetime, std.datetime.systime, std.exception, std.file, std.json, std.path;
import std.stdio, std.string, std.uni, std.uri, std.file, std.uuid;
import std.array: split;
import core.atomic : atomicOp;
import core.stdc.stdlib;
import core.thread, std.conv, std.math;
import std.algorithm.searching;
import std.concurrency;
import progress;
import config;
import util;
import arsd.cgi;
import std.datetime;
static import log;
shared bool debugResponse = false;
private bool dryRun = false;
private bool simulateNoRefreshTokenFile = false;
private ulong retryAfterValue = 0;

private immutable {
	// Client ID / Application ID (abraunegg)
	string clientIdDefault = "d50ca740-c83f-4d1b-b616-12c519384f0c";

	// Azure Active Directory & Graph Explorer Endpoints
	// Global & Defaults
	string globalAuthEndpoint = "https://login.microsoftonline.com";
	string globalGraphEndpoint = "https://graph.microsoft.com";

	// US Government L4
	string usl4AuthEndpoint = "https://login.microsoftonline.us";
	string usl4GraphEndpoint = "https://graph.microsoft.us";

	// US Government L5
	string usl5AuthEndpoint = "https://login.microsoftonline.us";
	string usl5GraphEndpoint = "https://dod-graph.microsoft.us";

	// Germany
	string deAuthEndpoint = "https://login.microsoftonline.de";
	string deGraphEndpoint = "https://graph.microsoft.de";

	// China
	string cnAuthEndpoint = "https://login.chinacloudapi.cn";
	string cnGraphEndpoint = "https://microsoftgraph.chinacloudapi.cn";
}

private {
	// Client ID / Application ID
	string clientId = clientIdDefault;

	// Default User Agent configuration
	string isvTag = "ISV";
	string companyName = "abraunegg";
	// Application name as per Microsoft Azure application registration
	string appTitle = "OneDrive Client for Linux";

	// Default Drive ID
	string driveId = "";

	// API Query URL's, based on using defaults, but can be updated by config option 'azure_ad_endpoint'
	// Authentication
	string authUrl = globalAuthEndpoint ~ "/common/oauth2/v2.0/authorize";
	string redirectUrl = globalAuthEndpoint ~ "/common/oauth2/nativeclient";
	string tokenUrl = globalAuthEndpoint ~ "/common/oauth2/v2.0/token";

	// Drive Queries
	string driveUrl = globalGraphEndpoint ~ "/v1.0/me/drive";
	string driveByIdUrl = globalGraphEndpoint ~ "/v1.0/drives/";

	// What is 'shared with me' Query
	string sharedWithMeUrl = globalGraphEndpoint ~ "/v1.0/me/drive/sharedWithMe";
<<<<<<< HEAD
	
	// What are my 'tenant' details
	string sharepointTenantId = globalGraphEndpoint ~ "/v1.0/organization";
	
=======

>>>>>>> ddb9f1ea
	// Item Queries
	string itemByIdUrl = globalGraphEndpoint ~ "/v1.0/me/drive/items/";
	string itemByPathUrl = globalGraphEndpoint ~ "/v1.0/me/drive/root:/";

	// Office 365 / SharePoint Queries
	string siteSearchUrl = globalGraphEndpoint ~ "/v1.0/sites?search";
	string siteDriveUrl = globalGraphEndpoint ~ "/v1.0/sites/";

	// Subscriptions
	string subscriptionUrl = globalGraphEndpoint ~ "/v1.0/subscriptions";
}

class OneDriveException: Exception
{
	// https://docs.microsoft.com/en-us/onedrive/developer/rest-api/concepts/errors
	int httpStatusCode;
	JSONValue error;

	@safe pure this(int httpStatusCode, string reason, string file = __FILE__, size_t line = __LINE__)
	{
		this.httpStatusCode = httpStatusCode;
		this.error = error;
		string msg = format("HTTP request returned status code %d (%s)", httpStatusCode, reason);
		super(msg, file, line);
	}

	this(int httpStatusCode, string reason, ref const JSONValue error, string file = __FILE__, size_t line = __LINE__)
	{
		this.httpStatusCode = httpStatusCode;
		this.error = error;
		string msg = format("HTTP request returned status code %d (%s)\n%s", httpStatusCode, reason, toJSON(error, true));
		super(msg, file, line);
	}
}

class OneDriveWebhook {
	// We need OneDriveWebhook.serve to be a static function, otherwise we would hit the member function
	// "requires a dual-context, which is deprecated" warning. The root cause is described here:
	//   - https://issues.dlang.org/show_bug.cgi?id=5710
	//   - https://forum.dlang.org/post/fkyppfxzegenniyzztos@forum.dlang.org
	// The problem is deemed a bug and should be fixed in the compilers eventually. The singleton stuff
	// could be undone when it is fixed.
	//
	// Following the singleton pattern described here: https://wiki.dlang.org/Low-Lock_Singleton_Pattern
	// Cache instantiation flag in thread-local bool
	// Thread local
	private static bool instantiated_;

	// Thread global
	private __gshared OneDriveWebhook instance_;

	private string host;
	private ushort port;
	private Tid parentTid;
	private shared uint count;

	static OneDriveWebhook getOrCreate(string host, ushort port, Tid parentTid) {
		if (!instantiated_) {
			synchronized(OneDriveWebhook.classinfo) {
				if (!instance_) {
						instance_ = new OneDriveWebhook(host, port, parentTid);
				}

				instantiated_ = true;
			}
		}

		return instance_;
	}

	private this(string host, ushort port, Tid parentTid) {
		this.host = host;
		this.port = port;
		this.parentTid = parentTid;
		this.count = 0;
	}

	// The static serve() is necessary because spawn() does not like instance methods
	static serve() {
		// we won't create the singleton instance if it hasn't been created already
		// such case is a bug which should crash the program and gets fixed
		instance_.serveImpl();
	}

	// The static handle() is necessary to work around the dual-context warning mentioned above
	private static void handle(Cgi cgi) {
		// we won't create the singleton instance if it hasn't been created already
		// such case is a bug which should crash the program and gets fixed
		instance_.handleImpl(cgi);
	}

	private void serveImpl() {
		auto server = new RequestServer(host, port);
		server.serveEmbeddedHttp!handle();
	}

	private void handleImpl(Cgi cgi) {
		if (.debugResponse) {
			log.log("Webhook request: ", cgi.requestMethod, " ", cgi.requestUri);
			if (!cgi.postBody.empty) {
				log.log("Webhook post body: ", cgi.postBody);
			}
		}

		cgi.setResponseContentType("text/plain");

		if ("validationToken" in cgi.get)	{
			// For validation requests, respond with the validation token passed in the query string
			// https://docs.microsoft.com/en-us/onedrive/developer/rest-api/concepts/webhook-receiver-validation-request
			cgi.write(cgi.get["validationToken"]);
			log.log("Webhook: handled validation request");
		} else {
			// Notifications don't include any information about the changes that triggered them.
			// Put a refresh signal in the queue and let the main monitor loop process it.
			// https://docs.microsoft.com/en-us/onedrive/developer/rest-api/concepts/using-webhooks
			count.atomicOp!"+="(1);
			send(parentTid, to!ulong(count));
			cgi.write("OK");
			log.log("Webhook: sent refresh signal #", count);
		}
	}
}

final class OneDriveApi
{
	private Config cfg;
	private string refreshToken, accessToken, subscriptionId;
	private SysTime accessTokenExpiration;
	private HTTP http;
	private OneDriveWebhook webhook;
	private SysTime subscriptionExpiration;
	private Duration subscriptionExpirationInterval, subscriptionRenewalInterval;
	private string notificationUrl;

	// If true, every new access token is printed
	bool printAccessToken;
	
	// OneDrive Business External Shared Folder tenant handling
	bool externalTenant = false;
	string externalTenantID = "";
	string externalTokenUrl = "";
	string externalRefreshToken = "";
	string externalAccessToken = "";
	SysTime externalAccessTokenExpiration;

	this(Config cfg)
	{
		this.cfg = cfg;
		http = HTTP();
		// Curl Timeout Handling
		// libcurl dns_cache_timeout timeout
		http.dnsTimeout = (dur!"seconds"(60));
		// Timeout for HTTPS connections
		http.connectTimeout = (dur!"seconds"(10));
		// with the following settings we force
		// - if there is no data flow for 10min, abort
		// - if the download time for one item exceeds 1h, abort
		//
		// timeout for activity on connection
		// this translates into Curl's CURLOPT_LOW_SPEED_TIME
		// which says
		//   It contains the time in number seconds that the
		//   transfer speed should be below the CURLOPT_LOW_SPEED_LIMIT
		//   for the library to consider it too slow and abort.
		http.dataTimeout = (dur!"seconds"(600));
		// maximum time an operation is allowed to take
		// This includes dns resolution, connecting, data transfer, etc.
		http.operationTimeout = (dur!"seconds"(cfg.getValueLong("operation_timeout")));
		// Specify how many redirects should be allowed
		http.maxRedirects(5);

		// Do we enable curl debugging?
		if (cfg.getValueBool("debug_https")) {
			http.verbose = true;
			.debugResponse = true;
		}

		// Update clientId if application_id is set in config file
		if (cfg.getValueString("application_id") != "") {
			// an application_id is set in config file
			log.vdebug("Setting custom application_id to: " , cfg.getValueString("application_id"));
			clientId = cfg.getValueString("application_id");
			companyName = "custom_application";
		}

		// Configure tenant id value, if 'azure_tenant_id' is configured,
		// otherwise use the "common" multiplexer
		string tenantId = "common";
		if (cfg.getValueString("azure_tenant_id") != "") {
			// Use the value entered by the user
			tenantId = cfg.getValueString("azure_tenant_id");
		}

		// Configure Azure AD endpoints if 'azure_ad_endpoint' is configured
		string azureConfigValue = cfg.getValueString("azure_ad_endpoint");
		switch(azureConfigValue) {
			case "":
				if (tenantId == "common") {
					log.log("Configuring Global Azure AD Endpoints");
				} else {
					log.log("Configuring Global Azure AD Endpoints - Single Tenant Application");
				}
				// Authentication
				authUrl = globalAuthEndpoint ~ "/" ~ tenantId ~ "/oauth2/v2.0/authorize";
				redirectUrl = globalAuthEndpoint ~ "/" ~ tenantId ~ "/oauth2/nativeclient";
				tokenUrl = globalAuthEndpoint ~ "/" ~ tenantId ~ "/oauth2/v2.0/token";
				break;
			case "USL4":
				log.log("Configuring Azure AD for US Government Endpoints");
				// Authentication
				authUrl = usl4AuthEndpoint ~ "/" ~ tenantId ~ "/oauth2/v2.0/authorize";
				tokenUrl = usl4AuthEndpoint ~ "/" ~ tenantId ~ "/oauth2/v2.0/token";
				if (clientId == clientIdDefault) {
					// application_id == default
					log.vdebug("USL4 AD Endpoint but default application_id, redirectUrl needs to be aligned to globalAuthEndpoint");
					redirectUrl = globalAuthEndpoint ~ "/" ~ tenantId ~ "/oauth2/nativeclient";
				} else {
					// custom application_id
					redirectUrl = usl4AuthEndpoint ~ "/" ~ tenantId ~ "/oauth2/nativeclient";
				}

				// Drive Queries
				driveUrl = usl4GraphEndpoint ~ "/v1.0/me/drive";
				driveByIdUrl = usl4GraphEndpoint ~ "/v1.0/drives/";
				// Item Queries
				itemByIdUrl = usl4GraphEndpoint ~ "/v1.0/me/drive/items/";
				itemByPathUrl = usl4GraphEndpoint ~ "/v1.0/me/drive/root:/";
				// Office 365 / SharePoint Queries
				siteSearchUrl = usl4GraphEndpoint ~ "/v1.0/sites?search";
				siteDriveUrl = usl4GraphEndpoint ~ "/v1.0/sites/";
				// Shared With Me
				sharedWithMeUrl = usl4GraphEndpoint ~ "/v1.0/me/drive/sharedWithMe";
<<<<<<< HEAD
				sharepointTenantId = usl4GraphEndpoint ~ "/v1.0/organization";
=======
				// Subscriptions
				subscriptionUrl = usl4GraphEndpoint ~ "/v1.0/subscriptions";
>>>>>>> ddb9f1ea
				break;
			case "USL5":
				log.log("Configuring Azure AD for US Government Endpoints (DOD)");
				// Authentication
				authUrl = usl5AuthEndpoint ~ "/" ~ tenantId ~ "/oauth2/v2.0/authorize";
				tokenUrl = usl5AuthEndpoint ~ "/" ~ tenantId ~ "/oauth2/v2.0/token";
				if (clientId == clientIdDefault) {
					// application_id == default
					log.vdebug("USL5 AD Endpoint but default application_id, redirectUrl needs to be aligned to globalAuthEndpoint");
					redirectUrl = globalAuthEndpoint ~ "/" ~ tenantId ~ "/oauth2/nativeclient";
				} else {
					// custom application_id
					redirectUrl = usl5AuthEndpoint ~ "/" ~ tenantId ~ "/oauth2/nativeclient";
				}

				// Drive Queries
				driveUrl = usl5GraphEndpoint ~ "/v1.0/me/drive";
				driveByIdUrl = usl5GraphEndpoint ~ "/v1.0/drives/";
				// Item Queries
				itemByIdUrl = usl5GraphEndpoint ~ "/v1.0/me/drive/items/";
				itemByPathUrl = usl5GraphEndpoint ~ "/v1.0/me/drive/root:/";
				// Office 365 / SharePoint Queries
				siteSearchUrl = usl5GraphEndpoint ~ "/v1.0/sites?search";
				siteDriveUrl = usl5GraphEndpoint ~ "/v1.0/sites/";
				// Shared With Me
				sharedWithMeUrl = usl5GraphEndpoint ~ "/v1.0/me/drive/sharedWithMe";
<<<<<<< HEAD
				sharepointTenantId = usl5GraphEndpoint ~ "/v1.0/organization";
=======
				// Subscriptions
				subscriptionUrl = usl5GraphEndpoint ~ "/v1.0/subscriptions";
>>>>>>> ddb9f1ea
				break;
			case "DE":
				log.log("Configuring Azure AD Germany");
				// Authentication
				authUrl = deAuthEndpoint ~ "/" ~ tenantId ~ "/oauth2/v2.0/authorize";
				tokenUrl = deAuthEndpoint ~ "/" ~ tenantId ~ "/oauth2/v2.0/token";
				if (clientId == clientIdDefault) {
					// application_id == default
					log.vdebug("DE AD Endpoint but default application_id, redirectUrl needs to be aligned to globalAuthEndpoint");
					redirectUrl = globalAuthEndpoint ~ "/" ~ tenantId ~ "/oauth2/nativeclient";
				} else {
					// custom application_id
					redirectUrl = deAuthEndpoint ~ "/" ~ tenantId ~ "/oauth2/nativeclient";
				}

				// Drive Queries
				driveUrl = deGraphEndpoint ~ "/v1.0/me/drive";
				driveByIdUrl = deGraphEndpoint ~ "/v1.0/drives/";
				// Item Queries
				itemByIdUrl = deGraphEndpoint ~ "/v1.0/me/drive/items/";
				itemByPathUrl = deGraphEndpoint ~ "/v1.0/me/drive/root:/";
				// Office 365 / SharePoint Queries
				siteSearchUrl = deGraphEndpoint ~ "/v1.0/sites?search";
				siteDriveUrl = deGraphEndpoint ~ "/v1.0/sites/";
				// Shared With Me
				sharedWithMeUrl = deGraphEndpoint ~ "/v1.0/me/drive/sharedWithMe";
<<<<<<< HEAD
				sharepointTenantId = deGraphEndpoint ~ "/v1.0/organization";
=======
				// Subscriptions
				subscriptionUrl = deGraphEndpoint ~ "/v1.0/subscriptions";
>>>>>>> ddb9f1ea
				break;
			case "CN":
				log.log("Configuring AD China operated by 21Vianet");
				// Authentication
				authUrl = cnAuthEndpoint ~ "/" ~ tenantId ~ "/oauth2/v2.0/authorize";
				tokenUrl = cnAuthEndpoint ~ "/" ~ tenantId ~ "/oauth2/v2.0/token";
				if (clientId == clientIdDefault) {
					// application_id == default
					log.vdebug("CN AD Endpoint but default application_id, redirectUrl needs to be aligned to globalAuthEndpoint");
					redirectUrl = globalAuthEndpoint ~ "/" ~ tenantId ~ "/oauth2/nativeclient";
				} else {
					// custom application_id
					redirectUrl = cnAuthEndpoint ~ "/" ~ tenantId ~ "/oauth2/nativeclient";
				}

				// Drive Queries
				driveUrl = cnGraphEndpoint ~ "/v1.0/me/drive";
				driveByIdUrl = cnGraphEndpoint ~ "/v1.0/drives/";
				// Item Queries
				itemByIdUrl = cnGraphEndpoint ~ "/v1.0/me/drive/items/";
				itemByPathUrl = cnGraphEndpoint ~ "/v1.0/me/drive/root:/";
				// Office 365 / SharePoint Queries
				siteSearchUrl = cnGraphEndpoint ~ "/v1.0/sites?search";
				siteDriveUrl = cnGraphEndpoint ~ "/v1.0/sites/";
				// Shared With Me
				sharedWithMeUrl = cnGraphEndpoint ~ "/v1.0/me/drive/sharedWithMe";
<<<<<<< HEAD
				sharepointTenantId = cnGraphEndpoint ~ "/v1.0/organization";
=======
				// Subscriptions
				subscriptionUrl = cnGraphEndpoint ~ "/v1.0/subscriptions";
>>>>>>> ddb9f1ea
				break;
			// Default - all other entries
			default:
				log.log("Unknown Azure AD Endpoint request - using Global Azure AD Endpoints");
		}

		// Debug output of configured URL's
		// Authentication
<<<<<<< HEAD
		log.vdebug("Configured authUrl:             ", authUrl);
		log.vdebug("Configured redirectUrl:         ", redirectUrl);
		log.vdebug("Configured tokenUrl:            ", tokenUrl);
		
		// Drive Queries
		log.vdebug("Configured driveUrl:            ", driveUrl);
		log.vdebug("Configured driveByIdUrl:        ", driveByIdUrl);
		
		// Shared With Me
		log.vdebug("Configured sharedWithMeUrl:     ", sharedWithMeUrl);
		log.vdebug("Configured sharepointTenantId:  ", sharepointTenantId);
		
		// Item Queries
		log.vdebug("Configured itemByIdUrl:         ", itemByIdUrl);
		log.vdebug("Configured itemByPathUrl:       ", itemByPathUrl);
		
		// SharePoint Queries
		log.vdebug("Configured siteSearchUrl:       ", siteSearchUrl);
		log.vdebug("Configured siteDriveUrl:        ", siteDriveUrl);
		
=======
		log.vdebug("Configured authUrl:          ", authUrl);
		log.vdebug("Configured redirectUrl:      ", redirectUrl);
		log.vdebug("Configured tokenUrl:         ", tokenUrl);

		// Drive Queries
		log.vdebug("Configured driveUrl:         ", driveUrl);
		log.vdebug("Configured driveByIdUrl:     ", driveByIdUrl);

		// Shared With Me
		log.vdebug("Configured sharedWithMeUrl:  ", sharedWithMeUrl);

		// Item Queries
		log.vdebug("Configured itemByIdUrl:      ", itemByIdUrl);
		log.vdebug("Configured itemByPathUrl:    ", itemByPathUrl);

		// SharePoint Queries
		log.vdebug("Configured siteSearchUrl:    ", siteSearchUrl);
		log.vdebug("Configured siteDriveUrl:     ", siteDriveUrl);

>>>>>>> ddb9f1ea
		// Configure the User Agent string
		if (cfg.getValueString("user_agent") == "") {
			// Application User Agent string defaults
			// Comply with OneDrive traffic decoration requirements
			// https://docs.microsoft.com/en-us/sharepoint/dev/general-development/how-to-avoid-getting-throttled-or-blocked-in-sharepoint-online
			// - Identify as ISV and include Company Name, App Name separated by a pipe character and then adding Version number separated with a slash character
			// Note: If you've created an application, the recommendation is to register and use AppID and AppTitle
			// The issue here is that currently the application is still using the 'skilion' application ID, thus no idea what the AppTitle used was.
			http.setUserAgent = isvTag ~ "|" ~ companyName ~ "|" ~ appTitle ~ "/" ~ strip(import("version"));
		} else {
			// Use the value entered by the user
			http.setUserAgent = cfg.getValueString("user_agent");
		}

		// What version of HTTP protocol do we use?
		// Curl >= 7.62.0 defaults to http2 for a significant number of operations
		if (cfg.getValueBool("force_http_2")) {
			// Use curl defaults
			log.vdebug("Upgrading all HTTP operations to HTTP/2 where applicable");
		} else {
			// Downgrade curl by default due to silent exist issues when using http/2
			// See issue #501 for details and discussion
			log.vdebug("Downgrading all HTTP operations to HTTP/1.1 by default");
			// Downgrade to HTTP 1.1 - yes version = 2 is HTTP 1.1
			http.handle.set(CurlOption.http_version,2);
		}

		// Configure upload / download rate limits if configured
		long userRateLimit = cfg.getValueLong("rate_limit");
		// 131072 = 128 KB/s - minimum for basic application operations to prevent timeouts
		// A 0 value means rate is unlimited, and is the curl default

		if (userRateLimit > 0) {
			// User configured rate limit
			writeln("User Configured Rate Limit: ", userRateLimit);

			// If user provided rate limit is < 131072, flag that this is too low, setting to the minimum of 131072
			if (userRateLimit < 131072) {
				// user provided limit too low
				log.log("WARNING: User configured rate limit too low for normal application processing and preventing application timeouts. Overriding to default minimum of 131072 (128KB/s)");
				userRateLimit = 131072;
			}

			// set rate limit
			http.handle.set(CurlOption.max_send_speed_large,userRateLimit);
			http.handle.set(CurlOption.max_recv_speed_large,userRateLimit);
		}

		// Explicitly set libcurl options
		//   https://curl.se/libcurl/c/CURLOPT_NOSIGNAL.html
		//   Ensure that nosignal is set to 0 - Setting CURLOPT_NOSIGNAL to 0 makes libcurl ask the system to ignore SIGPIPE signals
		http.handle.set(CurlOption.nosignal,0);
		//   https://curl.se/libcurl/c/CURLOPT_TCP_NODELAY.html
		//   Ensure that TCP_NODELAY is set to 0 to ensure that TCP NAGLE is enabled
		http.handle.set(CurlOption.tcp_nodelay,0);
		//   https://curl.se/libcurl/c/CURLOPT_FORBID_REUSE.html
		//   Ensure that we ARE reusing connections - setting to 0 ensures that we are reusing connections
		http.handle.set(CurlOption.forbid_reuse,0);
		
		// Do we set the dryRun handlers?
		if (cfg.getValueBool("dry_run")) {
			.dryRun = true;
			if (cfg.getValueBool("logout")) {
				.simulateNoRefreshTokenFile = true;
			}
		}

		subscriptionExpiration = Clock.currTime(UTC());
		subscriptionExpirationInterval = dur!"seconds"(cfg.getValueLong("webhook_expiration_interval"));
		subscriptionRenewalInterval = dur!"seconds"(cfg.getValueLong("webhook_renewal_interval"));
		notificationUrl = cfg.getValueString("webhook_public_url");
	}

	// Shutdown OneDrive HTTP construct
	void shutdown()
	{
		// delete subscription if there exists any
		deleteSubscription();

		// reset any values to defaults, freeing any set objects
		http.clearRequestHeaders();
		http.onSend = null;
		http.onReceive = null;
		http.onReceiveHeader = null;
		http.onReceiveStatusLine = null;
		http.contentLength = 0;
		// shut down the curl instance
		http.shutdown();
	}

	bool init()
	{
		static import std.utf;
		// detail what we are using for applicaion identification
		log.vdebug("clientId    = ", clientId);
		log.vdebug("companyName = ", companyName);
		log.vdebug("appTitle    = ", appTitle);

		try {
			driveId = cfg.getValueString("drive_id");
			if (driveId.length) {
				driveUrl = driveByIdUrl ~ driveId;
				itemByIdUrl = driveUrl ~ "/items";
				itemByPathUrl = driveUrl ~ "/root:/";
			}
		} catch (Exception e) {}

		if (!.dryRun) {
			// original code
			try {
				refreshToken = readText(cfg.refreshTokenFilePath);
			} catch (FileException e) {
				try {
					return authorize();
				} catch (CurlException e) {
					log.error("Cannot authorize with Microsoft OneDrive Service");
					return false;
				}
			} catch (std.utf.UTFException e) {
				// path contains characters which generate a UTF exception
				log.error("Cannot read refreshToken from: ", cfg.refreshTokenFilePath);
				log.error("  Error Reason:", e.msg);
				return false;
			}
			return true;
		} else {
			// --dry-run
			if (!.simulateNoRefreshTokenFile) {
				try {
					refreshToken = readText(cfg.refreshTokenFilePath);
				} catch (FileException e) {
					return authorize();
				} catch (std.utf.UTFException e) {
					// path contains characters which generate a UTF exception
					log.error("Cannot read refreshToken from: ", cfg.refreshTokenFilePath);
					log.error("  Error Reason:", e.msg);
					return false;
				}
				return true;
			} else {
				// --dry-run & --reauth
				return authorize();
			}
		}
	}

	bool authorize()
	{
		import std.stdio, std.regex;
		char[] response;
<<<<<<< HEAD
		string url = authUrl ~ "?client_id=" ~ clientId ~ "&scope=User.Read%20Files.ReadWrite%20Files.ReadWrite.all%20Sites.Read.All%20Sites.ReadWrite.All%20offline_access&response_type=code&redirect_uri=" ~ redirectUrl;
=======
		string url = authUrl ~ "?client_id=" ~ clientId ~ "&scope=Files.ReadWrite%20Files.ReadWrite.all%20Sites.Read.All%20Sites.ReadWrite.All%20offline_access&response_type=code&prompt=login&redirect_uri=" ~ redirectUrl;
>>>>>>> ddb9f1ea
		string authFilesString = cfg.getValueString("auth_files");
		string authResponseString = cfg.getValueString("auth_response");
		if (authResponseString != "") {
			response = cast(char[]) authResponseString;
		} else if (authFilesString != "") {
			string[] authFiles = authFilesString.split(":");
			string authUrl = authFiles[0];
			string responseUrl = authFiles[1];
			auto authUrlFile = File(authUrl, "w");
			authUrlFile.write(url);
			authUrlFile.close();
			while (!exists(responseUrl)) {
				Thread.sleep(dur!("msecs")(100));
			}

			// read response from OneDrive
			try {
				response = cast(char[]) read(responseUrl);
			} catch (OneDriveException e) {
				// exception generated
				displayOneDriveErrorMessage(e.msg, getFunctionName!({}));
				return false;
			}

			// try to remove old files
			try {
				std.file.remove(authUrl);
				std.file.remove(responseUrl);
			} catch (FileException e) {
				log.error("Cannot remove files ", authUrl, " ", responseUrl);
				return false;
			}
		} else {
			log.log("Authorize this app visiting:\n");
			write(url, "\n\n", "Enter the response uri: ");
			readln(response);
			cfg.applicationAuthorizeResponseUri = true;
		}
		// match the authorization code
		auto c = matchFirst(response, r"(?:[\?&]code=)([\w\d-.]+)");
		if (c.empty) {
			log.log("Invalid uri");
			return false;
		}
		c.popFront(); // skip the whole match
		redeemToken(c.front);
		return true;
	}

	ulong getRetryAfterValue()
	{
		// Return the current value of retryAfterValue if it has been set to something other than 0
		return .retryAfterValue;
	}

	void resetRetryAfterValue()
	{
		// Reset the current value of retryAfterValue to 0 after it has been used
		.retryAfterValue = 0;
	}

	void setExternalTenant(string externalTenantValue)
	{
		// Flag that we are using an external tenant
		externalTenant = true;
		externalTenantID = externalTenantValue;
		
		// Configure externalTokenUrl for this external tenant
		string azureConfigValue = cfg.getValueString("azure_ad_endpoint");
		switch(azureConfigValue) {
			case "":
				externalTokenUrl = globalAuthEndpoint ~ "/" ~ externalTenantID ~ "/oauth2/v2.0/token";
				break;
			case "USL4":
				externalTokenUrl = usl4AuthEndpoint ~ "/" ~ externalTenantID ~ "/oauth2/v2.0/token";
				break;
			case "USL5":
				externalTokenUrl = usl5AuthEndpoint ~ "/" ~ externalTenantID ~ "/oauth2/v2.0/token";
				break;
			case "DE":
				externalTokenUrl = deAuthEndpoint ~ "/" ~ externalTenantID ~ "/oauth2/v2.0/token";
				break;
			case "CN":
				externalTokenUrl = cnAuthEndpoint ~ "/" ~ externalTenantID ~ "/oauth2/v2.0/token";
				tokenUrl = cnAuthEndpoint ~ "/common/oauth2/v2.0/token";
				break;
			// Default - all other entries 
			default:
				externalTokenUrl = globalAuthEndpoint ~ "/" ~ externalTenantID ~ "/oauth2/v2.0/token";
		}
		
		// Get new token and configure this for use
		newToken();	
	}

	void clearExternalTenant()
	{
		// Clear any external tenant that was set
		externalTenant = false;
		externalTenantID = "";
		externalTokenUrl = "";
		externalRefreshToken = "";
		externalAccessToken = "";
	}

	// https://docs.microsoft.com/en-us/onedrive/developer/rest-api/api/drive_get
	JSONValue getDefaultDrive()
	{
		checkAccessTokenExpired();
		const(char)[] url;
		url = driveUrl;
		return get(driveUrl);
	}

	// https://docs.microsoft.com/en-us/onedrive/developer/rest-api/api/driveitem_get
	JSONValue getDefaultRoot()
	{
		checkAccessTokenExpired();
		const(char)[] url;
		url = driveUrl ~ "/root";
		return get(url);
	}

	// https://docs.microsoft.com/en-us/onedrive/developer/rest-api/api/driveitem_get
	JSONValue getDriveIdRoot(const(char)[] driveId)
	{
		checkAccessTokenExpired();
		const(char)[] url;
		url = driveByIdUrl ~ driveId ~ "/root";
		return get(url);
	}

	// https://docs.microsoft.com/en-us/onedrive/developer/rest-api/api/site_get
	JSONValue getTenantID()
	{
		checkAccessTokenExpired();
		const(char)[] url;
		url = sharepointTenantId;
		return get(url);
	}
	
	// https://docs.microsoft.com/en-us/graph/api/drive-sharedwithme
	JSONValue getSharedWithMe()
	{
		checkAccessTokenExpired();
		const(char)[] url;
		url = sharedWithMeUrl;
		url ~= "?allowexternal=true";
		return get(url);
	}

	// https://docs.microsoft.com/en-us/onedrive/developer/rest-api/api/drive_get
	JSONValue getDriveQuota(const(char)[] driveId)
	{
		checkAccessTokenExpired();
		const(char)[] url;
		url = driveByIdUrl ~ driveId ~ "/";
		url ~= "?select=quota";
		return get(url);
	}

	// https://docs.microsoft.com/en-us/onedrive/developer/rest-api/api/driveitem_delta
	JSONValue viewChangesByItemId(const(char)[] driveId, const(char)[] id, const(char)[] deltaLink)
	{
		checkAccessTokenExpired();
		const(char)[] url;
		// configure deltaLink to query
		if (deltaLink.empty) {
			url = driveByIdUrl ~ driveId ~ "/items/" ~ id ~ "/delta";
			url ~= "?select=id,name,eTag,cTag,deleted,file,folder,root,fileSystemInfo,remoteItem,parentReference,size";
		} else {
			url = deltaLink;
		}
		return get(url);
	}

	// https://docs.microsoft.com/en-us/onedrive/developer/rest-api/api/driveitem_delta
	JSONValue viewChangesByDriveId(const(char)[] driveId, const(char)[] deltaLink)
	{
		checkAccessTokenExpired();
		const(char)[] url = deltaLink;
		if (url == null) {
			url = driveByIdUrl ~ driveId ~ "/root/delta";
			url ~= "?select=id,name,eTag,cTag,deleted,file,folder,root,fileSystemInfo,remoteItem,parentReference,size";
		}
		return get(url);
	}

	// https://docs.microsoft.com/en-us/onedrive/developer/rest-api/api/driveitem_list_children
	JSONValue listChildren(const(char)[] driveId, const(char)[] id, const(char)[] nextLink)
	{
		checkAccessTokenExpired();
		const(char)[] url;
		// configure URL to query
		if (nextLink.empty) {
			url = driveByIdUrl ~ driveId ~ "/items/" ~ id ~ "/children";
			url ~= "?select=id,name,eTag,cTag,deleted,file,folder,root,fileSystemInfo,remoteItem,parentReference,size";
		} else {
			url = nextLink;
		}
		return get(url);
	}

	// https://docs.microsoft.com/en-us/onedrive/developer/rest-api/api/driveitem_get_content
	void downloadById(const(char)[] driveId, const(char)[] id, string saveToPath, long fileSize)
	{
		checkAccessTokenExpired();
		scope(failure) {
			if (exists(saveToPath)) {
				// try and remove the file, catch error
				try {
					remove(saveToPath);
				} catch (FileException e) {
					// display the error message
					displayFileSystemErrorMessage(e.msg, getFunctionName!({}));
				}
			}
		}

		// Create the required local directory
		string newPath = dirName(saveToPath);

		// Does the path exist locally?
		if (!exists(newPath)) {
			try {
				log.vdebug("Requested path does not exist, creating directory structure: ", newPath);
				mkdirRecurse(newPath);
				// Configure the applicable permissions for the folder
				log.vdebug("Setting directory permissions for: ", newPath);
				newPath.setAttributes(cfg.returnRequiredDirectoryPermisions());
			} catch (FileException e) {
				// display the error message
				displayFileSystemErrorMessage(e.msg, getFunctionName!({}));
			}
		}

		const(char)[] url = driveByIdUrl ~ driveId ~ "/items/" ~ id ~ "/content?AVOverride=1";
		// Download file
		download(url, saveToPath, fileSize);
		// Does path exist?
		if (exists(saveToPath)) {
			// File was downloaded sucessfully - configure the applicable permissions for the file
			log.vdebug("Setting file permissions for: ", saveToPath);
			saveToPath.setAttributes(cfg.returnRequiredFilePermisions());
		}
	}

	// https://docs.microsoft.com/en-us/onedrive/developer/rest-api/api/driveitem_put_content
	JSONValue simpleUpload(string localPath, string parentDriveId, string parentId, string filename, const(char)[] eTag = null)
	{
		checkAccessTokenExpired();
		string url = driveByIdUrl ~ parentDriveId ~ "/items/" ~ parentId ~ ":/" ~ encodeComponent(filename) ~ ":/content";
		// TODO: investigate why this fails for remote folders
		//if (eTag) http.addRequestHeader("If-Match", eTag);
		/*else http.addRequestHeader("If-None-Match", "*");*/
		return upload(localPath, url);
	}

	// https://docs.microsoft.com/en-us/onedrive/developer/rest-api/api/driveitem_put_content
	JSONValue simpleUploadReplace(string localPath, string driveId, string id, const(char)[] eTag = null)
	{
		checkAccessTokenExpired();
		string url = driveByIdUrl ~ driveId ~ "/items/" ~ id ~ "/content";
		if (eTag) http.addRequestHeader("If-Match", eTag);
		return upload(localPath, url);
	}

	// https://docs.microsoft.com/en-us/onedrive/developer/rest-api/api/driveitem_update
	JSONValue updateById(const(char)[] driveId, const(char)[] id, JSONValue data, const(char)[] eTag = null)
	{
		checkAccessTokenExpired();
		const(char)[] url = driveByIdUrl ~ driveId ~ "/items/" ~ id;
		if (eTag) http.addRequestHeader("If-Match", eTag);
		http.addRequestHeader("Content-Type", "application/json");
		return patch(url, data.toString());
	}

	// https://docs.microsoft.com/en-us/onedrive/developer/rest-api/api/driveitem_delete
	void deleteById(const(char)[] driveId, const(char)[] id, const(char)[] eTag = null)
	{
		checkAccessTokenExpired();
		const(char)[] url = driveByIdUrl ~ driveId ~ "/items/" ~ id;
		//TODO: investigate why this always fail with 412 (Precondition Failed)
		//if (eTag) http.addRequestHeader("If-Match", eTag);
		del(url);
	}

	// https://docs.microsoft.com/en-us/onedrive/developer/rest-api/api/driveitem_post_children
	JSONValue createById(const(char)[] parentDriveId, const(char)[] parentId, JSONValue item)
	{
		checkAccessTokenExpired();
		const(char)[] url = driveByIdUrl ~ parentDriveId ~ "/items/" ~ parentId ~ "/children";
		http.addRequestHeader("Content-Type", "application/json");
		return post(url, item.toString());
	}

	// Return the details of the specified path
	JSONValue getPathDetails(const(string) path)
	{
		checkAccessTokenExpired();
		const(char)[] url;
		if ((path == ".")||(path == "/")) url = driveUrl ~ "/root/";
		else url = itemByPathUrl ~ encodeComponent(path) ~ ":/";
		url ~= "?select=id,name,eTag,cTag,deleted,file,folder,root,fileSystemInfo,remoteItem,parentReference,size";
		return get(url);
	}

	// Return the details of the specified id
	// https://docs.microsoft.com/en-us/onedrive/developer/rest-api/api/driveitem_get
	JSONValue getPathDetailsById(const(char)[] driveId, const(char)[] id)
	{
		checkAccessTokenExpired();
		const(char)[] url;
		url = driveByIdUrl ~ driveId ~ "/items/" ~ id;
		url ~= "?select=id,name,eTag,cTag,deleted,file,folder,root,fileSystemInfo,remoteItem,parentReference,size";
		return get(url);
	}

	// Return the requested details of the specified path on the specified drive id and path
	// https://docs.microsoft.com/en-us/onedrive/developer/rest-api/api/driveitem_get?view=odsp-graph-online
	JSONValue getPathDetailsByDriveId(const(char)[] driveId, const(string) path)
	{
		checkAccessTokenExpired();
		const(char)[] url;
		//		string driveByIdUrl = "https://graph.microsoft.com/v1.0/drives/";
		// Required format: /drives/{drive-id}/root:/{item-path}
		url = driveByIdUrl ~ driveId ~ "/root:/" ~ encodeComponent(path);
		url ~= "?select=id,name,eTag,cTag,deleted,file,folder,root,fileSystemInfo,remoteItem,parentReference,size";
		return get(url);
	}

	// Return the requested details of the specified path on the specified drive id and item id
	// https://docs.microsoft.com/en-us/onedrive/developer/rest-api/api/driveitem_get?view=odsp-graph-online
	JSONValue getPathDetailsByDriveIdAndItemId(const(char)[] driveId, const(char)[] itemId)
	{
		checkAccessTokenExpired();
		const(char)[] url;
		//		string driveByIdUrl = "https://graph.microsoft.com/v1.0/drives/";
		// Required format: /drives/{drive-id}/items/{item-id}
		url = driveByIdUrl ~ driveId ~ "/items/" ~ itemId;
		url ~= "?select=id,name,eTag,cTag,deleted,file,folder,root,fileSystemInfo,remoteItem,parentReference,size";
		return get(url);
	}
<<<<<<< HEAD
		
	// Return the requested details of the specified item id
=======

	// Return the requested details of the specified id
>>>>>>> ddb9f1ea
	// https://docs.microsoft.com/en-us/onedrive/developer/rest-api/api/driveitem_get
	JSONValue getFileDetails(const(char)[] driveId, const(char)[] id)
	{
		checkAccessTokenExpired();
		const(char)[] url;
		url = driveByIdUrl ~ driveId ~ "/items/" ~ id;
		url ~= "?select=size,malware,file,webUrl,lastModifiedBy,lastModifiedDateTime";
		return get(url);
	}

	// Create an anonymous read-only shareable link for an existing file on OneDrive
	// https://docs.microsoft.com/en-us/onedrive/developer/rest-api/api/driveitem_createlink
	JSONValue createShareableLink(const(char)[] driveId, const(char)[] id, JSONValue accessScope)
	{
		checkAccessTokenExpired();
		const(char)[] url;
		url = driveByIdUrl ~ driveId ~ "/items/" ~ id ~ "/createLink";
		http.addRequestHeader("Content-Type", "application/json");
		return post(url, accessScope.toString());
	}

	// https://dev.onedrive.com/items/move.htm
	JSONValue moveByPath(const(char)[] sourcePath, JSONValue moveData)
	{
		// Need to use itemByPathUrl
		checkAccessTokenExpired();
		string url = itemByPathUrl ~ encodeComponent(sourcePath);
		http.addRequestHeader("Content-Type", "application/json");
		return move(url, moveData.toString());
	}

	// https://docs.microsoft.com/en-us/onedrive/developer/rest-api/api/driveitem_createuploadsession
	JSONValue createUploadSession(const(char)[] parentDriveId, const(char)[] parentId, const(char)[] filename, const(char)[] eTag = null, JSONValue item = null)
	{
		checkAccessTokenExpired();
		const(char)[] url = driveByIdUrl ~ parentDriveId ~ "/items/" ~ parentId ~ ":/" ~ encodeComponent(filename) ~ ":/createUploadSession";
		if (eTag) http.addRequestHeader("If-Match", eTag);
		http.addRequestHeader("Content-Type", "application/json");
		return post(url, item.toString());
	}

	// https://dev.onedrive.com/items/upload_large_files.htm
	JSONValue uploadFragment(const(char)[] uploadUrl, string filepath, long offset, long offsetSize, long fileSize)
	{
		checkAccessTokenExpired();
		// open file as read-only in binary mode
		auto file = File(filepath, "rb");
		file.seek(offset);
		string contentRange = "bytes " ~ to!string(offset) ~ "-" ~ to!string(offset + offsetSize - 1) ~ "/" ~ to!string(fileSize);
		log.vdebugNewLine("contentRange: ", contentRange);

		// function scopes
		scope(exit) {
			http.clearRequestHeaders();
			http.onSend = null;
			http.onReceive = null;
			http.onReceiveHeader = null;
			http.onReceiveStatusLine = null;
			http.contentLength = 0;
			// close file if open
			if (file.isOpen()){
				// close open file
				file.close();
			}
		}

		http.method = HTTP.Method.put;
		http.url = uploadUrl;
		http.addRequestHeader("Content-Range", contentRange);
		http.onSend = data => file.rawRead(data).length;
		// convert offsetSize to ulong
		http.contentLength = to!ulong(offsetSize);
		auto response = perform();
		// TODO: retry on 5xx errors
		checkHttpCode(response);
		return response;
	}

	// https://dev.onedrive.com/items/upload_large_files.htm
	JSONValue requestUploadStatus(const(char)[] uploadUrl)
	{
		checkAccessTokenExpired();
		// when using microsoft graph the auth code is different
		return get(uploadUrl, true);
	}

	// https://docs.microsoft.com/en-us/onedrive/developer/rest-api/api/site_search?view=odsp-graph-online
	JSONValue o365SiteSearch(const(char)[] nextLink){
		checkAccessTokenExpired();
		const(char)[] url;
		// configure URL to query
		if (nextLink.empty) {
			url = siteSearchUrl ~ "=*";
		} else {
			url = nextLink;
		}
		return get(url);
	}

	// https://docs.microsoft.com/en-us/onedrive/developer/rest-api/api/drive_list?view=odsp-graph-online
	JSONValue o365SiteDrives(string site_id){
		checkAccessTokenExpired();
		const(char)[] url;
		url = siteDriveUrl ~ site_id ~ "/drives";
		return get(url);
	}

	// Create a new subscription or renew the existing subscription
	void createOrRenewSubscription() {
		checkAccessTokenExpired();

		// Kick off the webhook server first
		if (webhook is null) {
			webhook = OneDriveWebhook.getOrCreate(
				cfg.getValueString("webhook_listening_host"),
				to!ushort(cfg.getValueLong("webhook_listening_port")),
				thisTid
			);
			spawn(&OneDriveWebhook.serve);
		}

		if (!hasValidSubscription()) {
			createSubscription();
		} else if (isSubscriptionUpForRenewal()) {
			try {
				renewSubscription();
			} catch (OneDriveException e) {
				if (e.httpStatusCode == 404) {
					log.log("The subscription is not found on the server. Recreating subscription ...");
					createSubscription();
				}
			}
		}
	}

	private bool hasValidSubscription() {
		return !subscriptionId.empty && subscriptionExpiration > Clock.currTime(UTC());
	}

	private bool isSubscriptionUpForRenewal() {
		return subscriptionExpiration < Clock.currTime(UTC()) + subscriptionRenewalInterval;
	}

	private void createSubscription() {
		log.log("Initializing subscription for updates ...");

		auto expirationDateTime = Clock.currTime(UTC()) + subscriptionExpirationInterval;
		const(char)[] url;
		url = subscriptionUrl;
		const JSONValue request = [
			"changeType": "updated",
			"notificationUrl": notificationUrl,
			"resource": "/me/drive/root",
			"expirationDateTime": expirationDateTime.toISOExtString(),
 			"clientState": randomUUID().toString()
		];
		http.addRequestHeader("Content-Type", "application/json");
		JSONValue response;

		try {
			response = post(url, request.toString());
		} catch (OneDriveException e) {
			displayOneDriveErrorMessage(e.msg, getFunctionName!({}));
			
			// We need to exit here, user needs to fix issue
			log.error("ERROR: Unable to initialize subscriptions for updates. Please fix this issue.");
			exit(-1);
		}

		// Save important subscription metadata including id and expiration
		subscriptionId = response["id"].str;
		subscriptionExpiration = SysTime.fromISOExtString(response["expirationDateTime"].str);
	}

	private void renewSubscription() {
		log.log("Renewing subscription for updates ...");

		auto expirationDateTime = Clock.currTime(UTC()) + subscriptionExpirationInterval;
		const(char)[] url;
		url = subscriptionUrl ~ "/" ~ subscriptionId;
		const JSONValue request = [
			"expirationDateTime": expirationDateTime.toISOExtString()
		];
		http.addRequestHeader("Content-Type", "application/json");
		JSONValue response = patch(url, request.toString());

		// Update subscription expiration from the response
		subscriptionExpiration = SysTime.fromISOExtString(response["expirationDateTime"].str);
	}

	private void deleteSubscription() {
		if (!hasValidSubscription()) {
			return;
		}

		const(char)[] url;
		url = subscriptionUrl ~ "/" ~ subscriptionId;
		del(url);
		log.log("Deleted subscription");
	}

	private void redeemToken(const(char)[] authCode)
	{
		const(char)[] postData =
			"client_id=" ~ clientId ~
			"&redirect_uri=" ~ redirectUrl ~
			"&code=" ~ authCode ~
			"&grant_type=authorization_code";
		acquireToken(postData);
	}

	private void newToken()
	{
		string postData =
			"client_id=" ~ clientId ~
			"&redirect_uri=" ~ redirectUrl ~
			"&refresh_token=" ~ refreshToken ~
			"&grant_type=refresh_token";
		acquireToken(postData);
	}

	private void acquireToken(const(char)[] postData)
	{
		JSONValue response;
<<<<<<< HEAD
=======

>>>>>>> ddb9f1ea
		try {
			if (!externalTenant) {
				// use normal token url
				response = post(tokenUrl, postData);
			} else {
				// use external tenant token url
				response = post(externalTokenUrl, postData);
			}
		} catch (OneDriveException e) {
			// an error was generated
			displayOneDriveErrorMessage(e.msg, getFunctionName!({}));
		}

		if (response.type() == JSONType.object) {
			// what sort of tenant token are we processing?
			if (!externalTenant) {
				// Normal tenant / token processing
				if ("access_token" in response){
					accessToken = "bearer " ~ response["access_token"].str();
					refreshToken = response["refresh_token"].str();
					accessTokenExpiration = Clock.currTime() + dur!"seconds"(response["expires_in"].integer());
					if (!.dryRun) {
						try {
							// try and update the refresh_token file
							log.vdebug("Updating refresh_token file with new token from OneDrive");
							std.file.write(cfg.refreshTokenFilePath, refreshToken);
							log.vdebug("Setting file permissions for: ", cfg.refreshTokenFilePath);
							cfg.refreshTokenFilePath.setAttributes(cfg.returnRequiredFilePermisions());
						} catch (FileException e) {
							// display the error message
							displayFileSystemErrorMessage(e.msg, getFunctionName!({}));
						}
					}
					if (printAccessToken) writeln("New access token: ", accessToken);
				} else {
					log.error("\nInvalid authentication response from OneDrive. Please check the response uri\n");
					// re-authorize
					authorize();
				}
			} else {
				// External tenant token handling
				if ("access_token" in response){
					log.vdebug("Updating access token with new token received from External OneDrive 3rd Party");
					externalAccessToken = "bearer " ~ response["access_token"].str();
					log.vdebug("Updating refresh_token with new token received from External OneDrive 3rd Party");
					externalRefreshToken = response["refresh_token"].str();
					externalAccessTokenExpiration = Clock.currTime() + dur!"seconds"(response["expires_in"].integer());
					if (printAccessToken) writeln("New external access token: ", externalAccessToken);
				} else {
					log.error("\nInvalid authentication response from OneDrive. Please check the response uri\n");
				}
			}
		} else {
			log.vdebug("Invalid JSON response from OneDrive unable to aquire token to initialize application");
		}
	}

	private void checkAccessTokenExpired()
	{
		try {
			if (Clock.currTime() >= accessTokenExpiration) {
				newToken();
			}
		} catch (OneDriveException e) {
			if (e.httpStatusCode == 400 || e.httpStatusCode == 401) {
				// flag error and notify
				log.errorAndNotify("\nERROR: Refresh token invalid, use --reauth to authorize the client again.\n");
				// set error message
				e.msg ~= "\nRefresh token invalid, use --reauth to authorize the client again";
			}
		}
	}

	private void addAccessTokenHeader()
	{
		// Which access token header must we add?
		if (!externalTenant) {
			// Add the default client accessToken
			http.addRequestHeader("Authorization", accessToken);
		} else {
			// Add the external tenant accessToken
			if (externalAccessToken.empty) {
				// if this is still empty, we are probably in the process of getting an updated external access token
				// use our original one for the moment until this is set
				http.addRequestHeader("Authorization", accessToken);
			} else {
				http.addRequestHeader("Authorization", externalAccessToken);
			}
		}
	}

	private JSONValue get(const(char)[] url, bool skipToken = false)
	{
		scope(exit) http.clearRequestHeaders();
		log.vdebug("Request URL = ", url);
		http.method = HTTP.Method.get;
		http.url = url;
		if (!skipToken) addAccessTokenHeader(); // HACK: requestUploadStatus
		JSONValue response;
		response = perform();
		checkHttpCode(response);
		// OneDrive API Response Debugging if --https-debug is being used
		if (.debugResponse){
			log.vdebug("OneDrive API Response: ", response);
        }
		return response;
	}

	private void del(const(char)[] url)
	{
		scope(exit) http.clearRequestHeaders();
		http.method = HTTP.Method.del;
		http.url = url;
		addAccessTokenHeader();
		auto response = perform();
		checkHttpCode(response);
	}

	private void download(const(char)[] url, string filename, long fileSize)
	{
		// Threshold for displaying download bar
		long thresholdFileSize = 4 * 2^^20; // 4 MiB
		
		// To support marking of partially-downloaded files, 
		string originalFilename = filename;
		string downloadFilename = filename ~ ".partial";
		
		// open downloadFilename as write in binary mode
		auto file = File(downloadFilename, "wb");

		// function scopes
		scope(exit) {
			http.clearRequestHeaders();
			http.onSend = null;
			http.onReceive = null;
			http.onReceiveHeader = null;
			http.onReceiveStatusLine = null;
			http.contentLength = 0;
			// Reset onProgress to not display anything for next download
			http.onProgress = delegate int(size_t dltotal, size_t dlnow, size_t ultotal, size_t ulnow)
			{
				return 0;
			};
			// close file if open
			if (file.isOpen()){
				// close open file
				file.close();
			}
		}

		http.method = HTTP.Method.get;
		http.url = url;
		addAccessTokenHeader();

		http.onReceive = (ubyte[] data) {
			file.rawWrite(data);
			return data.length;
		};

		if (fileSize >= thresholdFileSize){
			// Download Progress Bar
			size_t iteration = 20;
			Progress p = new Progress(iteration);
			p.title = "Downloading";
			writeln();
			bool barInit = false;
			real previousDLPercent = -1.0;
			real percentCheck = 5.0;
			// Setup progress bar to display
			http.onProgress = delegate int(size_t dltotal, size_t dlnow, size_t ultotal, size_t ulnow)
			{
				// For each onProgress, what is the % of dlnow to dltotal
				// floor - rounds down to nearest whole number
				real currentDLPercent = floor(double(dlnow)/dltotal*100);
				if (currentDLPercent > 0){
					// We have started downloading
					// If matching 5% of download, increment progress bar
					if ((isIdentical(fmod(currentDLPercent, percentCheck), 0.0)) && (previousDLPercent != currentDLPercent)) {
						// What have we downloaded thus far
						log.vdebugNewLine("Data Received  = ", dlnow);
						log.vdebug("Expected Total = ", dltotal);
						log.vdebug("Percent Complete = ", currentDLPercent);
						// Increment counter & show bar update
						p.next();
						previousDLPercent = currentDLPercent;
					}
				} else {
					if ((currentDLPercent == 0) && (!barInit)) {
						// Initialise the download bar at 0%
						// Downloading   0% |                                        |   ETA   --:--:--:^C
						p.next();
						barInit = true;
					}
				}
				return 0;
			};

			// Perform download & display progress bar
			try {
				// try and catch any curl error
				http.perform();
				// Check the HTTP Response headers - needed for correct 429 handling
				// check will be performed in checkHttpCode()
				writeln();
				// Reset onProgress to not display anything for next download done using exit scope
			} catch (CurlException e) {
				displayOneDriveErrorMessage(e.msg, getFunctionName!({}));
			}
			// free progress bar memory
			p = null;
		} else {
			// No progress bar
			try {
				// try and catch any curl error
				http.perform();
				// Check the HTTP Response headers - needed for correct 429 handling
				// check will be performed in checkHttpCode()
			} catch (CurlException e) {
				displayOneDriveErrorMessage(e.msg, getFunctionName!({}));
			}
		}

		// Rename downloaded file
		rename(downloadFilename, originalFilename);

		// Check the HTTP response code, which, if a 429, will also check response headers
		checkHttpCode();
	}

	private auto patch(T)(const(char)[] url, const(T)[] patchData)
	{
		scope(exit) http.clearRequestHeaders();
		http.method = HTTP.Method.patch;
		http.url = url;
		addAccessTokenHeader();
		auto response = perform(patchData);
		checkHttpCode(response);
		return response;
	}

	private auto post(T)(const(char)[] url, const(T)[] postData)
	{
		scope(exit) http.clearRequestHeaders();
		http.method = HTTP.Method.post;
		http.url = url;
		addAccessTokenHeader();
		auto response = perform(postData);
		checkHttpCode(response);
		return response;
	}

	private auto move(T)(const(char)[] url, const(T)[] postData)
	{
		scope(exit) http.clearRequestHeaders();
		http.method = HTTP.Method.patch;
		http.url = url;
		addAccessTokenHeader();
		auto response = perform(postData);
		// Check the HTTP response code, which, if a 429, will also check response headers
		checkHttpCode();
		return response;
	}

	private JSONValue upload(string filepath, string url)
	{
		checkAccessTokenExpired();
		// open file as read-only in binary mode
		auto file = File(filepath, "rb");

		// function scopes
		scope(exit) {
			http.clearRequestHeaders();
			http.onSend = null;
			http.onReceive = null;
			http.onReceiveHeader = null;
			http.onReceiveStatusLine = null;
			http.contentLength = 0;
			// close file if open
			if (file.isOpen()){
				// close open file
				file.close();
			}
		}

		http.method = HTTP.Method.put;
		http.url = url;
		addAccessTokenHeader();
		http.addRequestHeader("Content-Type", "application/octet-stream");
		http.onSend = data => file.rawRead(data).length;
		http.contentLength = file.size;
		auto response = perform();
		checkHttpCode(response);
		return response;
	}

	private JSONValue perform(const(void)[] sendData)
	{
		scope(exit) {
			http.onSend = null;
			http.contentLength = 0;
		}
		if (sendData) {
			http.contentLength = sendData.length;
			http.onSend = (void[] buf) {
				import std.algorithm: min;
				size_t minLen = min(buf.length, sendData.length);
				if (minLen == 0) return 0;
				buf[0 .. minLen] = sendData[0 .. minLen];
				sendData = sendData[minLen .. $];
				return minLen;
			};
		} else {
			http.onSend = buf => 0;
		}
		auto response = perform();
		return response;
	}

	private JSONValue perform()
	{
		scope(exit) http.onReceive = null;
		char[] content;
		JSONValue json;

		http.onReceive = (ubyte[] data) {
			content ~= data;
			// HTTP Server Response Code Debugging if --https-debug is being used
			if (.debugResponse){
				log.vdebug("onedrive.perform() => OneDrive HTTP Server Response: ", http.statusLine.code);
			}
			return data.length;
		};

		try {
			http.perform();
			// Check the HTTP Response headers - needed for correct 429 handling
			checkHTTPResponseHeaders();
		} catch (CurlException e) {
			// Parse and display error message received from OneDrive
			log.vdebug("onedrive.perform() Generated a OneDrive CurlException");
			auto errorArray = splitLines(e.msg);
			string errorMessage = errorArray[0];
			
			// what is contained in the curl error message?
			if (canFind(errorMessage, "Couldn't connect to server on handle") || canFind(errorMessage, "Couldn't resolve host name on handle") || canFind(errorMessage, "Timeout was reached on handle")) {
				// This is a curl timeout
				// or is this a 408 request timeout
				// https://github.com/abraunegg/onedrive/issues/694
				// Back off & retry with incremental delay
				int retryCount = 10000;
				int retryAttempts = 0;
				int backoffInterval = 0;
				int maxBackoffInterval = 3600;
				int timestampAlign = 0;
				bool retrySuccess = false;
				SysTime currentTime;
				
				// what caused the initial curl exception?
				if (canFind(errorMessage, "Couldn't connect to server on handle")) log.vdebug("Unable to connect to server - HTTPS access blocked?");
				if (canFind(errorMessage, "Couldn't resolve host name on handle")) log.vdebug("Unable to resolve server - DNS access blocked?");
				if (canFind(errorMessage, "Timeout was reached on handle")) log.vdebug("A timeout was triggered - data too slow, no response ... use --debug-https to diagnose further");
				
				while (!retrySuccess){
					try {
						// configure libcurl to perform a fresh connection
						log.vdebug("Configuring libcurl to use a fresh connection for re-try");
						http.handle.set(CurlOption.fresh_connect,1);
						// try the access
						http.perform();
						// Check the HTTP Response headers - needed for correct 429 handling
						checkHTTPResponseHeaders();
						// no error from http.perform() on re-try
						log.log("Internet connectivity to Microsoft OneDrive service has been restored");
						// unset the fresh connect option as this then creates performance issues if left enabled
						log.vdebug("Unsetting libcurl to use a fresh connection as this causes a performance impact if left enabled");
						http.handle.set(CurlOption.fresh_connect,0);
						// connectivity restored
						retrySuccess = true;
					} catch (CurlException e) {
						// when was the exception generated
						currentTime = Clock.currTime();
						// Increment retry attempts
						retryAttempts++;
						if (canFind(e.msg, "Couldn't connect to server on handle") || canFind(e.msg, "Couldn't resolve host name on handle") || canFind(errorMessage, "Timeout was reached on handle")) {
							// no access to Internet
							log.error("\nERROR: There was a timeout in accessing the Microsoft OneDrive service - Internet connectivity issue?");
							// what is the error reason to assis the user as what to check
							if (canFind(e.msg, "Couldn't connect to server on handle")) {
								log.log("  - Check HTTPS access or Firewall Rules");
								timestampAlign = 9;
							}	
							if (canFind(e.msg, "Couldn't resolve host name on handle")) {
								log.log("  - Check DNS resolution or Firewall Rules");
								timestampAlign = 0;
							}
							
							// increment backoff interval
							backoffInterval++;
							int thisBackOffInterval = retryAttempts*backoffInterval;
							
							// display retry information
							currentTime.fracSecs = Duration.zero;
							auto timeString = currentTime.toString();
							log.vlog("  Retry attempt:          ", retryAttempts);
							log.vlog("  This attempt timestamp: ", timeString);
							if (thisBackOffInterval > maxBackoffInterval) {
								thisBackOffInterval = maxBackoffInterval;
							}
							
							// detail when the next attempt will be tried
							// factor in the delay for curl to generate the exception - otherwise the next timestamp appears to be 'out' even though technically correct
							auto nextRetry = currentTime + dur!"seconds"(thisBackOffInterval) + dur!"seconds"(timestampAlign);
							log.vlog("  Next retry in approx:   ", (thisBackOffInterval + timestampAlign), " seconds");
							log.vlog("  Next retry approx:      ", nextRetry);
							
							// thread sleep
							Thread.sleep(dur!"seconds"(thisBackOffInterval));
						}
						if (retryAttempts == retryCount) {
							// we have attempted to re-connect X number of times
							// false set this to true to break out of while loop
							retrySuccess = true;
						}
					}
				}
				if (retryAttempts >= retryCount) {
					log.error("  ERROR: Unable to reconnect to the Microsoft OneDrive service after ", retryCount, " attempts lasting over 1.2 years!");
					throw new OneDriveException(408, "Request Timeout - HTTP 408 or Internet down?");
				}
			} else {
				// Log that an error was returned
				log.error("ERROR: OneDrive returned an error with the following message:");
				// Some other error was returned
				log.error("  Error Message: ", errorMessage);
				log.error("  Calling Function: ", getFunctionName!({}));
			}
			// return an empty JSON for handling
			return json;
		}

		try {
			json = content.parseJSON();
		} catch (JSONException e) {
			// Log that a JSON Exception was caught, dont output the HTML response from OneDrive
			log.vdebug("JSON Exception caught when performing HTTP operations - use --debug-https to diagnose further");
		}
		return json;
	}

	private void checkHTTPResponseHeaders()
	{
		// Get the HTTP Response headers - needed for correct 429 handling
		auto responseHeaders = http.responseHeaders();
		if (.debugResponse){
			log.vdebug("http.perform() => HTTP Response Headers: ", responseHeaders);
		}

		// is retry-after in the response headers
		if ("retry-after" in http.responseHeaders) {
			// Set the retry-after value
			log.vdebug("http.perform() => Received a 'Retry-After' Header Response with the following value: ", http.responseHeaders["retry-after"]);
			log.vdebug("http.perform() => Setting retryAfterValue to: ", http.responseHeaders["retry-after"]);
			.retryAfterValue = to!ulong(http.responseHeaders["retry-after"]);
		}
	}

	private void checkHttpCode()
	{
		// https://dev.onedrive.com/misc/errors.htm
		// https://developer.overdrive.com/docs/reference-guide

		/*
			HTTP/1.1 Response handling

			Errors in the OneDrive API are returned using standard HTTP status codes, as well as a JSON error response object. The following HTTP status codes should be expected.

			Status code		Status message						Description
			100				Continue							Continue
			200 			OK									Request was handled OK
			201 			Created								This means you've made a successful POST to checkout, lock in a format, or place a hold
			204				No Content							This means you've made a successful DELETE to remove a hold or return a title

			400				Bad Request							Cannot process the request because it is malformed or incorrect.
			401				Unauthorized						Required authentication information is either missing or not valid for the resource.
			403				Forbidden							Access is denied to the requested resource. The user might not have enough permission.
			404				Not Found							The requested resource doesn’t exist.
			405				Method Not Allowed					The HTTP method in the request is not allowed on the resource.
			406				Not Acceptable						This service doesn’t support the format requested in the Accept header.
			408				Request Time out					Not expected from OneDrive, but can be used to handle Internet connection failures the same (fallback and try again)
			409				Conflict							The current state conflicts with what the request expects. For example, the specified parent folder might not exist.
			410				Gone								The requested resource is no longer available at the server.
			411				Length Required						A Content-Length header is required on the request.
			412				Precondition Failed					A precondition provided in the request (such as an if-match header) does not match the resource's current state.
			413				Request Entity Too Large			The request size exceeds the maximum limit.
			415				Unsupported Media Type				The content type of the request is a format that is not supported by the service.
			416				Requested Range Not Satisfiable		The specified byte range is invalid or unavailable.
			422				Unprocessable Entity				Cannot process the request because it is semantically incorrect.
			429				Too Many Requests					Client application has been throttled and should not attempt to repeat the request until an amount of time has elapsed.

			500				Internal Server Error				There was an internal server error while processing the request.
			501				Not Implemented						The requested feature isn’t implemented.
			502				Bad Gateway							The service was unreachable
			503				Service Unavailable					The service is temporarily unavailable. You may repeat the request after a delay. There may be a Retry-After header.
			507				Insufficient Storage				The maximum storage quota has been reached.
			509				Bandwidth Limit Exceeded			Your app has been throttled for exceeding the maximum bandwidth cap. Your app can retry the request again after more time has elapsed.

			HTTP/2 Response handling

			0				OK

		*/

		switch(http.statusLine.code)
		{
			//  0 - OK ... HTTP2 version of 200 OK
			case 0:
				break;
			//  100 - Continue
			case 100:
				break;
			//	200 - OK
			case 200:
				// No Log ..
				break;
			//	201 - Created OK
			//  202 - Accepted
			//	204 - Deleted OK
			case 201,202,204:
				// No actions, but log if verbose logging
				//log.vlog("OneDrive Response: '", http.statusLine.code, " - ", http.statusLine.reason, "'");
				break;

			// 302 - resource found and available at another location, redirect
			case 302:
				break;

			// 400 - Bad Request
			case 400:
				// Bad Request .. how should we act?
				log.vlog("OneDrive returned a 'HTTP 400 - Bad Request' - gracefully handling error");
				break;

			// 403 - Forbidden
			case 403:
				// OneDrive responded that the user is forbidden
				log.vlog("OneDrive returned a 'HTTP 403 - Forbidden' - gracefully handling error");
				break;

			// 404 - Item not found
			case 404:
				// Item was not found - do not throw an exception
				log.vlog("OneDrive returned a 'HTTP 404 - Item not found' - gracefully handling error");
				break;

			//	408 - Request Timeout
			case 408:
				// Request to connect to OneDrive service timed out
				log.vlog("Request Timeout - gracefully handling error");
				throw new OneDriveException(408, "Request Timeout - HTTP 408 or Internet down?");

			//	409 - Conflict
			case 409:
				// Conflict handling .. how should we act? This only really gets triggered if we are using --local-first & we remove items.db as the DB thinks the file is not uploaded but it is
				log.vlog("OneDrive returned a 'HTTP 409 - Conflict' - gracefully handling error");
				break;

			//	412 - Precondition Failed
			case 412:
				// A precondition provided in the request (such as an if-match header) does not match the resource's current state.
				log.vlog("OneDrive returned a 'HTTP 412 - Precondition Failed' - gracefully handling error");
				break;

			//  415 - Unsupported Media Type
			case 415:
				// Unsupported Media Type ... sometimes triggered on image files, especially PNG
				log.vlog("OneDrive returned a 'HTTP 415 - Unsupported Media Type' - gracefully handling error");
				break;

			//  429 - Too Many Requests
			case 429:
				// Too many requests in a certain time window
				// Check the HTTP Response headers - needed for correct 429 handling
				checkHTTPResponseHeaders();
				// https://docs.microsoft.com/en-us/sharepoint/dev/general-development/how-to-avoid-getting-throttled-or-blocked-in-sharepoint-online
				log.vlog("OneDrive returned a 'HTTP 429 - Too Many Requests' - gracefully handling error");
				throw new OneDriveException(http.statusLine.code, http.statusLine.reason);

			// Server side (OneDrive) Errors
			//  500 - Internal Server Error
			// 	502 - Bad Gateway
			//	503 - Service Unavailable
			//  504 - Gateway Timeout (Issue #320)
			case 500:
				// No actions
				log.vlog("OneDrive returned a 'HTTP 500 Internal Server Error' - gracefully handling error");
				break;

			case 502:
				// No actions
				log.vlog("OneDrive returned a 'HTTP 502 Bad Gateway Error' - gracefully handling error");
				break;

			case 503:
				// No actions
				log.vlog("OneDrive returned a 'HTTP 503 Service Unavailable Error' - gracefully handling error");
				break;

			case 504:
				// No actions
				log.vlog("OneDrive returned a 'HTTP 504 Gateway Timeout Error' - gracefully handling error");
				break;

			// "else"
			default:
				throw new OneDriveException(http.statusLine.code, http.statusLine.reason);
		}
	}

	private void checkHttpCode(ref const JSONValue response)
	{
		switch(http.statusLine.code)
		{
			//  0 - OK ... HTTP2 version of 200 OK
			case 0:
				break;
			//  100 - Continue
			case 100:
				break;
			//	200 - OK
			case 200:
				// No Log ..
				break;
			//	201 - Created OK
			//  202 - Accepted
			//	204 - Deleted OK
			case 201,202,204:
				// No actions, but log if verbose logging
				//log.vlog("OneDrive Response: '", http.statusLine.code, " - ", http.statusLine.reason, "'");
				break;

			// 302 - resource found and available at another location, redirect
			case 302:
				break;

			// 400 - Bad Request
			case 400:
				// Bad Request .. how should we act?
				// make sure this is thrown so that it is caught
				throw new OneDriveException(http.statusLine.code, http.statusLine.reason, response);

			// 403 - Forbidden
			case 403:
				// OneDrive responded that the user is forbidden
				log.vlog("OneDrive returned a 'HTTP 403 - Forbidden' - gracefully handling error");
				// Throw this as a specific exception so this is caught when performing sync.o365SiteSearch
				throw new OneDriveException(http.statusLine.code, http.statusLine.reason, response);

			//	412 - Precondition Failed
			case 412:
				// Throw this as a specific exception so this is caught when performing sync.uploadLastModifiedTime
				throw new OneDriveException(http.statusLine.code, http.statusLine.reason, response);

			// Server side (OneDrive) Errors
			//  500 - Internal Server Error
			// 	502 - Bad Gateway
			//	503 - Service Unavailable
			//  504 - Gateway Timeout (Issue #320)
			case 500:
				// Throw this as a specific exception so this is caught
				throw new OneDriveException(http.statusLine.code, http.statusLine.reason, response);

			case 502:
				// Throw this as a specific exception so this is caught
				throw new OneDriveException(http.statusLine.code, http.statusLine.reason, response);

			case 503:
				// Throw this as a specific exception so this is caught
				throw new OneDriveException(http.statusLine.code, http.statusLine.reason, response);

			case 504:
				// Throw this as a specific exception so this is caught
				throw new OneDriveException(http.statusLine.code, http.statusLine.reason, response);

			// Default - all other errors that are not a 2xx or a 302
			default:
			if (http.statusLine.code / 100 != 2 && http.statusLine.code != 302) {
				throw new OneDriveException(http.statusLine.code, http.statusLine.reason, response);
			}
		}
	}
}

unittest
{
	string configDirName = expandTilde("~/.config/onedrive");
	auto cfg = new config.Config(configDirName);
	cfg.init();
	OneDriveApi onedrive = new OneDriveApi(cfg);
	onedrive.init();
	std.file.write("/tmp/test", "test");

	// simpleUpload
	auto item = onedrive.simpleUpload("/tmp/test", "/test");
	try {
		item = onedrive.simpleUpload("/tmp/test", "/test");
	} catch (OneDriveException e) {
		assert(e.httpStatusCode == 409);
	}
	try {
		item = onedrive.simpleUpload("/tmp/test", "/test", "123");
	} catch (OneDriveException e) {
		assert(e.httpStatusCode == 412);
	}
	item = onedrive.simpleUpload("/tmp/test", "/test", item["eTag"].str);

	// deleteById
	try {
		onedrive.deleteById(item["id"].str, "123");
	} catch (OneDriveException e) {
		assert(e.httpStatusCode == 412);
	}
	onedrive.deleteById(item["id"].str, item["eTag"].str);
	onedrive.http.shutdown();
}<|MERGE_RESOLUTION|>--- conflicted
+++ resolved
@@ -70,14 +70,10 @@
 
 	// What is 'shared with me' Query
 	string sharedWithMeUrl = globalGraphEndpoint ~ "/v1.0/me/drive/sharedWithMe";
-<<<<<<< HEAD
 	
 	// What are my 'tenant' details
 	string sharepointTenantId = globalGraphEndpoint ~ "/v1.0/organization";
 	
-=======
-
->>>>>>> ddb9f1ea
 	// Item Queries
 	string itemByIdUrl = globalGraphEndpoint ~ "/v1.0/me/drive/items/";
 	string itemByPathUrl = globalGraphEndpoint ~ "/v1.0/me/drive/root:/";
@@ -310,12 +306,9 @@
 				siteDriveUrl = usl4GraphEndpoint ~ "/v1.0/sites/";
 				// Shared With Me
 				sharedWithMeUrl = usl4GraphEndpoint ~ "/v1.0/me/drive/sharedWithMe";
-<<<<<<< HEAD
 				sharepointTenantId = usl4GraphEndpoint ~ "/v1.0/organization";
-=======
 				// Subscriptions
 				subscriptionUrl = usl4GraphEndpoint ~ "/v1.0/subscriptions";
->>>>>>> ddb9f1ea
 				break;
 			case "USL5":
 				log.log("Configuring Azure AD for US Government Endpoints (DOD)");
@@ -342,12 +335,9 @@
 				siteDriveUrl = usl5GraphEndpoint ~ "/v1.0/sites/";
 				// Shared With Me
 				sharedWithMeUrl = usl5GraphEndpoint ~ "/v1.0/me/drive/sharedWithMe";
-<<<<<<< HEAD
 				sharepointTenantId = usl5GraphEndpoint ~ "/v1.0/organization";
-=======
 				// Subscriptions
 				subscriptionUrl = usl5GraphEndpoint ~ "/v1.0/subscriptions";
->>>>>>> ddb9f1ea
 				break;
 			case "DE":
 				log.log("Configuring Azure AD Germany");
@@ -374,12 +364,9 @@
 				siteDriveUrl = deGraphEndpoint ~ "/v1.0/sites/";
 				// Shared With Me
 				sharedWithMeUrl = deGraphEndpoint ~ "/v1.0/me/drive/sharedWithMe";
-<<<<<<< HEAD
 				sharepointTenantId = deGraphEndpoint ~ "/v1.0/organization";
-=======
 				// Subscriptions
 				subscriptionUrl = deGraphEndpoint ~ "/v1.0/subscriptions";
->>>>>>> ddb9f1ea
 				break;
 			case "CN":
 				log.log("Configuring AD China operated by 21Vianet");
@@ -406,12 +393,9 @@
 				siteDriveUrl = cnGraphEndpoint ~ "/v1.0/sites/";
 				// Shared With Me
 				sharedWithMeUrl = cnGraphEndpoint ~ "/v1.0/me/drive/sharedWithMe";
-<<<<<<< HEAD
 				sharepointTenantId = cnGraphEndpoint ~ "/v1.0/organization";
-=======
 				// Subscriptions
 				subscriptionUrl = cnGraphEndpoint ~ "/v1.0/subscriptions";
->>>>>>> ddb9f1ea
 				break;
 			// Default - all other entries
 			default:
@@ -420,19 +404,18 @@
 
 		// Debug output of configured URL's
 		// Authentication
-<<<<<<< HEAD
 		log.vdebug("Configured authUrl:             ", authUrl);
 		log.vdebug("Configured redirectUrl:         ", redirectUrl);
 		log.vdebug("Configured tokenUrl:            ", tokenUrl);
-		
+
 		// Drive Queries
 		log.vdebug("Configured driveUrl:            ", driveUrl);
 		log.vdebug("Configured driveByIdUrl:        ", driveByIdUrl);
-		
+
 		// Shared With Me
 		log.vdebug("Configured sharedWithMeUrl:     ", sharedWithMeUrl);
 		log.vdebug("Configured sharepointTenantId:  ", sharepointTenantId);
-		
+
 		// Item Queries
 		log.vdebug("Configured itemByIdUrl:         ", itemByIdUrl);
 		log.vdebug("Configured itemByPathUrl:       ", itemByPathUrl);
@@ -440,28 +423,7 @@
 		// SharePoint Queries
 		log.vdebug("Configured siteSearchUrl:       ", siteSearchUrl);
 		log.vdebug("Configured siteDriveUrl:        ", siteDriveUrl);
-		
-=======
-		log.vdebug("Configured authUrl:          ", authUrl);
-		log.vdebug("Configured redirectUrl:      ", redirectUrl);
-		log.vdebug("Configured tokenUrl:         ", tokenUrl);
-
-		// Drive Queries
-		log.vdebug("Configured driveUrl:         ", driveUrl);
-		log.vdebug("Configured driveByIdUrl:     ", driveByIdUrl);
-
-		// Shared With Me
-		log.vdebug("Configured sharedWithMeUrl:  ", sharedWithMeUrl);
-
-		// Item Queries
-		log.vdebug("Configured itemByIdUrl:      ", itemByIdUrl);
-		log.vdebug("Configured itemByPathUrl:    ", itemByPathUrl);
-
-		// SharePoint Queries
-		log.vdebug("Configured siteSearchUrl:    ", siteSearchUrl);
-		log.vdebug("Configured siteDriveUrl:     ", siteDriveUrl);
-
->>>>>>> ddb9f1ea
+
 		// Configure the User Agent string
 		if (cfg.getValueString("user_agent") == "") {
 			// Application User Agent string defaults
@@ -612,11 +574,7 @@
 	{
 		import std.stdio, std.regex;
 		char[] response;
-<<<<<<< HEAD
-		string url = authUrl ~ "?client_id=" ~ clientId ~ "&scope=User.Read%20Files.ReadWrite%20Files.ReadWrite.all%20Sites.Read.All%20Sites.ReadWrite.All%20offline_access&response_type=code&redirect_uri=" ~ redirectUrl;
-=======
-		string url = authUrl ~ "?client_id=" ~ clientId ~ "&scope=Files.ReadWrite%20Files.ReadWrite.all%20Sites.Read.All%20Sites.ReadWrite.All%20offline_access&response_type=code&prompt=login&redirect_uri=" ~ redirectUrl;
->>>>>>> ddb9f1ea
+		string url = authUrl ~ "?client_id=" ~ clientId ~ "&scope=User.Read%20Files.ReadWrite%20Files.ReadWrite.all%20Sites.Read.All%20Sites.ReadWrite.All%20offline_access&response_type=code&prompt=login&redirect_uri=" ~ redirectUrl;
 		string authFilesString = cfg.getValueString("auth_files");
 		string authResponseString = cfg.getValueString("auth_response");
 		if (authResponseString != "") {
@@ -960,13 +918,8 @@
 		url ~= "?select=id,name,eTag,cTag,deleted,file,folder,root,fileSystemInfo,remoteItem,parentReference,size";
 		return get(url);
 	}
-<<<<<<< HEAD
-		
-	// Return the requested details of the specified item id
-=======
 
 	// Return the requested details of the specified id
->>>>>>> ddb9f1ea
 	// https://docs.microsoft.com/en-us/onedrive/developer/rest-api/api/driveitem_get
 	JSONValue getFileDetails(const(char)[] driveId, const(char)[] id)
 	{
@@ -1191,10 +1144,7 @@
 	private void acquireToken(const(char)[] postData)
 	{
 		JSONValue response;
-<<<<<<< HEAD
-=======
-
->>>>>>> ddb9f1ea
+
 		try {
 			if (!externalTenant) {
 				// use normal token url
