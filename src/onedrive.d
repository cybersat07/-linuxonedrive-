--- conflicted
+++ resolved
@@ -15,21 +15,11 @@
 private ulong retryAfterValue = 0;
 
 private immutable {
-<<<<<<< HEAD
 	// Client ID / Application ID (skilion)
 	//string clientId = "22c49a0d-d21c-4792-aed1-8f163c982546";
 	
 	// Client ID / Application ID (abraunegg)
 	string clientId = "d50ca740-c83f-4d1b-b616-12c519384f0c";
-	// Default User Agent configuration
-	string isvTag = "ISV";
-	string companyName = "abraunegg";
-	string appTitle = "OneDrive_Client_for_Linux";
-=======
-	// Client Identifier
-	// Client ID (skilion)
-	string clientId = "22c49a0d-d21c-4792-aed1-8f163c982546";
->>>>>>> edd365d2
 	
 	// Default User Agent configuration
 	string isvTag = "ISV";
@@ -122,12 +112,8 @@
 
 		// Configure the User Agent string
 		if (cfg.getValueString("user_agent") == "") {
-			// Application defaults
-<<<<<<< HEAD
+			// Application User Agent string defaults
 			// Comply with OneDrive traffic decoration requirements
-=======
-			// Comply with traffic decoration requirements
->>>>>>> edd365d2
 			// https://docs.microsoft.com/en-us/sharepoint/dev/general-development/how-to-avoid-getting-throttled-or-blocked-in-sharepoint-online
 			// - Identify as ISV and include Company Name, App Name separated by a pipe character and then adding Version number separated with a slash character
 			// Note: If you've created an application, the recommendation is to register and use AppID and AppTitle
