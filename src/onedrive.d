import std.net.curl;
import etc.c.curl: CurlOption;
import std.datetime, std.exception, std.file, std.json, std.path;
import std.stdio, std.string, std.uni, std.uri, std.file;
import std.array: split;
import core.stdc.stdlib;
import core.thread, std.conv, std.math;
import std.algorithm.searching;
import progress;
import config;
static import log;
shared bool debugResponse = false;
private bool dryRun = false;
private bool simulateNoRefreshTokenFile = false;
private ulong retryAfterValue = 0;

private immutable {
	// Client ID / Application ID (abraunegg)
	string clientIdDefault = "d50ca740-c83f-4d1b-b616-12c519384f0c";

	// Azure Active Directory & Graph Explorer Endpoints
	// Global & Defaults
	string globalAuthEndpoint = "https://login.microsoftonline.com";
	string globalGraphEndpoint = "https://graph.microsoft.com";
	
	// US Government L4
	string usl4AuthEndpoint = "https://login.microsoftonline.us";
	string usl4GraphEndpoint = "https://graph.microsoft.us";
	
	// US Government L5
	string usl5AuthEndpoint = "https://login.microsoftonline.us";
	string usl5GraphEndpoint = "https://dod-graph.microsoft.us";
	
	// Germany
	string deAuthEndpoint = "https://login.microsoftonline.de";
	string deGraphEndpoint = "https://graph.microsoft.de";
	
	// China
	string cnAuthEndpoint = "https://login.chinacloudapi.cn";
	string cnGraphEndpoint = "https://microsoftgraph.chinacloudapi.cn";	
}

private {
	// Client ID / Application ID
	string clientId = clientIdDefault;

	// Default User Agent configuration
	string isvTag = "ISV";
	string companyName = "abraunegg";
	// Application name as per Microsoft Azure application registration
	string appTitle = "OneDrive Client for Linux";

	// Default Drive ID
	string driveId = "";
	
	// API Query URL's, based on using defaults, but can be updated by config option 'azure_ad_endpoint'
	// Authentication
	string authUrl = globalAuthEndpoint ~ "/common/oauth2/v2.0/authorize";
	string redirectUrl = globalAuthEndpoint ~ "/common/oauth2/nativeclient";
	string tokenUrl = globalAuthEndpoint ~ "/common/oauth2/v2.0/token";
	
	// Drive Queries
	string driveUrl = globalGraphEndpoint ~ "/v1.0/me/drive";
	string driveByIdUrl = globalGraphEndpoint ~ "/v1.0/drives/";
	
	// What is 'shared with me' Query
	string sharedWithMe = globalGraphEndpoint ~ "/v1.0/me/drive/sharedWithMe";
	
	// What are my 'tenant' details
	string sharepointTenantId = globalGraphEndpoint ~ "/v1.0/organization";
	
	// Item Queries
	string itemByIdUrl = globalGraphEndpoint ~ "/v1.0/me/drive/items/";
	string itemByPathUrl = globalGraphEndpoint ~ "/v1.0/me/drive/root:/";
	
	// Office 365 / SharePoint Queries
	string siteSearchUrl = globalGraphEndpoint ~ "/v1.0/sites?search";
	string siteDriveUrl = globalGraphEndpoint ~ "/v1.0/sites/";
}

class OneDriveException: Exception
{
	// https://docs.microsoft.com/en-us/onedrive/developer/rest-api/concepts/errors
	int httpStatusCode;
	JSONValue error;

	@safe pure this(int httpStatusCode, string reason, string file = __FILE__, size_t line = __LINE__)
	{
		this.httpStatusCode = httpStatusCode;
		this.error = error;
		string msg = format("HTTP request returned status code %d (%s)", httpStatusCode, reason);
		super(msg, file, line);
	}

	this(int httpStatusCode, string reason, ref const JSONValue error, string file = __FILE__, size_t line = __LINE__)
	{
		this.httpStatusCode = httpStatusCode;
		this.error = error;
		string msg = format("HTTP request returned status code %d (%s)\n%s", httpStatusCode, reason, toJSON(error, true));
		super(msg, file, line);
	}
}

final class OneDriveApi
{
	private Config cfg;
	private string refreshToken, accessToken;
	private SysTime accessTokenExpiration;
	private HTTP http;

	// If true, every new access token is printed
	bool printAccessToken;
	
	// OneDrive Business External Shared Folder tenant handling
	bool externalTenant = false;
	string externalTenantID = "";
	string externalTokenUrl = "";
	string externalRefreshToken = "";
	string externalAccessToken = "";
	SysTime externalAccessTokenExpiration;

	this(Config cfg)
	{
		this.cfg = cfg;
		http = HTTP();
		// Curl Timeout Handling
		// DNS lookup timeout
		http.dnsTimeout = (dur!"seconds"(5));
		// Timeout for connecting
		http.connectTimeout = (dur!"seconds"(10));
		// with the following settings we force
		// - if there is no data flow for 5min, abort
		// - if the download time for one item exceeds 1h, abort
		//
		// timeout for activity on connection
		// this translates into Curl's CURLOPT_LOW_SPEED_TIME
		// which says
		//   It contains the time in number seconds that the
		//   transfer speed should be below the CURLOPT_LOW_SPEED_LIMIT
		//   for the library to consider it too slow and abort.
		http.dataTimeout = (dur!"seconds"(300));
		// maximum time an operation is allowed to take
		// This includes dns resolution, connecting, data transfer, etc.
		http.operationTimeout = (dur!"seconds"(3600));
		
		// Specify how many redirects should be allowed
		http.maxRedirects(5);
		
		// Do we enable curl debugging?
		if (cfg.getValueBool("debug_https")) {
			http.verbose = true;
			.debugResponse = true;
		}
		
		// Update clientId if application_id is set in config file
		if (cfg.getValueString("application_id") != "") {
			// an application_id is set in config file
			log.vdebug("Setting custom application_id to: " , cfg.getValueString("application_id"));
			clientId = cfg.getValueString("application_id");
			companyName = "custom_application";
		}
		
		// Configure tenant id value, if 'azure_tenant_id' is configured,
		// otherwise use the "common" multiplexer
		string tenantId = "common";
		if (cfg.getValueString("azure_tenant_id") != "") {
			// Use the value entered by the user
			tenantId = cfg.getValueString("azure_tenant_id");
		}
		
		// Configure Azure AD endpoints if 'azure_ad_endpoint' is configured
		string azureConfigValue = cfg.getValueString("azure_ad_endpoint");
		switch(azureConfigValue) {
			case "":
				if (tenantId == "common") {
					log.log("Configuring Global Azure AD Endpoints");
				} else {
					log.log("Configuring Global Azure AD Endpoints - Single Tenant Application");
				}
				// Authentication
				authUrl = globalAuthEndpoint ~ "/" ~ tenantId ~ "/oauth2/v2.0/authorize";
				redirectUrl = globalAuthEndpoint ~ "/" ~ tenantId ~ "/oauth2/nativeclient";
				tokenUrl = globalAuthEndpoint ~ "/" ~ tenantId ~ "/oauth2/v2.0/token";
				break;
			case "USL4":
				log.log("Configuring Azure AD for US Government Endpoints");
				// Authentication
				authUrl = usl4AuthEndpoint ~ "/" ~ tenantId ~ "/oauth2/v2.0/authorize";
				tokenUrl = usl4AuthEndpoint ~ "/" ~ tenantId ~ "/oauth2/v2.0/token";
				if (clientId == clientIdDefault) {
					// application_id == default
					log.vdebug("USL4 AD Endpoint but default application_id, redirectUrl needs to be aligned to globalAuthEndpoint");
					redirectUrl = globalAuthEndpoint ~ "/" ~ tenantId ~ "/oauth2/nativeclient";
				} else {
					// custom application_id
					redirectUrl = usl4AuthEndpoint ~ "/" ~ tenantId ~ "/oauth2/nativeclient";
				}
				
				// Drive Queries
				driveUrl = usl4GraphEndpoint ~ "/v1.0/me/drive";
				driveByIdUrl = usl4GraphEndpoint ~ "/v1.0/drives/";					
				// Item Queries
				itemByIdUrl = usl4GraphEndpoint ~ "/v1.0/me/drive/items/";
				itemByPathUrl = usl4GraphEndpoint ~ "/v1.0/me/drive/root:/";
				// Office 365 / SharePoint Queries
				siteSearchUrl = usl4GraphEndpoint ~ "/v1.0/sites?search";
				siteDriveUrl = usl4GraphEndpoint ~ "/v1.0/sites/";
				// Shared With Me
				sharedWithMe = usl4GraphEndpoint ~ "/v1.0/me/drive/sharedWithMe";
				sharepointTenantId = usl4GraphEndpoint ~ "/v1.0/organization"; 
				break;
			case "USL5":
				log.log("Configuring Azure AD for US Government Endpoints (DOD)");
				// Authentication
				authUrl = usl5AuthEndpoint ~ "/" ~ tenantId ~ "/oauth2/v2.0/authorize";
				tokenUrl = usl5AuthEndpoint ~ "/" ~ tenantId ~ "/oauth2/v2.0/token";
				if (clientId == clientIdDefault) {
					// application_id == default
					log.vdebug("USL5 AD Endpoint but default application_id, redirectUrl needs to be aligned to globalAuthEndpoint");
					redirectUrl = globalAuthEndpoint ~ "/" ~ tenantId ~ "/oauth2/nativeclient";
				} else {
					// custom application_id
					redirectUrl = usl5AuthEndpoint ~ "/" ~ tenantId ~ "/oauth2/nativeclient";
				}
				
				// Drive Queries
				driveUrl = usl5GraphEndpoint ~ "/v1.0/me/drive";
				driveByIdUrl = usl5GraphEndpoint ~ "/v1.0/drives/";					
				// Item Queries
				itemByIdUrl = usl5GraphEndpoint ~ "/v1.0/me/drive/items/";
				itemByPathUrl = usl5GraphEndpoint ~ "/v1.0/me/drive/root:/";
				// Office 365 / SharePoint Queries
				siteSearchUrl = usl5GraphEndpoint ~ "/v1.0/sites?search";
				siteDriveUrl = usl5GraphEndpoint ~ "/v1.0/sites/";
				// Shared With Me
				sharedWithMe = usl5GraphEndpoint ~ "/v1.0/me/drive/sharedWithMe";
				sharepointTenantId = usl5GraphEndpoint ~ "/v1.0/organization";
				break;
			case "DE":
				log.log("Configuring Azure AD Germany");
				// Authentication
				authUrl = deAuthEndpoint ~ "/" ~ tenantId ~ "/oauth2/v2.0/authorize";
				tokenUrl = deAuthEndpoint ~ "/" ~ tenantId ~ "/oauth2/v2.0/token";
				if (clientId == clientIdDefault) {
					// application_id == default
					log.vdebug("DE AD Endpoint but default application_id, redirectUrl needs to be aligned to globalAuthEndpoint");
					redirectUrl = globalAuthEndpoint ~ "/" ~ tenantId ~ "/oauth2/nativeclient";
				} else {
					// custom application_id
					redirectUrl = deAuthEndpoint ~ "/" ~ tenantId ~ "/oauth2/nativeclient";
				}
				
				// Drive Queries
				driveUrl = deGraphEndpoint ~ "/v1.0/me/drive";
				driveByIdUrl = deGraphEndpoint ~ "/v1.0/drives/";					
				// Item Queries
				itemByIdUrl = deGraphEndpoint ~ "/v1.0/me/drive/items/";
				itemByPathUrl = deGraphEndpoint ~ "/v1.0/me/drive/root:/";
				// Office 365 / SharePoint Queries
				siteSearchUrl = deGraphEndpoint ~ "/v1.0/sites?search";
				siteDriveUrl = deGraphEndpoint ~ "/v1.0/sites/";
				// Shared With Me
				sharedWithMe = deGraphEndpoint ~ "/v1.0/me/drive/sharedWithMe";
				sharepointTenantId = deGraphEndpoint ~ "/v1.0/organization";
				break;
			case "CN":
				log.log("Configuring AD China operated by 21Vianet");
				// Authentication
				authUrl = cnAuthEndpoint ~ "/" ~ tenantId ~ "/oauth2/v2.0/authorize";
				tokenUrl = cnAuthEndpoint ~ "/" ~ tenantId ~ "/oauth2/v2.0/token";
				if (clientId == clientIdDefault) {
					// application_id == default
					log.vdebug("CN AD Endpoint but default application_id, redirectUrl needs to be aligned to globalAuthEndpoint");
					redirectUrl = globalAuthEndpoint ~ "/" ~ tenantId ~ "/oauth2/nativeclient";
				} else {
					// custom application_id
					redirectUrl = cnAuthEndpoint ~ "/" ~ tenantId ~ "/oauth2/nativeclient";
				}
				
				// Drive Queries
				driveUrl = cnGraphEndpoint ~ "/v1.0/me/drive";
				driveByIdUrl = cnGraphEndpoint ~ "/v1.0/drives/";					
				// Item Queries
				itemByIdUrl = cnGraphEndpoint ~ "/v1.0/me/drive/items/";
				itemByPathUrl = cnGraphEndpoint ~ "/v1.0/me/drive/root:/";
				// Office 365 / SharePoint Queries
				siteSearchUrl = cnGraphEndpoint ~ "/v1.0/sites?search";
				siteDriveUrl = cnGraphEndpoint ~ "/v1.0/sites/";
				// Shared With Me
				sharedWithMe = cnGraphEndpoint ~ "/v1.0/me/drive/sharedWithMe";
				sharepointTenantId = cnGraphEndpoint ~ "/v1.0/organization";
				break;
			// Default - all other entries 
			default:
				log.log("Unknown Azure AD Endpoint request - using Global Azure AD Endpoints");
		}
		
		// Configure the User Agent string
		if (cfg.getValueString("user_agent") == "") {
			// Application User Agent string defaults
			// Comply with OneDrive traffic decoration requirements
			// https://docs.microsoft.com/en-us/sharepoint/dev/general-development/how-to-avoid-getting-throttled-or-blocked-in-sharepoint-online
			// - Identify as ISV and include Company Name, App Name separated by a pipe character and then adding Version number separated with a slash character
			// Note: If you've created an application, the recommendation is to register and use AppID and AppTitle
			// The issue here is that currently the application is still using the 'skilion' application ID, thus no idea what the AppTitle used was.
			http.setUserAgent = isvTag ~ "|" ~ companyName ~ "|" ~ appTitle ~ "/" ~ strip(import("version"));
		} else {
			// Use the value entered by the user
			http.setUserAgent = cfg.getValueString("user_agent");
		}
		
		// What version of HTTP protocol do we use?
		// Curl >= 7.62.0 defaults to http2 for a significant number of operations
		if (cfg.getValueBool("force_http_2")) {
			// Use curl defaults
			log.vdebug("Upgrading all HTTP operations to HTTP/2 where applicable");
		} else {
			// Downgrade curl by default due to silent exist issues when using http/2
			// See issue #501 for details and discussion
			log.vdebug("Downgrading all HTTP operations to HTTP/1.1 by default");
			// Downgrade to HTTP 1.1 - yes version = 2 is HTTP 1.1
			http.handle.set(CurlOption.http_version,2);
		}
		
		// Do we set the dryRun handlers?
		if (cfg.getValueBool("dry_run")) {
			.dryRun = true;
			if (cfg.getValueBool("logout")) {
				.simulateNoRefreshTokenFile = true;
			}
		}
	}

	// Shutdown OneDrive HTTP construct
	void shutdown()
	{
		// reset any values to defaults, freeing any set objects
		http.clearRequestHeaders();
		http.onSend = null;
		http.onReceive = null;
		http.onReceiveHeader = null;
		http.onReceiveStatusLine = null;
		http.contentLength = 0;
		// shut down the curl instance
		http.shutdown();
	}

	bool init()
	{
		// detail what we are using for applicaion identification
		log.vdebug("clientId    = ", clientId);
		log.vdebug("companyName = ", companyName);
		log.vdebug("appTitle    = ", appTitle);
		
		try {
			driveId = cfg.getValueString("drive_id");
			if (driveId.length) {
				driveUrl = driveByIdUrl ~ driveId;
				itemByIdUrl = driveUrl ~ "/items";
				itemByPathUrl = driveUrl ~ "/root:/";
			}
		} catch (Exception e) {}
	
		if (!.dryRun) {
			// original code
			try {
				refreshToken = readText(cfg.refreshTokenFilePath);
			} catch (FileException e) {
				try {
					return authorize();
				} catch (CurlException e) {
					log.error("Cannot authorize with Microsoft OneDrive Service");
					return false;
				}
			}
			return true;
		} else {
			// --dry-run
			if (!.simulateNoRefreshTokenFile) {
				try {
					refreshToken = readText(cfg.refreshTokenFilePath);
				} catch (FileException e) {
					return authorize();
				}
				return true;
			} else {
				// --dry-run & --logout
				return authorize();
			}
		}
	}

	bool authorize()
	{
		import std.stdio, std.regex;
		char[] response;
		string url = authUrl ~ "?client_id=" ~ clientId ~ "&scope=User.Read%20Files.ReadWrite%20Files.ReadWrite.all%20Sites.Read.All%20Sites.ReadWrite.All%20offline_access&response_type=code&redirect_uri=" ~ redirectUrl;
		string authFilesString = cfg.getValueString("auth_files");
		if (authFilesString == "") {
			log.log("Authorize this app visiting:\n");
			write(url, "\n\n", "Enter the response uri: ");
			readln(response);
			cfg.applicationAuthorizeResponseUri = true;
		} else {
			string[] authFiles = authFilesString.split(":");
			string authUrl = authFiles[0];
			string responseUrl = authFiles[1];
			auto authUrlFile = File(authUrl, "w");
			authUrlFile.write(url);
			authUrlFile.close();
			while (!exists(responseUrl)) {
				Thread.sleep(dur!("msecs")(100));
			}
			
			// read response from OneDrive
			try {
				response = cast(char[]) read(responseUrl);
			} catch (OneDriveException e) {
				// exception generated
				displayOneDriveErrorMessage(e.msg);
				return false;
			}	
			
			// try to remove old files
			try {
				std.file.remove(authUrl);
				std.file.remove(responseUrl);
			} catch (FileException e) {
				log.error("Cannot remove files ", authUrl, " ", responseUrl);
				return false;
			}
		}
		// match the authorization code
		auto c = matchFirst(response, r"(?:[\?&]code=)([\w\d-.]+)");
		if (c.empty) {
			log.log("Invalid uri");
			return false;
		}
		c.popFront(); // skip the whole match
		redeemToken(c.front);
		return true;
	}

	ulong getRetryAfterValue()
	{
		// Return the current value of retryAfterValue if it has been set to something other than 0
		return .retryAfterValue;
	}
	
	void resetRetryAfterValue()
	{
		// Reset the current value of retryAfterValue to 0 after it has been used
		.retryAfterValue = 0;
	}

	void setExternalTenant(string externalTenantValue)
	{
		// Flag that we are using an external tenant
		externalTenant = true;
		externalTenantID = externalTenantValue;
		
		// Configure externalTokenUrl for this external tenant
		string azureConfigValue = cfg.getValueString("azure_ad_endpoint");
		switch(azureConfigValue) {
			case "":
				externalTokenUrl = globalAuthEndpoint ~ "/" ~ externalTenantID ~ "/oauth2/v2.0/token";
				break;
			case "USL4":
				externalTokenUrl = usl4AuthEndpoint ~ "/" ~ externalTenantID ~ "/oauth2/v2.0/token";
				break;
			case "USL5":
				externalTokenUrl = usl5AuthEndpoint ~ "/" ~ externalTenantID ~ "/oauth2/v2.0/token";
				break;
			case "DE":
				externalTokenUrl = deAuthEndpoint ~ "/" ~ externalTenantID ~ "/oauth2/v2.0/token";
				break;
			case "CN":
				externalTokenUrl = cnAuthEndpoint ~ "/" ~ externalTenantID ~ "/oauth2/v2.0/token";
				tokenUrl = cnAuthEndpoint ~ "/common/oauth2/v2.0/token";
				break;
			// Default - all other entries 
			default:
				externalTokenUrl = globalAuthEndpoint ~ "/" ~ externalTenantID ~ "/oauth2/v2.0/token";
		}
		
		// Get new token and configure this for use
		newToken();	
	}

	void clearExternalTenant()
	{
		// Clear any external tenant that was set
		externalTenant = false;
		externalTenantID = "";
		externalTokenUrl = "";
		externalRefreshToken = "";
		externalAccessToken = "";
	}

	// https://docs.microsoft.com/en-us/onedrive/developer/rest-api/api/drive_get
	JSONValue getDefaultDrive()
	{
		checkAccessTokenExpired();
		const(char)[] url;
		url = driveUrl;
		return get(driveUrl);
	}

	// https://docs.microsoft.com/en-us/onedrive/developer/rest-api/api/driveitem_get
	JSONValue getDefaultRoot()
	{
		checkAccessTokenExpired();
		const(char)[] url;
		url = driveUrl ~ "/root";
		return get(url);
	}
	
	// https://docs.microsoft.com/en-us/onedrive/developer/rest-api/api/driveitem_get
	JSONValue getDriveIdRoot(const(char)[] driveId)
	{
		checkAccessTokenExpired();
		const(char)[] url;
		url = driveByIdUrl ~ driveId ~ "/root";
		return get(url);
	}

	// https://docs.microsoft.com/en-us/onedrive/developer/rest-api/api/site_get
	JSONValue getTenantID()
	{
		checkAccessTokenExpired();
		const(char)[] url;
		url = sharepointTenantId;
		return get(url);
	}
	
	// https://docs.microsoft.com/en-us/graph/api/drive-sharedwithme
	JSONValue getSharedWithMe()
	{
		checkAccessTokenExpired();
		const(char)[] url;
		url = sharedWithMe;
		url ~= "?allowexternal=true";
		return get(url);
	}
	
	// https://docs.microsoft.com/en-us/onedrive/developer/rest-api/api/drive_get
	JSONValue getDriveQuota(const(char)[] driveId)
	{
		checkAccessTokenExpired();
		const(char)[] url;
		url = driveByIdUrl ~ driveId ~ "/";
		url ~= "?select=quota";
		return get(url);
	}
	
	// https://docs.microsoft.com/en-us/onedrive/developer/rest-api/api/driveitem_delta
	JSONValue viewChangesByItemId(const(char)[] driveId, const(char)[] id, const(char)[] deltaLink)
	{
		checkAccessTokenExpired();
		const(char)[] url;
		// configure deltaLink to query
		if (deltaLink.empty) {
			url = driveByIdUrl ~ driveId ~ "/items/" ~ id ~ "/delta";
			url ~= "?select=id,name,eTag,cTag,deleted,file,folder,root,fileSystemInfo,remoteItem,parentReference,size";
		} else {
			url = deltaLink;
		}
		return get(url);
	}
	
	// https://docs.microsoft.com/en-us/onedrive/developer/rest-api/api/driveitem_delta
	JSONValue viewChangesByDriveId(const(char)[] driveId, const(char)[] deltaLink)
	{
		checkAccessTokenExpired();
		const(char)[] url = deltaLink;
		if (url == null) {
			url = driveByIdUrl ~ driveId ~ "/root/delta";
			url ~= "?select=id,name,eTag,cTag,deleted,file,folder,root,fileSystemInfo,remoteItem,parentReference,size";
		}
		return get(url);
	}
	
	// https://docs.microsoft.com/en-us/onedrive/developer/rest-api/api/driveitem_list_children
	JSONValue listChildren(const(char)[] driveId, const(char)[] id, const(char)[] nextLink)
	{
		checkAccessTokenExpired();
		const(char)[] url;
		// configure URL to query
		if (nextLink.empty) {
			url = driveByIdUrl ~ driveId ~ "/items/" ~ id ~ "/children";
			url ~= "?select=id,name,eTag,cTag,deleted,file,folder,root,fileSystemInfo,remoteItem,parentReference,size";
		} else {
			url = nextLink;
		}
		return get(url);
	}

	// https://docs.microsoft.com/en-us/onedrive/developer/rest-api/api/driveitem_get_content
	void downloadById(const(char)[] driveId, const(char)[] id, string saveToPath, long fileSize)
	{
		checkAccessTokenExpired();
		scope(failure) {
			if (exists(saveToPath)) {
				// try and remove the file, catch error
				try {
					remove(saveToPath);
				} catch (FileException e) {
					// display the error message
					displayFileSystemErrorMessage(e.msg);
				} 
			}	
		}
		
		// Create the required local directory
		string newPath = dirName(saveToPath);
		
		// Does the path exist locally?
		if (!exists(newPath)) {
			try {
				log.vdebug("Requested path does not exist, creating directory structure: ", newPath);
				mkdirRecurse(newPath);
				// Configure the applicable permissions for the folder
				log.vdebug("Setting directory permissions for: ", newPath);
				newPath.setAttributes(cfg.returnRequiredDirectoryPermisions());
			} catch (FileException e) {
				// display the error message
				displayFileSystemErrorMessage(e.msg);
			}
		}
		
		const(char)[] url = driveByIdUrl ~ driveId ~ "/items/" ~ id ~ "/content?AVOverride=1";
		// Download file
		download(url, saveToPath, fileSize);
		// Does path exist?
		if (exists(saveToPath)) {
			// File was downloaded sucessfully - configure the applicable permissions for the file
			log.vdebug("Setting file permissions for: ", saveToPath);
			saveToPath.setAttributes(cfg.returnRequiredFilePermisions());
		}
	}

	// https://docs.microsoft.com/en-us/onedrive/developer/rest-api/api/driveitem_put_content
	JSONValue simpleUpload(string localPath, string parentDriveId, string parentId, string filename, const(char)[] eTag = null)
	{
		checkAccessTokenExpired();
		string url = driveByIdUrl ~ parentDriveId ~ "/items/" ~ parentId ~ ":/" ~ encodeComponent(filename) ~ ":/content";
		// TODO: investigate why this fails for remote folders
		//if (eTag) http.addRequestHeader("If-Match", eTag);
		/*else http.addRequestHeader("If-None-Match", "*");*/
		return upload(localPath, url);
	}

	// https://docs.microsoft.com/en-us/onedrive/developer/rest-api/api/driveitem_put_content
	JSONValue simpleUploadReplace(string localPath, string driveId, string id, const(char)[] eTag = null)
	{
		checkAccessTokenExpired();
		string url = driveByIdUrl ~ driveId ~ "/items/" ~ id ~ "/content";
		if (eTag) http.addRequestHeader("If-Match", eTag);
		return upload(localPath, url);
	}

	// https://docs.microsoft.com/en-us/onedrive/developer/rest-api/api/driveitem_update
	JSONValue updateById(const(char)[] driveId, const(char)[] id, JSONValue data, const(char)[] eTag = null)
	{
		checkAccessTokenExpired();
		const(char)[] url = driveByIdUrl ~ driveId ~ "/items/" ~ id;
		if (eTag) http.addRequestHeader("If-Match", eTag);
		http.addRequestHeader("Content-Type", "application/json");
		return patch(url, data.toString());
	}

	// https://docs.microsoft.com/en-us/onedrive/developer/rest-api/api/driveitem_delete
	void deleteById(const(char)[] driveId, const(char)[] id, const(char)[] eTag = null)
	{
		checkAccessTokenExpired();
		const(char)[] url = driveByIdUrl ~ driveId ~ "/items/" ~ id;
		//TODO: investigate why this always fail with 412 (Precondition Failed)
		//if (eTag) http.addRequestHeader("If-Match", eTag);
		del(url);
	}

	// https://docs.microsoft.com/en-us/onedrive/developer/rest-api/api/driveitem_post_children
	JSONValue createById(const(char)[] parentDriveId, const(char)[] parentId, JSONValue item)
	{
		checkAccessTokenExpired();
		const(char)[] url = driveByIdUrl ~ parentDriveId ~ "/items/" ~ parentId ~ "/children";
		http.addRequestHeader("Content-Type", "application/json");		
		return post(url, item.toString());
	}

	// Return the details of the specified path
	JSONValue getPathDetails(const(string) path)
	{
		checkAccessTokenExpired();
		const(char)[] url;
		if ((path == ".")||(path == "/")) url = driveUrl ~ "/root/";
		else url = itemByPathUrl ~ encodeComponent(path) ~ ":/";
		url ~= "?select=id,name,eTag,cTag,deleted,file,folder,root,fileSystemInfo,remoteItem,parentReference,size";
		return get(url);
	}
	
	// Return the details of the specified id
	// https://docs.microsoft.com/en-us/onedrive/developer/rest-api/api/driveitem_get
	JSONValue getPathDetailsById(const(char)[] driveId, const(char)[] id)
	{
		checkAccessTokenExpired();
		const(char)[] url;
		url = driveByIdUrl ~ driveId ~ "/items/" ~ id;
		url ~= "?select=id,name,eTag,cTag,deleted,file,folder,root,fileSystemInfo,remoteItem,parentReference,size";
		return get(url);
	}
	
	// Return the requested details of the specified path on the specified drive id
	JSONValue getPathDetailsByDriveId(const(char)[] driveId, const(string) path)
	{
		checkAccessTokenExpired();
		const(char)[] url;
		//		string driveByIdUrl = "https://graph.microsoft.com/v1.0/drives/";
		// Required format: /drives/{drive-id}/root:/{item-path}
		url = driveByIdUrl ~ driveId ~ "/root:/" ~ encodeComponent(path);
		url ~= "?select=id,name,eTag,cTag,deleted,file,folder,root,fileSystemInfo,remoteItem,parentReference,size";
		return get(url);
	}
		
	// Return the requested details of the specified item id
	// https://docs.microsoft.com/en-us/onedrive/developer/rest-api/api/driveitem_get
	JSONValue getFileDetails(const(char)[] driveId, const(char)[] id)
	{
		checkAccessTokenExpired();
		const(char)[] url;
		url = driveByIdUrl ~ driveId ~ "/items/" ~ id;
		url ~= "?select=size,malware,file,webUrl";
		return get(url);
	}
	
	// Create an anonymous read-only shareable link for an existing file on OneDrive
	// https://docs.microsoft.com/en-us/onedrive/developer/rest-api/api/driveitem_createlink
	JSONValue createShareableLink(const(char)[] driveId, const(char)[] id, JSONValue accessScope)
	{
		checkAccessTokenExpired();
		const(char)[] url;
		url = driveByIdUrl ~ driveId ~ "/items/" ~ id ~ "/createLink";
		http.addRequestHeader("Content-Type", "application/json");		
		return post(url, accessScope.toString());
	}
	
	// https://dev.onedrive.com/items/move.htm
	JSONValue moveByPath(const(char)[] sourcePath, JSONValue moveData)
	{
		// Need to use itemByPathUrl
		checkAccessTokenExpired();
		string url = itemByPathUrl ~ encodeComponent(sourcePath);
		http.addRequestHeader("Content-Type", "application/json");
		return move(url, moveData.toString());
	}
	
	// https://docs.microsoft.com/en-us/onedrive/developer/rest-api/api/driveitem_createuploadsession
	JSONValue createUploadSession(const(char)[] parentDriveId, const(char)[] parentId, const(char)[] filename, const(char)[] eTag = null, JSONValue item = null)
	{
		checkAccessTokenExpired();
		const(char)[] url = driveByIdUrl ~ parentDriveId ~ "/items/" ~ parentId ~ ":/" ~ encodeComponent(filename) ~ ":/createUploadSession";
		if (eTag) http.addRequestHeader("If-Match", eTag);
		http.addRequestHeader("Content-Type", "application/json");
		return post(url, item.toString());
	}

	// https://dev.onedrive.com/items/upload_large_files.htm
	JSONValue uploadFragment(const(char)[] uploadUrl, string filepath, long offset, long offsetSize, long fileSize)
	{
		checkAccessTokenExpired();
		// open file as read-only in binary mode
		auto file = File(filepath, "rb");
		file.seek(offset);
		string contentRange = "bytes " ~ to!string(offset) ~ "-" ~ to!string(offset + offsetSize - 1) ~ "/" ~ to!string(fileSize);
		
		// function scopes
		scope(exit) {
			http.clearRequestHeaders();
			http.onSend = null;
			http.onReceive = null;
			http.onReceiveHeader = null;
			http.onReceiveStatusLine = null;
			http.contentLength = 0;
			// close file if open
			if (file.isOpen()){
				// close open file
				file.close();
			}
		}
		
		http.method = HTTP.Method.put;
		http.url = uploadUrl;
		http.addRequestHeader("Content-Range", contentRange);
		http.onSend = data => file.rawRead(data).length;
		http.contentLength = offsetSize;
		auto response = perform();
		// TODO: retry on 5xx errors
		checkHttpCode(response);
		return response;
	}

	// https://dev.onedrive.com/items/upload_large_files.htm
	JSONValue requestUploadStatus(const(char)[] uploadUrl)
	{
		checkAccessTokenExpired();
		// when using microsoft graph the auth code is different
		return get(uploadUrl, true);
	}

	// https://docs.microsoft.com/en-us/onedrive/developer/rest-api/api/site_search?view=odsp-graph-online
	JSONValue o365SiteSearch(){
		checkAccessTokenExpired();
		const(char)[] url;
		url = siteSearchUrl ~ "=*";
		return get(url);
	}
		
	// https://docs.microsoft.com/en-us/onedrive/developer/rest-api/api/drive_list?view=odsp-graph-online
	JSONValue o365SiteDrives(string site_id){
		checkAccessTokenExpired();
		const(char)[] url;
		url = siteDriveUrl ~ site_id ~ "/drives";
		return get(url);
	}

	private void redeemToken(const(char)[] authCode)
	{
		const(char)[] postData =
			"client_id=" ~ clientId ~
			"&redirect_uri=" ~ redirectUrl ~
			"&code=" ~ authCode ~
			"&grant_type=authorization_code";
		acquireToken(postData);
	}

	private void newToken()
	{
		string postData =
			"client_id=" ~ clientId ~
			"&redirect_uri=" ~ redirectUrl ~
			"&refresh_token=" ~ refreshToken ~
			"&grant_type=refresh_token";
		acquireToken(postData);
	}

	private void acquireToken(const(char)[] postData)
	{
		JSONValue response;
		try {
			if (!externalTenant) {
				// use normal token url
				response = post(tokenUrl, postData);
			} else {
				// use external tenant token url
				response = post(externalTokenUrl, postData);
			}
		} catch (OneDriveException e) {
			// an error was generated
			displayOneDriveErrorMessage(e.msg);
		}
		
		if (response.type() == JSONType.object) {
<<<<<<< HEAD
			// what sort of tenant token are we processing?
			if (!externalTenant) {
				// Normal tenant / token processing
				if ("access_token" in response){
					accessToken = "bearer " ~ response["access_token"].str();
					refreshToken = response["refresh_token"].str();
					accessTokenExpiration = Clock.currTime() + dur!"seconds"(response["expires_in"].integer());
					if (!.dryRun) {
						std.file.write(cfg.refreshTokenFilePath, refreshToken);
					}
					if (printAccessToken) writeln("New access token: ", accessToken);
				} else {
					log.error("\nInvalid authentication response from OneDrive. Please check the response uri\n");
					// re-authorize
					authorize();
=======
			if ("access_token" in response){
				accessToken = "bearer " ~ response["access_token"].str();
				refreshToken = response["refresh_token"].str();
				accessTokenExpiration = Clock.currTime() + dur!"seconds"(response["expires_in"].integer());
				if (!.dryRun) {
					try {
						// try and update the refresh_token file
						std.file.write(cfg.refreshTokenFilePath, refreshToken);
						log.vdebug("Setting file permissions for: ", cfg.refreshTokenFilePath);
						cfg.refreshTokenFilePath.setAttributes(cfg.returnRequiredFilePermisions());
					} catch (FileException e) {
						// display the error message
						displayFileSystemErrorMessage(e.msg);
					}
>>>>>>> 545fdcd6
				}
			} else {
				// External tenant token handling
				if ("access_token" in response){
					externalAccessToken = "bearer " ~ response["access_token"].str();
					externalRefreshToken = response["refresh_token"].str();
					externalAccessTokenExpiration = Clock.currTime() + dur!"seconds"(response["expires_in"].integer());
					if (printAccessToken) writeln("New external access token: ", externalAccessToken);
				} else {
					log.error("\nInvalid authentication response from OneDrive. Please check the response uri\n");
				}
			}
		} else {
			log.vdebug("Invalid JSON response from OneDrive unable to aquire token to initialize application");
		}
	}

	private void checkAccessTokenExpired()
	{
		try {
			if (Clock.currTime() >= accessTokenExpiration) {
				newToken();
			}
		} catch (OneDriveException e) {
			if (e.httpStatusCode == 400 || e.httpStatusCode == 401) {
				// flag error and notify
				log.errorAndNotify("\nERROR: Refresh token invalid, use --logout to authorize the client again.\n");
				// set error message
				e.msg ~= "\nRefresh token invalid, use --logout to authorize the client again";
			}
		}
	}

	private void addAccessTokenHeader()
	{
		// Which access token header must we add?
		if (!externalTenant) {
			// Add the default client accessToken
			http.addRequestHeader("Authorization", accessToken);
		} else {
			// Add the external tenant accessToken
			if (externalAccessToken.empty) {
				// if this is still empty, we are probably in the process of getting an updated external access token
				// use our original one for the moment until this is set
				http.addRequestHeader("Authorization", accessToken);
			} else {
				http.addRequestHeader("Authorization", externalAccessToken);
			}
		}
	}

	private JSONValue get(const(char)[] url, bool skipToken = false)
	{
		scope(exit) http.clearRequestHeaders();
		log.vdebug("Request URL = ", url);
		http.method = HTTP.Method.get;
		http.url = url;
		if (!skipToken) addAccessTokenHeader(); // HACK: requestUploadStatus
		JSONValue response;
		response = perform();
		checkHttpCode(response);
		// OneDrive API Response Debugging if --https-debug is being used
		if (.debugResponse){
			log.vdebug("OneDrive API Response: ", response);
        }
		return response;
	}

	private void del(const(char)[] url)
	{
		scope(exit) http.clearRequestHeaders();
		http.method = HTTP.Method.del;
		http.url = url;
		addAccessTokenHeader();
		auto response = perform();
		checkHttpCode(response);
	}

	private void download(const(char)[] url, string filename, long fileSize)
	{
		// Threshold for displaying download bar
		long thresholdFileSize = 4 * 2^^20; // 4 MiB
		// open file as write in binary mode
		auto file = File(filename, "wb");
		
		// function scopes
		scope(exit) {
			http.clearRequestHeaders();
			http.onSend = null;
			http.onReceive = null;
			http.onReceiveHeader = null;
			http.onReceiveStatusLine = null;
			http.contentLength = 0;
			// Reset onProgress to not display anything for next download
			http.onProgress = delegate int(size_t dltotal, size_t dlnow, size_t ultotal, size_t ulnow)
			{
				return 0;
			};
			// close file if open
			if (file.isOpen()){
				// close open file
				file.close();
			}
		}
		
		http.method = HTTP.Method.get;
		http.url = url;
		addAccessTokenHeader();
		
		http.onReceive = (ubyte[] data) {
			file.rawWrite(data);
			return data.length;
		};
		
		if (fileSize >= thresholdFileSize){
			// Download Progress Bar
			size_t iteration = 20;
			Progress p = new Progress(iteration);
			p.title = "Downloading";
			writeln();
			bool barInit = false;
			real previousDLPercent = -1.0;
			real percentCheck = 5.0;
			// Setup progress bar to display
			http.onProgress = delegate int(size_t dltotal, size_t dlnow, size_t ultotal, size_t ulnow)
			{
				// For each onProgress, what is the % of dlnow to dltotal
				// floor - rounds down to nearest whole number
				real currentDLPercent = floor(double(dlnow)/dltotal*100);
				if (currentDLPercent > 0){
					// We have started downloading
					// If matching 5% of download, increment progress bar
					if ((isIdentical(fmod(currentDLPercent, percentCheck), 0.0)) && (previousDLPercent != currentDLPercent)) {
						// What have we downloaded thus far
						log.vdebugNewLine("Data Received  = ", dlnow);
						log.vdebug("Expected Total = ", dltotal);
						log.vdebug("Percent Complete = ", currentDLPercent);
						// Increment counter & show bar update
						p.next();
						previousDLPercent = currentDLPercent;
					}
				} else {
					if ((currentDLPercent == 0) && (!barInit)) {
						// Initialise the download bar at 0%
						// Downloading   0% |                                        |   ETA   --:--:--:^C
						p.next();
						barInit = true;
					}
				}
				return 0;
			};
		
			// Perform download & display progress bar
			try {
				// try and catch any curl error
				http.perform();
				writeln();
				// Reset onProgress to not display anything for next download done using exit scope
			} catch (CurlException e) {
				displayOneDriveErrorMessage(e.msg);
			}
			// free progress bar memory
			p = null;
		} else {
			// No progress bar
			try {
				// try and catch any curl error
				http.perform();
			} catch (CurlException e) {
				displayOneDriveErrorMessage(e.msg);
			}
		}
		
		// Check the HTTP response code
		checkHttpCode();
	}

	private auto patch(T)(const(char)[] url, const(T)[] patchData)
	{
		scope(exit) http.clearRequestHeaders();
		http.method = HTTP.Method.patch;
		http.url = url;
		addAccessTokenHeader();
		auto response = perform(patchData);
		checkHttpCode(response);
		return response;
	}

	private auto post(T)(const(char)[] url, const(T)[] postData)
	{
		scope(exit) http.clearRequestHeaders();
		http.method = HTTP.Method.post;
		http.url = url;
		addAccessTokenHeader();
		auto response = perform(postData);
		checkHttpCode(response);
		return response;
	}

	private auto move(T)(const(char)[] url, const(T)[] postData)
	{
		scope(exit) http.clearRequestHeaders();
		http.method = HTTP.Method.patch;
		http.url = url;
		addAccessTokenHeader();
		auto response = perform(postData);
		checkHttpCode();
		return response;
	}
	
	private JSONValue upload(string filepath, string url)
	{
		checkAccessTokenExpired();
		// open file as read-only in binary mode
		auto file = File(filepath, "rb");
		
		// function scopes
		scope(exit) {
			http.clearRequestHeaders();
			http.onSend = null;
			http.onReceive = null;
			http.onReceiveHeader = null;
			http.onReceiveStatusLine = null;
			http.contentLength = 0;
			// close file if open
			if (file.isOpen()){
				// close open file
				file.close();
			}
		}
		
		http.method = HTTP.Method.put;
		http.url = url;
		addAccessTokenHeader();
		http.addRequestHeader("Content-Type", "application/octet-stream");
		http.onSend = data => file.rawRead(data).length;
		http.contentLength = file.size;
		auto response = perform();
		checkHttpCode(response);
		return response;
	}

	private JSONValue perform(const(void)[] sendData)
	{
		scope(exit) {
			http.onSend = null;
			http.contentLength = 0;
		}
		if (sendData) {
			http.contentLength = sendData.length;
			http.onSend = (void[] buf) {
				import std.algorithm: min;
				size_t minLen = min(buf.length, sendData.length);
				if (minLen == 0) return 0;
				buf[0 .. minLen] = sendData[0 .. minLen];
				sendData = sendData[minLen .. $];
				return minLen;
			};
		} else {
			http.onSend = buf => 0;
		}
		auto response = perform();
		return response;
	}

	private JSONValue perform()
	{
		scope(exit) http.onReceive = null;
		char[] content;
		JSONValue json;

		http.onReceive = (ubyte[] data) {
			content ~= data;
			// HTTP Server Response Code Debugging if --https-debug is being used
			if (.debugResponse){
				log.vdebug("onedrive.perform() => OneDrive HTTP Server Response: ", http.statusLine.code);
			}
			return data.length;
		};
		
		try {
			http.perform();
			// Get the HTTP Response headers - needed for correct 429 handling
			auto responseHeaders = http.responseHeaders();
			// HTTP Server Response Headers Debugging if --https-debug is being used
			if (.debugResponse){
				log.vdebug("onedrive.perform() => HTTP Response Headers: ", responseHeaders);
			}
			// is retry-after in the response headers
			if ("retry-after" in http.responseHeaders) {
				// Set the retry-after value
				log.vdebug("onedrive.perform() => Received a 'Retry-After' Header Response with the following value: ", http.responseHeaders["retry-after"]);
				log.vdebug("onedrive.perform() => Setting retryAfterValue to: ", http.responseHeaders["retry-after"]);
				.retryAfterValue = to!ulong(http.responseHeaders["retry-after"]);
			}
		} catch (CurlException e) {
			// Parse and display error message received from OneDrive
			log.vdebug("onedrive.perform() Generated a OneDrive CurlException");
			log.error("ERROR: OneDrive returned an error with the following message:");
			auto errorArray = splitLines(e.msg);
			string errorMessage = errorArray[0];
						
			if (canFind(errorMessage, "Couldn't connect to server on handle") || canFind(errorMessage, "Couldn't resolve host name on handle")) {
				// This is a curl timeout
				log.error("  Error Message: There was a timeout in accessing the Microsoft OneDrive service - Internet connectivity issue?");
				// or 408 request timeout
				// https://github.com/abraunegg/onedrive/issues/694
				// Back off & retry with incremental delay
				int retryCount = 10000;
				int retryAttempts = 1;
				int backoffInterval = 1;
				int maxBackoffInterval = 3600;
				bool retrySuccess = false;
				while (!retrySuccess){
					backoffInterval++;
					int thisBackOffInterval = retryAttempts*backoffInterval;
					log.vdebug("  Retry Attempt:      ", retryAttempts);					
					if (thisBackOffInterval <= maxBackoffInterval) {
						log.vdebug("  Retry In (seconds): ", thisBackOffInterval);
						Thread.sleep(dur!"seconds"(thisBackOffInterval));
					} else {
						log.vdebug("  Retry In (seconds): ", maxBackoffInterval);
						Thread.sleep(dur!"seconds"(maxBackoffInterval));
					}
					try {
						http.perform();
						// no error from http.perform() on re-try
						log.log("Internet connectivity to Microsoft OneDrive service has been restored");
						retrySuccess = true;
					} catch (CurlException e) {
						if (canFind(e.msg, "Couldn't connect to server on handle") || canFind(e.msg, "Couldn't resolve host name on handle")) {
							log.error("  Error Message: There was a timeout in accessing the Microsoft OneDrive service - Internet connectivity issue?");
							// Increment & loop around
							retryAttempts++;
						}
						if (retryAttempts == retryCount) {
							// we have attempted to re-connect X number of times
							// false set this to true to break out of while loop
							retrySuccess = true;
						}
					}
				}
				if (retryAttempts >= retryCount) {
					log.error("  Error Message: Was unable to reconnect to the Microsoft OneDrive service after 10000 attempts lasting over 1.2 years!");
					throw new OneDriveException(408, "Request Timeout - HTTP 408 or Internet down?");
				}
			} else {
				// Some other error was returned
				log.error("  Error Message: ", errorMessage);
			}
			// return an empty JSON for handling
			return json;
		}
		
		try {
			json = content.parseJSON();
		} catch (JSONException e) {
			// Log that a JSON Exception was caught, dont output the HTML response from OneDrive
			log.vdebug("JSON Exception caught when performing HTTP operations - use --debug-https to diagnose further");
		}
		return json;
	}

	private void checkHttpCode()
	{
		// https://dev.onedrive.com/misc/errors.htm
		// https://developer.overdrive.com/docs/reference-guide
		
		/*
			HTTP/1.1 Response handling

			Errors in the OneDrive API are returned using standard HTTP status codes, as well as a JSON error response object. The following HTTP status codes should be expected.

			Status code		Status message						Description
			100				Continue							Continue 
			200 			OK									Request was handled OK
			201 			Created								This means you've made a successful POST to checkout, lock in a format, or place a hold
			204				No Content							This means you've made a successful DELETE to remove a hold or return a title
			
			400				Bad Request							Cannot process the request because it is malformed or incorrect.
			401				Unauthorized						Required authentication information is either missing or not valid for the resource.
			403				Forbidden							Access is denied to the requested resource. The user might not have enough permission.
			404				Not Found							The requested resource doesn’t exist.
			405				Method Not Allowed					The HTTP method in the request is not allowed on the resource.
			406				Not Acceptable						This service doesn’t support the format requested in the Accept header.
			408				Request Time out					Not expected from OneDrive, but can be used to handle Internet connection failures the same (fallback and try again)
			409				Conflict							The current state conflicts with what the request expects. For example, the specified parent folder might not exist.
			410				Gone								The requested resource is no longer available at the server.
			411				Length Required						A Content-Length header is required on the request.
			412				Precondition Failed					A precondition provided in the request (such as an if-match header) does not match the resource's current state.
			413				Request Entity Too Large			The request size exceeds the maximum limit.
			415				Unsupported Media Type				The content type of the request is a format that is not supported by the service.
			416				Requested Range Not Satisfiable		The specified byte range is invalid or unavailable.
			422				Unprocessable Entity				Cannot process the request because it is semantically incorrect.
			429				Too Many Requests					Client application has been throttled and should not attempt to repeat the request until an amount of time has elapsed.
			
			500				Internal Server Error				There was an internal server error while processing the request.
			501				Not Implemented						The requested feature isn’t implemented.
			502				Bad Gateway							The service was unreachable
			503				Service Unavailable					The service is temporarily unavailable. You may repeat the request after a delay. There may be a Retry-After header.
			507				Insufficient Storage				The maximum storage quota has been reached.
			509				Bandwidth Limit Exceeded			Your app has been throttled for exceeding the maximum bandwidth cap. Your app can retry the request again after more time has elapsed.
		
			HTTP/2 Response handling 
			
			0				OK
		
		*/
	
		switch(http.statusLine.code)
		{
			//  0 - OK ... HTTP2 version of 200 OK
			case 0:
				break;
			//  100 - Continue
			case 100:
				break;
			//	200 - OK
			case 200:
				// No Log .. 
				break;
			//	201 - Created OK
			//  202 - Accepted
			//	204 - Deleted OK
			case 201,202,204:
				// No actions, but log if verbose logging
				//log.vlog("OneDrive Response: '", http.statusLine.code, " - ", http.statusLine.reason, "'");
				break;
			
			// 302 - resource found and available at another location, redirect
			case 302:
				break;
			
			// 400 - Bad Request
			case 400:
				// Bad Request .. how should we act?
				log.vlog("OneDrive returned a 'HTTP 400 - Bad Request' - gracefully handling error");
				break;
			
			// 403 - Forbidden
			case 403:
				// OneDrive responded that the user is forbidden
				log.vlog("OneDrive returned a 'HTTP 403 - Forbidden' - gracefully handling error");
				break;
			
			// 404 - Item not found
			case 404:
				// Item was not found - do not throw an exception
				log.vlog("OneDrive returned a 'HTTP 404 - Item not found' - gracefully handling error");
				break;
			
			//	408 - Request Timeout
			case 408:
				// Request to connect to OneDrive service timed out
				log.vlog("Request Timeout - gracefully handling error");
				throw new OneDriveException(408, "Request Timeout - HTTP 408 or Internet down?"); 

			//	409 - Conflict
			case 409:
				// Conflict handling .. how should we act? This only really gets triggered if we are using --local-first & we remove items.db as the DB thinks the file is not uploaded but it is
				log.vlog("OneDrive returned a 'HTTP 409 - Conflict' - gracefully handling error");
				break;	
			
			//	412 - Precondition Failed
			case 412:
				// A precondition provided in the request (such as an if-match header) does not match the resource's current state.
				log.vlog("OneDrive returned a 'HTTP 412 - Precondition Failed' - gracefully handling error");
				break;	
			
			//  415 - Unsupported Media Type
			case 415:
				// Unsupported Media Type ... sometimes triggered on image files, especially PNG
				log.vlog("OneDrive returned a 'HTTP 415 - Unsupported Media Type' - gracefully handling error");
				break;
			
			//  429 - Too Many Requests
			case 429:
				// Too many requests in a certain time window
				// https://docs.microsoft.com/en-us/sharepoint/dev/general-development/how-to-avoid-getting-throttled-or-blocked-in-sharepoint-online
				log.vlog("OneDrive returned a 'HTTP 429 - Too Many Requests' - gracefully handling error");
				throw new OneDriveException(http.statusLine.code, http.statusLine.reason);
			
			// Server side (OneDrive) Errors
			//  500 - Internal Server Error
			// 	502 - Bad Gateway
			//	503 - Service Unavailable
			//  504 - Gateway Timeout (Issue #320)
			case 500:
				// No actions
				log.vlog("OneDrive returned a 'HTTP 500 Internal Server Error' - gracefully handling error");
				break;
				
			case 502:
				// No actions
				log.vlog("OneDrive returned a 'HTTP 502 Bad Gateway Error' - gracefully handling error");
				break;
			
			case 503:
				// No actions
				log.vlog("OneDrive returned a 'HTTP 503 Service Unavailable Error' - gracefully handling error");
				break;
			
			case 504:
				// No actions
				log.vlog("OneDrive returned a 'HTTP 504 Gateway Timeout Error' - gracefully handling error");
				break;

			// "else"
			default:
				throw new OneDriveException(http.statusLine.code, http.statusLine.reason); 
		}
	}

	private void checkHttpCode(ref const JSONValue response)
	{
		switch(http.statusLine.code)
		{
			//  0 - OK ... HTTP2 version of 200 OK
			case 0:
				break;
			//  100 - Continue
			case 100:
				break;
			//	200 - OK
			case 200:
				// No Log .. 
				break;
			//	201 - Created OK
			//  202 - Accepted
			//	204 - Deleted OK
			case 201,202,204:
				// No actions, but log if verbose logging
				//log.vlog("OneDrive Response: '", http.statusLine.code, " - ", http.statusLine.reason, "'");
				break;
				
			// 302 - resource found and available at another location, redirect
			case 302:
				break;
			
			// 400 - Bad Request
			case 400:
				// Bad Request .. how should we act?
				// make sure this is thrown so that it is caught
				throw new OneDriveException(http.statusLine.code, http.statusLine.reason, response);
			
			// 403 - Forbidden
			case 403:
				// OneDrive responded that the user is forbidden
				log.vlog("OneDrive returned a 'HTTP 403 - Forbidden' - gracefully handling error");
				// Throw this as a specific exception so this is caught when performing sync.o365SiteSearch
				throw new OneDriveException(http.statusLine.code, http.statusLine.reason, response);
			
			//	412 - Precondition Failed
			case 412:
				// Throw this as a specific exception so this is caught when performing sync.uploadLastModifiedTime
				throw new OneDriveException(http.statusLine.code, http.statusLine.reason, response);
				
			// Server side (OneDrive) Errors
			//  500 - Internal Server Error
			// 	502 - Bad Gateway
			//	503 - Service Unavailable
			//  504 - Gateway Timeout (Issue #320)
			case 500:
				// Throw this as a specific exception so this is caught
				throw new OneDriveException(http.statusLine.code, http.statusLine.reason, response);
				
			case 502:
				// Throw this as a specific exception so this is caught
				throw new OneDriveException(http.statusLine.code, http.statusLine.reason, response);
			
			case 503:
				// Throw this as a specific exception so this is caught
				throw new OneDriveException(http.statusLine.code, http.statusLine.reason, response);
			
			case 504:
				// Throw this as a specific exception so this is caught
				throw new OneDriveException(http.statusLine.code, http.statusLine.reason, response);
			
			// Default - all other errors that are not a 2xx or a 302
			default:
			if (http.statusLine.code / 100 != 2 && http.statusLine.code != 302) {
				throw new OneDriveException(http.statusLine.code, http.statusLine.reason, response);
			}
		}
	}
	
	// Parse and display error message received from OneDrive
	private void displayOneDriveErrorMessage(string message) {
		log.error("\nERROR: OneDrive returned an error with the following message:");
		auto errorArray = splitLines(message);
		log.error("  Error Message: ", errorArray[0]);
		// Strip cause from error to leave a JSON
		JSONValue errorMessage = parseJSON(replace(message, errorArray[0], ""));
		// extra debug
		log.vdebug("Raw Error Data: ", message);
		log.vdebug("JSON Message: ", errorMessage);
		if (errorMessage.type() == JSONType.object) {
			log.error("  Error Reason:  ", errorMessage["error_description"].str);
		}
	}
	
	// Parse and display error message received from the local file system
	private void displayFileSystemErrorMessage(string message) 
	{
		log.error("ERROR: The local file system returned an error with the following message:");
		auto errorArray = splitLines(message);
		log.error("  Error Message: ", errorArray[0]);
	}
}

unittest
{
	string configDirName = expandTilde("~/.config/onedrive");
	auto cfg = new config.Config(configDirName);
	cfg.init();
	OneDriveApi onedrive = new OneDriveApi(cfg);
	onedrive.init();
	std.file.write("/tmp/test", "test");

	// simpleUpload
	auto item = onedrive.simpleUpload("/tmp/test", "/test");
	try {
		item = onedrive.simpleUpload("/tmp/test", "/test");
	} catch (OneDriveException e) {
		assert(e.httpStatusCode == 409);
	}
	try {
		item = onedrive.simpleUpload("/tmp/test", "/test", "123");
	} catch (OneDriveException e) {
		assert(e.httpStatusCode == 412);
	}
	item = onedrive.simpleUpload("/tmp/test", "/test", item["eTag"].str);

	// deleteById
	try {
		onedrive.deleteById(item["id"].str, "123");
	} catch (OneDriveException e) {
		assert(e.httpStatusCode == 412);
	}
	onedrive.deleteById(item["id"].str, item["eTag"].str);
	onedrive.http.shutdown();
}<|MERGE_RESOLUTION|>--- conflicted
+++ resolved
@@ -860,7 +860,6 @@
 		}
 		
 		if (response.type() == JSONType.object) {
-<<<<<<< HEAD
 			// what sort of tenant token are we processing?
 			if (!externalTenant) {
 				// Normal tenant / token processing
@@ -869,34 +868,29 @@
 					refreshToken = response["refresh_token"].str();
 					accessTokenExpiration = Clock.currTime() + dur!"seconds"(response["expires_in"].integer());
 					if (!.dryRun) {
-						std.file.write(cfg.refreshTokenFilePath, refreshToken);
+						try {
+							// try and update the refresh_token file
+							log.vdebug("Updating refresh_token file with new token from OneDrive");
+							std.file.write(cfg.refreshTokenFilePath, refreshToken);
+							log.vdebug("Setting file permissions for: ", cfg.refreshTokenFilePath);
+							cfg.refreshTokenFilePath.setAttributes(cfg.returnRequiredFilePermisions());
+						} catch (FileException e) {
+							// display the error message
+							displayFileSystemErrorMessage(e.msg);
+						}
 					}
 					if (printAccessToken) writeln("New access token: ", accessToken);
 				} else {
 					log.error("\nInvalid authentication response from OneDrive. Please check the response uri\n");
 					// re-authorize
 					authorize();
-=======
-			if ("access_token" in response){
-				accessToken = "bearer " ~ response["access_token"].str();
-				refreshToken = response["refresh_token"].str();
-				accessTokenExpiration = Clock.currTime() + dur!"seconds"(response["expires_in"].integer());
-				if (!.dryRun) {
-					try {
-						// try and update the refresh_token file
-						std.file.write(cfg.refreshTokenFilePath, refreshToken);
-						log.vdebug("Setting file permissions for: ", cfg.refreshTokenFilePath);
-						cfg.refreshTokenFilePath.setAttributes(cfg.returnRequiredFilePermisions());
-					} catch (FileException e) {
-						// display the error message
-						displayFileSystemErrorMessage(e.msg);
-					}
->>>>>>> 545fdcd6
 				}
 			} else {
 				// External tenant token handling
 				if ("access_token" in response){
+					log.vdebug("Updating access token with new token received from External OneDrive 3rd Party");
 					externalAccessToken = "bearer " ~ response["access_token"].str();
+					log.vdebug("Updating refresh_token with new token received from External OneDrive 3rd Party");
 					externalRefreshToken = response["refresh_token"].str();
 					externalAccessTokenExpiration = Clock.currTime() + dur!"seconds"(response["expires_in"].integer());
 					if (printAccessToken) writeln("New external access token: ", externalAccessToken);
