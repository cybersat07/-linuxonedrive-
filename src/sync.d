import std.algorithm;
import std.array: array;
import std.datetime;
import std.exception: enforce;
import std.file, std.json, std.path;
import std.regex;
import std.stdio, std.string, std.uni, std.uri;
import std.conv;
import std.encoding;
import core.time, core.thread;
import core.stdc.stdlib;
import config, itemdb, onedrive, selective, upload, util;
static import log;

// threshold after which files will be uploaded using an upload session
private long thresholdFileSize = 4 * 2^^20; // 4 MiB

// flag to set whether local files should be deleted from OneDrive
private bool noRemoteDelete = false;

// flag to set whether the local file should be deleted once it is successfully uploaded to OneDrive
private bool localDeleteAfterUpload = false;

// flag to set if we are running as uploadOnly
private bool uploadOnly = false;

// Do we configure to disable the upload validation routine
private bool disableUploadValidation = false;

private bool isItemFolder(const ref JSONValue item)
{
	return ("folder" in item) != null;
}

private bool isItemFile(const ref JSONValue item)
{
	return ("file" in item) != null;
}

private bool isItemDeleted(const ref JSONValue item)
{
	return ("deleted" in item) != null;
}

private bool isItemRoot(const ref JSONValue item)
{
	return ("root" in item) != null;
}

private bool isItemRemote(const ref JSONValue item)
{
	return ("remoteItem" in item) != null;
}

private bool hasParentReference(const ref JSONValue item)
{
	return ("parentReference" in item) != null;
}

private bool hasParentReferenceId(const ref JSONValue item)
{
	return ("id" in item["parentReference"]) != null;
}

private bool hasParentReferencePath(const ref JSONValue item)
{
	return ("path" in item["parentReference"]) != null;
}

private bool isMalware(const ref JSONValue item)
{
	return ("malware" in item) != null;
}

private bool hasFileSize(const ref JSONValue item)
{
	return ("size" in item) != null;
}

private bool hasId(const ref JSONValue item)
{
	return ("id" in item) != null;
}

private bool hasHashes(const ref JSONValue item)
{
	return ("hashes" in item["file"]) != null;
}

private bool hasQuickXorHash(const ref JSONValue item)
{
	return ("quickXorHash" in item["file"]["hashes"]) != null;
}

private bool hasSha1Hash(const ref JSONValue item)
{
	return ("sha1Hash" in item["file"]["hashes"]) != null;
}

private bool isDotFile(const(string) path)
{
	// always allow the root
	if (path == ".") return false;
	auto paths = pathSplitter(buildNormalizedPath(path));
	foreach(base; paths) {
		if (startsWith(base, ".")){
			return true;
		}
	}
	return false;
}

// construct an Item struct from a JSON driveItem
private Item makeItem(const ref JSONValue driveItem)
{
	Item item = {
		id: driveItem["id"].str,
		name: "name" in driveItem ? driveItem["name"].str : null, // name may be missing for deleted files in OneDrive Biz
		eTag: "eTag" in driveItem ? driveItem["eTag"].str : null, // eTag is not returned for the root in OneDrive Biz
		cTag: "cTag" in driveItem ? driveItem["cTag"].str : null, // cTag is missing in old files (and all folders in OneDrive Biz)
	};

	// OneDrive API Change: https://github.com/OneDrive/onedrive-api-docs/issues/834
	// OneDrive no longer returns lastModifiedDateTime if the item is deleted by OneDrive
	if(isItemDeleted(driveItem)){
		// Set mtime to SysTime(0)
		item.mtime = SysTime(0);
	} else {
		// Item is not in a deleted state
		// Resolve 'Key not found: fileSystemInfo' when then item is a remote item
		// https://github.com/abraunegg/onedrive/issues/11
		if (isItemRemote(driveItem)) {
			// remoteItem is a OneDrive object that exists on a 'different' OneDrive drive id, when compared to account default
			// Normally, the 'remoteItem' field will contain 'fileSystemInfo' however, if the user uses the 'Add Shortcut ..' option in OneDrive WebUI
			// to create a 'link', this object, whilst remote, does not have 'fileSystemInfo' in the expected place, thus leading to a application crash
			// See: https://github.com/abraunegg/onedrive/issues/1533
			if ("fileSystemInfo" in driveItem["remoteItem"]) {
				// 'fileSystemInfo' is in 'remoteItem' which will be the majority of cases
				item.mtime = SysTime.fromISOExtString(driveItem["remoteItem"]["fileSystemInfo"]["lastModifiedDateTime"].str);
			} else {
				// is a remote item, but 'fileSystemInfo' is missing from 'remoteItem'
				item.mtime = SysTime.fromISOExtString(driveItem["fileSystemInfo"]["lastModifiedDateTime"].str);
			}
		} else {
			// item exists on account default drive id
			item.mtime = SysTime.fromISOExtString(driveItem["fileSystemInfo"]["lastModifiedDateTime"].str);
		}
		// debug output of what the OneDrive item modified time is
		log.vdebug("lastModifiedDateTime (OneDrive item): ", item.mtime);
	}
		
	if (isItemFile(driveItem)) {
		item.type = ItemType.file;
	} else if (isItemFolder(driveItem)) {
		item.type = ItemType.dir;
	} else if (isItemRemote(driveItem)) {
		item.type = ItemType.remote;
	} else {
		// do not throw exception, item will be removed in applyDifferences()
	}

	// root and remote items do not have parentReference
	if (!isItemRoot(driveItem) && ("parentReference" in driveItem) != null) {
		item.driveId = driveItem["parentReference"]["driveId"].str;
		if (hasParentReferenceId(driveItem)) {
			item.parentId = driveItem["parentReference"]["id"].str;
		}
	}

	// extract the file hash
	if (isItemFile(driveItem) && ("hashes" in driveItem["file"])) {
		if ("crc32Hash" in driveItem["file"]["hashes"]) {
			item.crc32Hash = driveItem["file"]["hashes"]["crc32Hash"].str;
		} else if ("sha1Hash" in driveItem["file"]["hashes"]) {
			item.sha1Hash = driveItem["file"]["hashes"]["sha1Hash"].str;
		} else if ("quickXorHash" in driveItem["file"]["hashes"]) {
			item.quickXorHash = driveItem["file"]["hashes"]["quickXorHash"].str;
		} else {
			log.vlog("The file does not have any hash");
		}
	}

	if (isItemRemote(driveItem)) {
		item.remoteDriveId = driveItem["remoteItem"]["parentReference"]["driveId"].str;
		item.remoteId = driveItem["remoteItem"]["id"].str;
	}
	
	// National Cloud Deployments (US and DE) do not support /delta as a query
	// Thus we need to track in the database that this item is in sync
	// As we are making an item, set the syncStatus to Y
	// ONLY when using a National Cloud Deployment, all the existing DB entries will get set to N
	// so when processing /children, it can be identified what the 'deleted' difference is
	item.syncStatus = "Y";

	return item;
}

private bool testFileHash(const(string) path, const ref Item item)
{
	// Try and compute the file hash
	if (item.crc32Hash) {
		if (item.crc32Hash == computeCrc32(path)) return true;
	} else if (item.sha1Hash) {
		if (item.sha1Hash == computeSha1Hash(path)) return true;
	} else if (item.quickXorHash) {
		if (item.quickXorHash == computeQuickXorHash(path)) return true;
	}
	return false;
}

class SyncException: Exception
{
    @nogc @safe pure nothrow this(string msg, string file = __FILE__, size_t line = __LINE__)
    {
        super(msg, file, line);
    }
}

final class SyncEngine
{
	private Config cfg;
	private OneDriveApi onedrive;
	private ItemDatabase itemdb;
	private UploadSession session;
	private SelectiveSync selectiveSync;
	// list of items to skip while applying the changes
	private string[] skippedItems;
	// list of items to delete after the changes has been downloaded
	private string[2][] idsToDelete;
	// list of items we fake created when running --dry-run
	private string[2][] idsFaked;
	// default drive id
	private string defaultDriveId;
	// default root id
	private string defaultRootId;
	// type of OneDrive account
	private string accountType;
	// free space remaining at init()
	private long remainingFreeSpace;
	// file size limit for a new file
	private long newSizeLimit;
	// is file malware flag
	private bool malwareDetected = false;
	// download filesystem issue flag
	private bool downloadFailed = false;
	// upload failure - OneDrive or filesystem issue (reading data)
	private bool uploadFailed = false;
	// initialization has been done
	private bool initDone = false;
	// sync engine dryRun flag
	private bool dryRun = false;
	// quota details available
	private bool quotaAvailable = true;
	// quota details restricted
	private bool quotaRestricted = false;
	// sync business shared folders flag
	private bool syncBusinessFolders = false;
	// single directory scope flag
	private bool singleDirectoryScope = false;
	// is sync_list configured
	private bool syncListConfigured = false;
	// sync_list new folder added, trigger delta scan override
	private bool oneDriveFullScanTrigger = false;
	// is bypass_data_preservation set via config file
	// Local data loss MAY occur in this scenario
	private bool bypassDataPreservation = false;
	// is National Cloud Deployments configured
	private bool nationalCloudDeployment = false;
	// array of all OneDrive driveId's for use with OneDrive Business Folders
	private string[] driveIDsArray;

	this(Config cfg, OneDriveApi onedrive, ItemDatabase itemdb, SelectiveSync selectiveSync)
	{
		assert(onedrive && itemdb && selectiveSync);
		this.cfg = cfg;
		this.onedrive = onedrive;
		this.itemdb = itemdb;
		this.selectiveSync = selectiveSync;
		// session = UploadSession(onedrive, cfg.uploadStateFilePath);
		this.dryRun = cfg.getValueBool("dry_run");
		this.newSizeLimit = cfg.getValueLong("skip_size") * 2^^20;
		this.newSizeLimit = (this.newSizeLimit == 0) ? long.max : this.newSizeLimit;
	}

	void reset()
	{
		initDone=false;
	}

	void init()
	{
		// Set accountType, defaultDriveId, defaultRootId & remainingFreeSpace once and reuse where possible
		JSONValue oneDriveDetails;
		JSONValue oneDriveRootDetails;

		if (initDone) {
			return;
		}

		session = UploadSession(onedrive, cfg.uploadStateFilePath);

		// Need to catch 400 or 5xx server side errors at initialization
		// Get Default Drive
		try {
			oneDriveDetails	= onedrive.getDefaultDrive();
		} catch (OneDriveException e) {
			log.vdebug("oneDriveDetails	= onedrive.getDefaultDrive() generated a OneDriveException");
			if (e.httpStatusCode == 400) {
				// OneDrive responded with 400 error: Bad Request
				displayOneDriveErrorMessage(e.msg, getFunctionName!({}));
				
				// Check this
				if (cfg.getValueString("drive_id").length) {
					log.error("\nERROR: Check your 'drive_id' entry in your configuration file as it may be incorrect\n");
				}
				// Must exit here
				exit(-1);
			}
			if (e.httpStatusCode == 401) {
				// HTTP request returned status code 401 (Unauthorized)
				displayOneDriveErrorMessage(e.msg, getFunctionName!({}));
				log.errorAndNotify("\nERROR: Check your configuration as your refresh_token may be empty or invalid. You may need to issue a --logout and re-authorise this client.\n");
				// Must exit here
				exit(-1);
			}
			if (e.httpStatusCode == 429) {
				// HTTP request returned status code 429 (Too Many Requests). We need to leverage the response Retry-After HTTP header to ensure minimum delay until the throttle is removed.
				handleOneDriveThrottleRequest();
				// Retry original request by calling function again to avoid replicating any further error handling
				log.vdebug("Retrying original request that generated the OneDrive HTTP 429 Response Code (Too Many Requests) - calling init();");
				init();
				// return back to original call
				return;
			}
			if (e.httpStatusCode >= 500) {
				// There was a HTTP 5xx Server Side Error
				displayOneDriveErrorMessage(e.msg, getFunctionName!({}));
				// Must exit here
				exit(-1);
			}
		}
		
		// Get Default Root
		try {
			oneDriveRootDetails = onedrive.getDefaultRoot();
		} catch (OneDriveException e) {
			log.vdebug("oneDriveRootDetails = onedrive.getDefaultRoot() generated a OneDriveException");
			if (e.httpStatusCode == 400) {
				// OneDrive responded with 400 error: Bad Request
				displayOneDriveErrorMessage(e.msg, getFunctionName!({}));
				// Check this
				if (cfg.getValueString("drive_id").length) {
					log.error("\nERROR: Check your 'drive_id' entry in your configuration file as it may be incorrect\n");
				}
				// Must exit here
				exit(-1);
			}
			if (e.httpStatusCode == 401) {
				// HTTP request returned status code 401 (Unauthorized)
				displayOneDriveErrorMessage(e.msg, getFunctionName!({}));
				log.errorAndNotify("\nERROR: Check your configuration as your refresh_token may be empty or invalid. You may need to issue a --logout and re-authorise this client.\n");
				// Must exit here
				exit(-1);
			}
			if (e.httpStatusCode == 429) {
				// HTTP request returned status code 429 (Too Many Requests). We need to leverage the response Retry-After HTTP header to ensure minimum delay until the throttle is removed.
				handleOneDriveThrottleRequest();
				// Retry original request by calling function again to avoid replicating any further error handling
				log.vdebug("Retrying original request that generated the OneDrive HTTP 429 Response Code (Too Many Requests) - calling init();");
				init();
				// return back to original call
				return;
			}
			if (e.httpStatusCode >= 500) {
				// There was a HTTP 5xx Server Side Error
				displayOneDriveErrorMessage(e.msg, getFunctionName!({}));
				// Must exit here
				exit(-1);
			}
		}

		if ((oneDriveDetails.type() == JSONType.object) && (oneDriveRootDetails.type() == JSONType.object) && (hasId(oneDriveDetails)) && (hasId(oneDriveRootDetails))) {
			// JSON elements are valid
			// Debug OneDrive Account details response
			log.vdebug("OneDrive Account Details:      ", oneDriveDetails);
			log.vdebug("OneDrive Account Root Details: ", oneDriveRootDetails);
			
			// Successfully got details from OneDrive without a server side error such as 'HTTP/1.1 500 Internal Server Error' or 'HTTP/1.1 504 Gateway Timeout' 
			accountType = oneDriveDetails["driveType"].str;
			defaultDriveId = oneDriveDetails["id"].str;
			defaultRootId = oneDriveRootDetails["id"].str;
			remainingFreeSpace = oneDriveDetails["quota"]["remaining"].integer;
			
			// Make sure that defaultDriveId is in our driveIDs array to use when checking if item is in database
			// Keep the driveIDsArray with unique entries only
			if (!canFind(driveIDsArray, defaultDriveId)) {
				// Add this drive id to the array to search with
				driveIDsArray ~= defaultDriveId;
			}
			
			// In some cases OneDrive Business configurations 'restrict' quota details thus is empty / blank / negative value / zero
			if (remainingFreeSpace <= 0) {
				// free space is <= 0  .. why ?
				if ("remaining" in oneDriveDetails["quota"]){
					// json response contained a 'remaining' value
					if (accountType == "personal"){
						// zero space available
						log.error("ERROR: OneDrive account currently has zero space available. Please free up some space online.");
						quotaAvailable = false;
					} else {
						// zero space available is being reported, maybe being restricted?
						log.error("WARNING: OneDrive quota information is being restricted or providing a zero value. Please fix by speaking to your OneDrive / Office 365 Administrator.");
						quotaRestricted = true;
					}
				} else {
					// json response was missing a 'remaining' value
					if (accountType == "personal"){
						log.error("ERROR: OneDrive quota information is missing. Potentially your OneDrive account currently has zero space available. Please free up some space online.");
					} else {
						// quota details not available
						log.error("ERROR: OneDrive quota information is being restricted. Please fix by speaking to your OneDrive / Office 365 Administrator.");
					}				
				}
			}
			
			// Display accountType, defaultDriveId, defaultRootId & remainingFreeSpace for verbose logging purposes
			log.vlog("Application version: ", strip(import("version")));
			log.vlog("Account Type: ", accountType);
			log.vlog("Default Drive ID: ", defaultDriveId);
			log.vlog("Default Root ID: ", defaultRootId);
			
			// What do we display here
			if (remainingFreeSpace > 0) {
				// Display the actual value
				log.vlog("Remaining Free Space: ", remainingFreeSpace);
			} else {
				// zero or non-zero value or restricted
				if (!quotaRestricted){
					log.vlog("Remaining Free Space: 0");
				} else {
					log.vlog("Remaining Free Space: Not Available");
				}
			}
		
			// If account type is documentLibrary - then most likely this is a SharePoint repository
			// and files 'may' be modified after upload. See: https://github.com/abraunegg/onedrive/issues/205
			if(accountType == "documentLibrary") {
				setDisableUploadValidation();
			}
		
			// Check the local database to ensure the OneDrive Root details are in the database
			checkDatabaseForOneDriveRoot();
		
			// Check if there is an interrupted upload session
			if (session.restore()) {
				log.log("Continuing the upload session ...");
				string uploadSessionLocalFilePath = session.getUploadSessionLocalFilePath();
				auto item = session.upload();
				
				// is 'item' a valid JSON response and not null
				if (item.type() == JSONType.object) {
					// Upload did not fail, JSON response contains data
					// Are we in an --upload-only & --remove-source-files scenario?
					// Use actual config values as we are doing an upload session recovery
					if ((cfg.getValueBool("upload_only")) && (cfg.getValueBool("remove_source_files"))) {
						// Log that we are deleting a local item
						log.log("Removing local file as --upload-only & --remove-source-files configured");
						// are we in a --dry-run scenario?
						if (!dryRun) {
							// No --dry-run ... process local file delete
							if (!uploadSessionLocalFilePath.empty) {
								// only perform the delete if we have a valid file path
								if (exists(uploadSessionLocalFilePath)) {
									// file exists
									log.vdebug("Removing local file: ", uploadSessionLocalFilePath);
									safeRemove(uploadSessionLocalFilePath);
								}
							}
						}
						// as file is removed, we have nothing to add to the local database
						log.vdebug("Skipping adding to database as --upload-only & --remove-source-files configured");
					} else {
						// save the item
						saveItem(item);
					}
				} else {
					// JSON response was not valid, upload failed
					log.error("ERROR: File failed to upload. Increase logging verbosity to determine why.");
				}
			}
			initDone = true;
		} else {
			// init failure
			initDone = false;
			// log why
			log.error("ERROR: Unable to query OneDrive to initialize application");
			// Debug OneDrive Account details response
			log.vdebug("OneDrive Account Details:      ", oneDriveDetails);
			log.vdebug("OneDrive Account Root Details: ", oneDriveRootDetails);
			// Must exit here
			exit(-1);
		}
	}

	// Configure uploadOnly if function is called
	// By default, uploadOnly = false;
	void setUploadOnly()
	{
		uploadOnly = true;
	}
	
	// Configure noRemoteDelete if function is called
	// By default, noRemoteDelete = false;
	// Meaning we will process local deletes to delete item on OneDrive
	void setNoRemoteDelete()
	{
		noRemoteDelete = true;
	}
	
	// Configure localDeleteAfterUpload if function is called
	// By default, localDeleteAfterUpload = false;
	// Meaning we will not delete any local file after upload is successful
	void setLocalDeleteAfterUpload()
	{
		localDeleteAfterUpload = true;
	}
	
	// set the flag that we are going to sync business shared folders
	void setSyncBusinessFolders()
	{
		syncBusinessFolders = true;
	}
	
	// Configure singleDirectoryScope if function is called
	// By default, singleDirectoryScope = false
	void setSingleDirectoryScope()
	{
		singleDirectoryScope = true;
	}
	
	// Configure disableUploadValidation if function is called
	// By default, disableUploadValidation = false;
	// Meaning we will always validate our uploads
	// However, when uploading a file that can contain metadata SharePoint will associate some 
	// metadata from the library the file is uploaded to directly in the file
	// which breaks this validation. See https://github.com/abraunegg/onedrive/issues/205
	void setDisableUploadValidation()
	{
		disableUploadValidation = true;
		log.vdebug("documentLibrary account type - flagging to disable upload validation checks due to Microsoft SharePoint file modification enrichments");
	}
	
	// Issue #658 Handling
	// If an existing folder is moved into a sync_list valid path (where it previously was out of scope due to sync_list), 
	// then set this flag to true, so that on the second 'true-up' sync, we force a rescan of the OneDrive path to capture any 'files'
	void setOneDriveFullScanTrigger()
	{
		oneDriveFullScanTrigger = true;
		log.vdebug("Setting oneDriveFullScanTrigger = true due to new folder creation request in a location that is now in-scope which may have previously out of scope");
	}
	
	// unset method
	void unsetOneDriveFullScanTrigger()
	{
		oneDriveFullScanTrigger = false;
		log.vdebug("Setting oneDriveFullScanTrigger = false");
	}
	
	// set syncListConfigured to true
	void setSyncListConfigured()
	{
		syncListConfigured = true;
		log.vdebug("Setting syncListConfigured = true");
	}
	
	// set bypassDataPreservation to true
	void setBypassDataPreservation()
	{
		bypassDataPreservation = true;
		log.vdebug("Setting bypassDataPreservation = true");
	}
	
	// set nationalCloudDeployment to true
	void setNationalCloudDeployment()
	{
		nationalCloudDeployment = true;
		log.vdebug("Setting nationalCloudDeployment = true");
	}
	
	// return the OneDrive Account Type
	auto getAccountType()
	{
		// return account type in use
		return accountType;
	}
	
	// download all new changes from OneDrive
	void applyDifferences(bool performFullItemScan)
	{
		// Set defaults for the root folder
		// Use the global's as initialised via init() rather than performing unnecessary additional HTTPS calls
		string driveId = defaultDriveId;
		string rootId = defaultRootId;
		applyDifferences(driveId, rootId, performFullItemScan);

		// Check OneDrive Personal Shared Folders
		if (accountType == "personal"){
			// https://github.com/OneDrive/onedrive-api-docs/issues/764
			Item[] items = itemdb.selectRemoteItems();
			foreach (item; items) {
				// Only check path if config is != ""
				if (cfg.getValueString("skip_dir") != "") {
					// The path that needs to be checked needs to include the '/'
					// This due to if the user has specified in skip_dir an exclusive path: '/path' - that is what must be matched
					if (selectiveSync.isDirNameExcluded(item.name)) {
						// This directory name is excluded
						log.vlog("Skipping item - excluded by skip_dir config: ", item.name);
						continue;
					}
				}
				// Directory name is not excluded or skip_dir is not populated
				log.vdebug("------------------------------------------------------------------");
				if (!cfg.getValueBool("monitor")) {
					log.log("Syncing this OneDrive Personal Shared Folder: ", item.name);
				} else {
					log.vlog("Syncing this OneDrive Personal Shared Folder: ", item.name);
				}
				// Check this OneDrive Personal Shared Folders
				applyDifferences(item.remoteDriveId, item.remoteId, performFullItemScan);
				// Keep the driveIDsArray with unique entries only
				if (!canFind(driveIDsArray, item.remoteDriveId)) {
					// Add this OneDrive Personal Shared Folder driveId array
					driveIDsArray ~= item.remoteDriveId;
				}
			}
		}
		
		// Check OneDrive Business Shared Folders, if configured to do so
		if (syncBusinessFolders){
			// Get My Tenent Details
			string myTenantID;
			JSONValue tenantDetailsResponse = onedrive.getTenantID();
			if (tenantDetailsResponse.type() == JSONType.object) {
				foreach (searchResult; tenantDetailsResponse["value"].array) {
					myTenantID = searchResult["id"].str;
				}
			} else {
				// Log that an invalid JSON object was returned
				log.error("ERROR: onedrive.getTenantID call returned an invalid JSON Object");
			}
			
			// Query OneDrive Business Shared Folders shared with me
			log.vlog("Attempting to sync OneDrive Business Shared Folders");
			JSONValue graphQuery = onedrive.getSharedWithMe();
			if (graphQuery.type() == JSONType.object) {
				string sharedFolderName;
				bool isExternalTenant = false;
				foreach (searchResult; graphQuery["value"].array) {
					// Configure additional logging items for this array element
					string sharedByName;
					string sharedByEmail;
					// Extra details for verbose logging
					if ("sharedBy" in searchResult["remoteItem"]["shared"]) {
						if ("displayName" in searchResult["remoteItem"]["shared"]["sharedBy"]["user"]) {
							sharedByName = searchResult["remoteItem"]["shared"]["sharedBy"]["user"]["displayName"].str;
						}
						if ("email" in searchResult["remoteItem"]["shared"]["sharedBy"]["user"]) {
							sharedByEmail = searchResult["remoteItem"]["shared"]["sharedBy"]["user"]["email"].str;
						}
					}
				
					// is the shared item with us a 'folder' ?
					if (isItemFolder(searchResult)) {
						// item returned is a shared folder, not a shared file
						sharedFolderName = searchResult["name"].str;
						// Output Shared Folder Name early
						log.vdebug("Shared Folder Name: ", sharedFolderName);
						// Compare this to values in business_shared_folders
						if(selectiveSync.isSharedFolderMatched(sharedFolderName)){
							// Folder name matches what we are looking for
							// Flags for matching
							bool itemInDatabase = false;
							bool itemLocalDirExists = false;
							bool itemPathIsLocal = false;
							isExternalTenant = false;
							
							// "what if" there are 2 or more folders shared with me have the "same" name?
							// The folder name will be the same, but driveId will be different
							// This will then cause these 'shared folders' to cross populate data, which may not be desirable
							log.vdebug("Shared Folder Name: MATCHED to any entry in 'business_shared_folders'");
							log.vdebug("Parent Drive Id:    ", searchResult["remoteItem"]["parentReference"]["driveId"].str);
							log.vdebug("Shared Item Id:     ", searchResult["remoteItem"]["id"].str);
							
							// Is this OneDrive Shared Folder on an external tenant?
							if (searchResult["remoteItem"]["sharepointIds"]["tenantId"].str != myTenantID) {
								isExternalTenant = true;
								log.vdebug("This shared folder is shared from an external organisation as the tenant is different");
								// Have to configure the access to this tenant, which requires separate tokenUrl for that tenant
								onedrive.setExternalTenant(searchResult["remoteItem"]["sharepointIds"]["tenantId"].str);
							}
							
							// for each driveid in the existing driveIDsArray
							Item databaseItem;
							foreach (searchDriveId; driveIDsArray) {
								log.vdebug("searching database for: ", searchDriveId, " ", sharedFolderName);
								if (itemdb.idInLocalDatabase(searchDriveId, searchResult["remoteItem"]["id"].str)){
									// Shared folder is present
									log.vdebug("Found shared folder name in database");
									itemInDatabase = true;
									// Query the DB for the details of this item
									itemdb.selectByPath(sharedFolderName, searchDriveId, databaseItem);
									log.vdebug("databaseItem: ", databaseItem);
									// Does the databaseItem.driveId == defaultDriveId?
									if (databaseItem.driveId == defaultDriveId) {
										itemPathIsLocal = true;
									}
								} else {	
									log.vdebug("Shared folder name not found in database");
									// "what if" there is 'already' a local folder with this name
									// Check if in the database
									// If NOT in the database, but resides on disk, this could be a new local folder created after last sync but before this one
									// However we sync 'shared folders' before checking for local changes
									string localpath = expandTilde(cfg.getValueString("sync_dir")) ~ "/" ~ sharedFolderName;
									if (exists(localpath)) {
										// local path exists
										log.vdebug("Found shared folder name in local OneDrive sync_dir");
										itemLocalDirExists = true;
									}
								}
							}
							
							// Shared Folder Evaluation Debugging
							log.vdebug("item in database:                         ", itemInDatabase);
							log.vdebug("path exists on disk:                      ", itemLocalDirExists);
							log.vdebug("database drive id matches defaultDriveId: ", itemPathIsLocal);
							log.vdebug("database data matches search data:        ", ((databaseItem.driveId == searchResult["remoteItem"]["parentReference"]["driveId"].str) && (databaseItem.id == searchResult["remoteItem"]["id"].str)));
							
							if ( ((!itemInDatabase) || (!itemLocalDirExists)) || (((databaseItem.driveId == searchResult["remoteItem"]["parentReference"]["driveId"].str) && (databaseItem.id == searchResult["remoteItem"]["id"].str)) && (!itemPathIsLocal)) ) {
								// This shared folder does not exist in the database
								if (!cfg.getValueBool("monitor")) {
									log.log("Syncing this OneDrive Business Shared Folder: ", sharedFolderName);
								} else {
									log.vlog("Syncing this OneDrive Business Shared Folder: ", sharedFolderName);
								}
								Item businessSharedFolder = makeItem(searchResult);
								
								// Log who shared this to assist with sync data correlation
								if ((sharedByName != "") && (sharedByEmail != "")) {	
									log.vlog("OneDrive Business Shared Folder - Shared By:  ", sharedByName, " (", sharedByEmail, ")");
								} else {
									if (sharedByName != "") {
										log.vlog("OneDrive Business Shared Folder - Shared By:  ", sharedByName);
									}
								}
								
								// Do the actual sync
								applyDifferences(businessSharedFolder.remoteDriveId, businessSharedFolder.remoteId, performFullItemScan);
								// add this parent drive id to the array to search for, ready for next use
								string newDriveID = searchResult["remoteItem"]["parentReference"]["driveId"].str;
								// Keep the driveIDsArray with unique entries only
								if (!canFind(driveIDsArray, newDriveID)) {
									// Add this drive id to the array to search with
									driveIDsArray ~= newDriveID;
								}
							} else {
								// Shared Folder Name Conflict ...
								log.log("WARNING: Skipping shared folder due to existing name conflict: ", sharedFolderName);
								log.log("WARNING: Skipping changes of Path ID: ", searchResult["remoteItem"]["id"].str);
								log.log("WARNING: To sync this shared folder, this shared folder needs to be renamed");
								
								// Log who shared this to assist with conflict resolution
								if ((sharedByName != "") && (sharedByEmail != "")) {	
									log.vlog("WARNING: Conflict Shared By:          ", sharedByName, " (", sharedByEmail, ")");
								} else {
									if (sharedByName != "") {
										log.vlog("WARNING: Conflict Shared By:          ", sharedByName);
									}
								}
							}	
<<<<<<< HEAD
						}	
=======
						} else {
							log.vdebug("Shared Folder Name: NO MATCH to any entry in 'business_shared_folders'");
						}
>>>>>>> b08690f1
					} else {
						// not a folder, is this a file?
						if (isItemFile(searchResult)) {
							// shared item is a file
							string sharedFileName = searchResult["name"].str;
							// log that this is not supported
							log.vlog("WARNING: Not syncing this OneDrive Business Shared File: ", sharedFileName);
							
							// Log who shared this to assist with sync data correlation
							if ((sharedByName != "") && (sharedByEmail != "")) {	
								log.vlog("OneDrive Business Shared File - Shared By:  ", sharedByName, " (", sharedByEmail, ")");
							} else {
								if (sharedByName != "") {
									log.vlog("OneDrive Business Shared File - Shared By:  ", sharedByName);
								}
							}
						} else {
							// something else entirely
							log.log("WARNING: Not syncing this OneDrive Business Shared item: ", searchResult["name"].str);
						}
					}
					
					// Was this shared folder on an external tenant?
					if (isExternalTenant) {
						// clear external tenant
						onedrive.clearExternalTenant();
					}					
				}
			} else {
				// Log that an invalid JSON object was returned
				log.error("ERROR: onedrive.getSharedWithMe call returned an invalid JSON Object");
			}	
		}
	}

	// download all new changes from a specified folder on OneDrive
	void applyDifferencesSingleDirectory(const(string) path)
	{
		// Ensure we check the 'right' location for this directory on OneDrive
		// It could come from the following places:
		// 1. My OneDrive Root
		// 2. My OneDrive Root as an Office 365 Shared Library
		// 3. A OneDrive Business Shared Folder
		// If 1 & 2, the configured default items are what we need
		// If 3, we need to query OneDrive
		
		string driveId = defaultDriveId;
		string rootId = defaultRootId;
		string folderId;
		string itemId;
		JSONValue onedrivePathDetails;
		
		// Check OneDrive Business Shared Folders, if configured to do so
		if (syncBusinessFolders){
			log.vlog("Attempting to sync OneDrive Business Shared Folders");
			// query OneDrive Business Shared Folders shared with me
			JSONValue graphQuery = onedrive.getSharedWithMe();
			if (graphQuery.type() == JSONType.object) {
				// valid response from OneDrive
				string sharedFolderName;
				foreach (searchResult; graphQuery["value"].array) {
					// set sharedFolderName
					sharedFolderName = searchResult["name"].str;
					// Configure additional logging items for this array element
					string sharedByName;
					string sharedByEmail;
					
					// Extra details for verbose logging
					if ("sharedBy" in searchResult["remoteItem"]["shared"]) {
						if ("displayName" in searchResult["remoteItem"]["shared"]["sharedBy"]["user"]) {
							sharedByName = searchResult["remoteItem"]["shared"]["sharedBy"]["user"]["displayName"].str;
						}
						if ("email" in searchResult["remoteItem"]["shared"]["sharedBy"]["user"]) {
							sharedByEmail = searchResult["remoteItem"]["shared"]["sharedBy"]["user"]["email"].str;
						}
					}
				
					// Compare this to values in business_shared_folders
					if(selectiveSync.isSharedFolderMatched(sharedFolderName)){
						// Matched sharedFolderName to item in business_shared_folders
						log.vdebug("Matched sharedFolderName in business_shared_folders: ", sharedFolderName);
						// But is this shared folder what we are looking for as part of --single-directory?
						// User could be using 'directory' or 'directory/directory1/directory2/directory3/'
						// Can we find 'sharedFolderName' in the given 'path'
						if (canFind(path, sharedFolderName)) {
							// Found 'sharedFolderName' in the given 'path'
							log.vdebug("Matched 'sharedFolderName' in the given 'path'");
							// What was the matched folder JSON
							log.vdebug("Matched sharedFolderName in business_shared_folders JSON: ", searchResult);
							// Path we want to sync is on a OneDrive Business Shared Folder
							// Set the correct driveId
							driveId = searchResult["remoteItem"]["parentReference"]["driveId"].str;
							// Set this items id
							itemId = searchResult["remoteItem"]["id"].str;
							log.vdebug("Updated the driveId to a new value: ", driveId);
							log.vdebug("Updated the itemId to a new value: ", itemId);
							// Keep the driveIDsArray with unique entries only
							if (!canFind(driveIDsArray, driveId)) {
								// Add this drive id to the array to search with
								driveIDsArray ~= driveId;
							}
							
							// Log who shared this to assist with sync data correlation
							if ((sharedByName != "") && (sharedByEmail != "")) {	
								log.vlog("OneDrive Business Shared Folder - Shared By:  ", sharedByName, " (", sharedByEmail, ")");
							} else {
								if (sharedByName != "") {
									log.vlog("OneDrive Business Shared Folder - Shared By:  ", sharedByName);
								}
							}
						}
					}
				}
			} else {
				// Log that an invalid JSON object was returned
				log.error("ERROR: onedrive.getSharedWithMe call returned an invalid JSON Object");
			}
		}
		
		// Test if the path we are going to sync from actually exists on OneDrive
		log.vlog("Getting path details from OneDrive ...");
		try {
			// Need to use different calls here - one call for majority, another if this is a OneDrive Business Shared Folder
			if (!syncBusinessFolders){
				// Not a OneDrive Business Shared Folder
				log.vdebug("Calling onedrive.getPathDetailsByDriveId(driveId, path) with: ", driveId, ", ", path);
				onedrivePathDetails = onedrive.getPathDetailsByDriveId(driveId, path);
			} else {
				// OneDrive Business Shared Folder - Use another API call using the folders correct driveId and itemId
				log.vdebug("Calling onedrive.getPathDetailsByDriveIdAndItemId(driveId, itemId) with: ", driveId, ", ", itemId);
				onedrivePathDetails = onedrive.getPathDetailsByDriveIdAndItemId(driveId, itemId);
			}
		} catch (OneDriveException e) {
			log.vdebug("onedrivePathDetails = onedrive.getPathDetails(path) generated a OneDriveException");
			if (e.httpStatusCode == 404) {
				// The directory was not found
				if (syncBusinessFolders){
					// 404 was returned when trying to use a specific driveId and itemId .. which 'should' work .... but didnt
					// Try the query with the path as a backup failsafe
					log.vdebug("Calling onedrive.getPathDetailsByDriveId(driveId, path) as backup with: ", driveId, ", ", path);
					try {
						// try calling using the path
						onedrivePathDetails = onedrive.getPathDetailsByDriveId(driveId, path);
					} catch (OneDriveException e) {	
					
						if (e.httpStatusCode == 404) {
							log.error("ERROR: The requested single directory to sync was not found on OneDrive - Check folder permissions and sharing status with folder owner");
							return;
						}
					
						if (e.httpStatusCode == 429) {
							// HTTP request returned status code 429 (Too Many Requests). We need to leverage the response Retry-After HTTP header to ensure minimum delay until the throttle is removed.
							handleOneDriveThrottleRequest();
							// Retry original request by calling function again to avoid replicating any further error handling
							log.vdebug("Retrying original request that generated the OneDrive HTTP 429 Response Code (Too Many Requests) - calling applyDifferencesSingleDirectory(path);");
							applyDifferencesSingleDirectory(path);
							// return back to original call
							return;
						}
						
						if (e.httpStatusCode >= 500) {
							// OneDrive returned a 'HTTP 5xx Server Side Error' - gracefully handling error - error message already logged
							return;
						}
					}
				} else {
					// Not a OneDrive Business Shared folder operation
					log.error("ERROR: The requested single directory to sync was not found on OneDrive");
					return;
				}
			}
			
			if (e.httpStatusCode == 429) {
				// HTTP request returned status code 429 (Too Many Requests). We need to leverage the response Retry-After HTTP header to ensure minimum delay until the throttle is removed.
				handleOneDriveThrottleRequest();
				// Retry original request by calling function again to avoid replicating any further error handling
				log.vdebug("Retrying original request that generated the OneDrive HTTP 429 Response Code (Too Many Requests) - calling applyDifferencesSingleDirectory(path);");
				applyDifferencesSingleDirectory(path);
				// return back to original call
				return;
			}
						
			if (e.httpStatusCode >= 500) {
				// OneDrive returned a 'HTTP 5xx Server Side Error' - gracefully handling error - error message already logged
				return;
			}
		}
		
		// OK - the path on OneDrive should exist, get the driveId and rootId for this folder
		// Was the response a valid JSON Object?
		if (onedrivePathDetails.type() == JSONType.object) {
			// OneDrive Personal Shared Folder handling
			// Is this item a remote item?
			if(isItemRemote(onedrivePathDetails)){
				// 2 step approach:
				//		1. Ensure changes for the root remote path are captured
				//		2. Download changes specific to the remote path
				
				// root remote
				applyDifferences(defaultDriveId, onedrivePathDetails["id"].str, false);
			
				// remote changes
				driveId = onedrivePathDetails["remoteItem"]["parentReference"]["driveId"].str; // Should give something like 66d53be8a5056eca
				folderId = onedrivePathDetails["remoteItem"]["id"].str; // Should give something like BC7D88EC1F539DCF!107
				
				// Apply any differences found on OneDrive for this path (download data)
				applyDifferences(driveId, folderId, false);
			} else {
				// use the item id as folderId
				folderId = onedrivePathDetails["id"].str; // Should give something like 12345ABCDE1234A1!101
				// Apply any differences found on OneDrive for this path (download data)
				// Use driveId rather than defaultDriveId as this will be updated if path was matched to another parent driveId
				applyDifferences(driveId, folderId, false);
			}
		} else {
			// Log that an invalid JSON object was returned
			log.vdebug("onedrive.getPathDetails call returned an invalid JSON Object");
		}
	}
	
	// make sure the OneDrive root is in our database
	auto checkDatabaseForOneDriveRoot()
	{
		log.vlog("Fetching details for OneDrive Root");
		JSONValue rootPathDetails = onedrive.getDefaultRoot(); // Returns a JSON Value
		
		// validate object is a JSON value
		if (rootPathDetails.type() == JSONType.object) {
			// valid JSON object
			Item rootPathItem = makeItem(rootPathDetails);
			// configure driveId and rootId for the OneDrive Root
			// Set defaults for the root folder
			string driveId = rootPathDetails["parentReference"]["driveId"].str; // Should give something like 12345abcde1234a1
			string rootId = rootPathDetails["id"].str; // Should give something like 12345ABCDE1234A1!101
			
			// Query the database
			if (!itemdb.selectById(driveId, rootId, rootPathItem)) {
				log.vlog("OneDrive Root does not exist in the database. We need to add it.");	
				applyDifference(rootPathDetails, driveId, true);
				log.vlog("Added OneDrive Root to the local database");
			} else {
				log.vlog("OneDrive Root exists in the database");
			}
		} else {
			// Log that an invalid JSON object was returned
			log.error("ERROR: Unable to query OneDrive for account details");
			log.vdebug("onedrive.getDefaultRoot call returned an invalid JSON Object");
			// Must exit here as we cant configure our required variables
			exit(-1);
		}
	}
	
	// create a directory on OneDrive without syncing
	auto createDirectoryNoSync(const(string) path)
	{
		// Attempt to create the requested path within OneDrive without performing a sync
		log.vlog("Attempting to create the requested path within OneDrive");
		
		// Handle the remote folder creation and updating of the local database without performing a sync
		uploadCreateDir(path);
	}
	
	// delete a directory on OneDrive without syncing
	auto deleteDirectoryNoSync(const(string) path)
	{
		// Use the global's as initialised via init() rather than performing unnecessary additional HTTPS calls
		const(char)[] rootId = defaultRootId;
		
		// Attempt to delete the requested path within OneDrive without performing a sync
		log.vlog("Attempting to delete the requested path within OneDrive");
		
		// test if the path we are going to exists on OneDrive
		try {
			onedrive.getPathDetails(path);
		} catch (OneDriveException e) {
			log.vdebug("onedrive.getPathDetails(path) generated a OneDriveException");
			if (e.httpStatusCode == 404) {
				// The directory was not found on OneDrive - no need to delete it
				log.vlog("The requested directory to delete was not found on OneDrive - skipping removing the remote directory as it doesn't exist");
				return;
			}
			
			if (e.httpStatusCode == 429) {
				// HTTP request returned status code 429 (Too Many Requests). We need to leverage the response Retry-After HTTP header to ensure minimum delay until the throttle is removed.
				handleOneDriveThrottleRequest();
				// Retry original request by calling function again to avoid replicating any further error handling
				log.vdebug("Retrying original request that generated the OneDrive HTTP 429 Response Code (Too Many Requests) - calling deleteDirectoryNoSync(path);");
				deleteDirectoryNoSync(path);
				// return back to original call
				return;
			}
			
			if (e.httpStatusCode >= 500) {
				// OneDrive returned a 'HTTP 5xx Server Side Error' - gracefully handling error - error message already logged
				return;
			}
		}
		
		Item item;
		// Need to check all driveid's we know about, not just the defaultDriveId
		bool itemInDB = false;
		foreach (searchDriveId; driveIDsArray) {
			if (itemdb.selectByPath(path, searchDriveId, item)) {
				// item was found in the DB
				itemInDB = true;
				break;
			}
		}
		// Was the item found in the DB
		if (!itemInDB) {
			// this is odd .. this directory is not in the local database - just go delete it
			log.vlog("The requested directory to delete was not found in the local database - pushing delete request direct to OneDrive");
			uploadDeleteItem(item, path);
		} else {
			// the folder was in the local database
			// Handle the deletion and saving any update to the local database
			log.vlog("The requested directory to delete was found in the local database. Processing the deletion normally");
			deleteByPath(path);
		}
	}
	
	// rename a directory on OneDrive without syncing
	auto renameDirectoryNoSync(string source, string destination)
	{
		try {
			// test if the local path exists on OneDrive
			onedrive.getPathDetails(source);
		} catch (OneDriveException e) {
			log.vdebug("onedrive.getPathDetails(source); generated a OneDriveException");
			if (e.httpStatusCode == 404) {
				// The directory was not found 
				log.vlog("The requested directory to rename was not found on OneDrive");
				return;
			}
			
			if (e.httpStatusCode == 429) {
				// HTTP request returned status code 429 (Too Many Requests). We need to leverage the response Retry-After HTTP header to ensure minimum delay until the throttle is removed.
				handleOneDriveThrottleRequest();
				// Retry original request by calling function again to avoid replicating any further error handling
				log.vdebug("Retrying original request that generated the OneDrive HTTP 429 Response Code (Too Many Requests) - calling renameDirectoryNoSync(source, destination);");
				renameDirectoryNoSync(source, destination);
				// return back to original call
				return;
			}
			
			if (e.httpStatusCode >= 500) {
				// OneDrive returned a 'HTTP 5xx Server Side Error' - gracefully handling error - error message already logged
				return;
			}
		}
		// The OneDrive API returned a 200 OK status, so the folder exists
		// Rename the requested directory on OneDrive without performing a sync
		moveByPath(source, destination);
	}
	
	// download the new changes of a specific item
	// id is the root of the drive or a shared folder
	private void applyDifferences(string driveId, const(char)[] id, bool performFullItemScan)
	{
		log.vlog("Applying changes of Path ID: " ~ id);
		// function variables
		char[] idToQuery;
		JSONValue changes;
		JSONValue changesAvailable;
		JSONValue idDetails;
		JSONValue currentDriveQuota;
		string syncFolderName;
		string syncFolderPath;
		string syncFolderChildPath;
		string deltaLink;
		string deltaLinkAvailable;
		bool nationalCloudChildrenScan = false;
		
		// Update the quota details for this driveId, as this could have changed since we started the application - the user could have added / deleted data online, or purchased additional storage
		// Quota details are ONLY available for the main default driveId, as the OneDrive API does not provide quota details for shared folders
		try {
			currentDriveQuota = onedrive.getDriveQuota(driveId);
		} catch (OneDriveException e) {
			log.vdebug("currentDriveQuota = onedrive.getDriveQuota(driveId) generated a OneDriveException");
			if (e.httpStatusCode == 429) {
				// HTTP request returned status code 429 (Too Many Requests). We need to leverage the response Retry-After HTTP header to ensure minimum delay until the throttle is removed.
				handleOneDriveThrottleRequest();
				// Retry original request by calling function again to avoid replicating any further error handling
				log.vdebug("Retrying original request that generated the OneDrive HTTP 429 Response Code (Too Many Requests) - calling applyDifferences(driveId, id, performFullItemScan);");
				applyDifferences(driveId, id, performFullItemScan);
				// return back to original call
				return;
			}
			if (e.httpStatusCode >= 500) {
				// OneDrive returned a 'HTTP 5xx Server Side Error' - gracefully handling error - error message already logged
				return;
			}
		}
		
		// validate that currentDriveQuota is a JSON value
		if (currentDriveQuota.type() == JSONType.object) {
			// Response from API contains valid data
			// If 'personal' accounts, if driveId == defaultDriveId, then we will have data
			// If 'personal' accounts, if driveId != defaultDriveId, then we will not have quota data
			// If 'business' accounts, if driveId == defaultDriveId, then we will have data
			// If 'business' accounts, if driveId != defaultDriveId, then we will have data, but it will be 0 values
			if ("quota" in currentDriveQuota){
				if (driveId == defaultDriveId) {
					// We potentially have updated quota remaining details available
					// However in some cases OneDrive Business configurations 'restrict' quota details thus is empty / blank / negative value / zero
					if ("remaining" in currentDriveQuota["quota"]){
						// We have valid quota details returned for the drive id
						remainingFreeSpace = currentDriveQuota["quota"]["remaining"].integer;
						if (remainingFreeSpace <= 0) {
							if (accountType == "personal"){
								// zero space available
								log.error("ERROR: OneDrive account currently has zero space available. Please free up some space online.");
								quotaAvailable = false;
							} else {
								// zero space available is being reported, maybe being restricted?
								log.error("WARNING: OneDrive quota information is being restricted or providing a zero value. Please fix by speaking to your OneDrive / Office 365 Administrator.");
								quotaRestricted = true;
							}
						} else {
							// Display the updated value
							log.vlog("Updated Remaining Free Space: ", remainingFreeSpace);
						}
					}
				} else {
					// quota details returned, but for a drive id that is not ours
					if (currentDriveQuota["quota"]["remaining"].integer <= 0) {
						// value returned is 0 or less than 0
						log.vlog("OneDrive quota information is set at zero, as this is not our drive id, ignoring");
					}
				}
			} else {
				// No quota details returned
				if (driveId == defaultDriveId) {
					// no quota details returned for current drive id
					log.error("ERROR: OneDrive quota information is missing. Potentially your OneDrive account currently has zero space available. Please free up some space online.");
				} else {
					// quota details not available
					log.vdebug("OneDrive quota information is being restricted as this is not our drive id.");
				}
			}
		}
		
		// Query OneDrive API for the name of this folder id
		try {
			idDetails = onedrive.getPathDetailsById(driveId, id);
		} catch (OneDriveException e) {
			log.vdebug("idDetails = onedrive.getPathDetailsById(driveId, id) generated a OneDriveException");
			if (e.httpStatusCode == 404) {
				// id was not found - possibly a remote (shared) folder
				log.vlog("No details returned for given Path ID");
				return;
			}
			
			if (e.httpStatusCode == 429) {
				// HTTP request returned status code 429 (Too Many Requests). We need to leverage the response Retry-After HTTP header to ensure minimum delay until the throttle is removed.
				handleOneDriveThrottleRequest();
				// Retry original request by calling function again to avoid replicating any further error handling
				log.vdebug("Retrying original request that generated the OneDrive HTTP 429 Response Code (Too Many Requests) - calling applyDifferences(driveId, id, performFullItemScan);");
				applyDifferences(driveId, id, performFullItemScan);
				// return back to original call
				return;
			}
			
			if (e.httpStatusCode >= 500) {
				// OneDrive returned a 'HTTP 5xx Server Side Error' - gracefully handling error - error message already logged
				return;
			}
		} 
		
		// validate that idDetails is a JSON value
		if (idDetails.type() == JSONType.object) {
			// Get the name of this 'Path ID'
			if (("id" in idDetails) != null) {
				// valid response from onedrive.getPathDetailsById(driveId, id) - a JSON item object present
				if ((idDetails["id"].str == id) && (!isItemFile(idDetails))){
					// Is a Folder or Remote Folder
					syncFolderName = idDetails["name"].str;
				}
				
				// Debug output of path details as queried from OneDrive
				log.vdebug("OneDrive Path Details: ", idDetails);
							
				// OneDrive Personal Folder Item Reference (24/4/2019)
				//	"@odata.context": "https://graph.microsoft.com/v1.0/$metadata#drives('66d53be8a5056eca')/items/$entity",
				//	"cTag": "adDo2NkQ1M0JFOEE1MDU2RUNBITEwMS42MzY5MTY5NjQ1ODcwNzAwMDA",
				//	"eTag": "aNjZENTNCRThBNTA1NkVDQSExMDEuMQ",
				//	"fileSystemInfo": {
				//		"createdDateTime": "2018-06-06T20:45:24.436Z",
				//		"lastModifiedDateTime": "2019-04-24T07:09:31.29Z"
				//	},
				//	"folder": {
				//		"childCount": 3,
				//		"view": {
				//			"sortBy": "takenOrCreatedDateTime",
				//			"sortOrder": "ascending",
				//			"viewType": "thumbnails"
				//		}
				//	},
				//	"id": "66D53BE8A5056ECA!101",
				//	"name": "root",
				//	"parentReference": {
				//		"driveId": "66d53be8a5056eca",
				//		"driveType": "personal"
				//	},
				//	"root": {},
				//	"size": 0
			
				// OneDrive Personal Remote / Shared Folder Item Reference (4/9/2019)
				//	"@odata.context": "https://graph.microsoft.com/v1.0/$metadata#drives('driveId')/items/$entity",
				//	"cTag": "cTag",
				//	"eTag": "eTag",
				//	"id": "itemId",
				//	"name": "shared",
				//	"parentReference": {
				//		"driveId": "driveId",
				//		"driveType": "personal",
				//		"id": "parentItemId",
				//		"path": "/drive/root:"
				//	},
				//	"remoteItem": {
				//		"fileSystemInfo": {
				//			"createdDateTime": "2019-01-14T18:54:43.2666667Z",
				//			"lastModifiedDateTime": "2019-04-24T03:47:22.53Z"
				//		},
				//		"folder": {
				//			"childCount": 0,
				//			"view": {
				//				"sortBy": "takenOrCreatedDateTime",
				//				"sortOrder": "ascending",
				//				"viewType": "thumbnails"
				//			}
				//		},
				//		"id": "remoteItemId",
				//		"parentReference": {
				//			"driveId": "remoteDriveId",
				//			"driveType": "personal"
				//			"id": "id",
				//			"name": "name",
				//			"path": "/drives/<remote_drive_id>/items/<remote_parent_id>:/<parent_name>"
				//		},
				//		"size": 0,
				//		"webUrl": "webUrl"
				//	}
				
				// OneDrive Business Folder & Shared Folder Item Reference (24/4/2019)
				//	"@odata.context": "https://graph.microsoft.com/v1.0/$metadata#drives('driveId')/items/$entity",
				//	"@odata.etag": "\"{eTag},1\"",
				//	"cTag": "\"c:{cTag},0\"",
				//	"eTag": "\"{eTag},1\"",
				//	"fileSystemInfo": {
				//		"createdDateTime": "2019-04-17T04:00:43Z",
				//		"lastModifiedDateTime": "2019-04-17T04:00:43Z"
				//	},
				//	"folder": {
				//		"childCount": 2
				//	},
				//	"id": "itemId",
				//	"name": "shared_folder",
				//	"parentReference": {
				//		"driveId": "parentDriveId",
				//		"driveType": "business",
				//		"id": "parentId",
				//		"path": "/drives/driveId/root:"
				//	},
				//	"size": 0
				
				// To evaluate a change received from OneDrive, this must be set correctly
				if (hasParentReferencePath(idDetails)) {
					// Path from OneDrive has a parentReference we can use
					log.vdebug("Item details returned contains parent reference path - potentially shared folder object");
					syncFolderPath = idDetails["parentReference"]["path"].str;
					syncFolderChildPath = syncFolderPath ~ "/" ~ idDetails["name"].str ~ "/";
				} else {
					// No parentReference, set these to blank
					log.vdebug("Item details returned no parent reference path");
					syncFolderPath = "";
					syncFolderChildPath = ""; 
				}
				
				// Debug Output
				log.vdebug("Sync Folder Name:        ", syncFolderName);
				log.vdebug("Sync Folder Parent Path: ", syncFolderPath);
				log.vdebug("Sync Folder Child Path:  ", syncFolderChildPath);
			}
		} else {
			// Log that an invalid JSON object was returned
			log.vdebug("onedrive.getPathDetailsById call returned an invalid JSON Object");
		}
		
		// Issue #658
		// If we are using a sync_list file, using deltaLink will actually 'miss' changes (moves & deletes) on OneDrive as using sync_list discards changes
		// Use the performFullItemScan boolean to control whether we perform a full object scan of use the delta link for the root folder
		// When using --synchronize the normal process order is:
		//   1. Scan OneDrive for changes
		//   2. Scan local folder for changes
		//   3. Scan OneDrive for changes
		// When using sync_list and performing a full scan, what this means is a full scan is performed twice, which leads to massive processing & time overheads 
		// Control this via performFullItemScan
		
		// Get the current delta link
		deltaLinkAvailable = itemdb.getDeltaLink(driveId, id);
		// if sync_list is not configured, syncListConfigured should be false
		log.vdebug("syncListConfigured = ", syncListConfigured);
		// oneDriveFullScanTrigger should be false unless set by actions on OneDrive and only if sync_list or skip_dir is used
		log.vdebug("oneDriveFullScanTrigger = ", oneDriveFullScanTrigger);
		// should only be set if 10th scan in monitor mode or as final true up sync in stand alone mode
		log.vdebug("performFullItemScan = ", performFullItemScan);
				
		// do we override performFullItemScan if it is currently false and oneDriveFullScanTrigger is true?
		if ((!performFullItemScan) && (oneDriveFullScanTrigger)) {
			// forcing a full scan earlier than potentially normal
			// oneDriveFullScanTrigger = true due to new folder creation request in a location that is now in-scope which was previously out of scope
			performFullItemScan = true;
			log.vdebug("overriding performFullItemScan as oneDriveFullScanTrigger was set");
		}
		
		// depending on the scan type (--monitor or --synchronize) performFullItemScan is set depending on the number of sync passes performed (--monitor) or ALWAYS if just --synchronize is used
		if (!performFullItemScan){
			// performFullItemScan == false
			// use delta link
			log.vdebug("performFullItemScan is false, using the deltaLink as per database entry");
			if (deltaLinkAvailable == ""){
				deltaLink = "";
				log.vdebug("deltaLink was requested to be used, but contains no data - resulting API query will be treated as a full scan of OneDrive");
			} else {
				deltaLink = deltaLinkAvailable;
				log.vdebug("deltaLink contains valid data - resulting API query will be treated as a delta scan of OneDrive");
			}
		} else {
			// performFullItemScan == true
			// do not use delta-link
			deltaLink = "";
			log.vdebug("performFullItemScan is true, not using the database deltaLink so that we query all objects on OneDrive to compare against all local objects");
		}
		
		for (;;) {
			// Due to differences in OneDrive API's between personal and business we need to get changes only from defaultRootId
			// If we used the 'id' passed in & when using --single-directory with a business account we get:
			//	'HTTP request returned status code 501 (Not Implemented): view.delta can only be called on the root.'
			// To view changes correctly, we need to use the correct path id for the request
			if (driveId == defaultDriveId) {
				// The drive id matches our users default drive id
				idToQuery = defaultRootId.dup;
				log.vdebug("Configuring 'idToQuery' as defaultRootId duplicate");
			} else {
				// The drive id does not match our users default drive id
				// Potentially the 'path id' we are requesting the details of is a Shared Folder (remote item)
				// Use the 'id' that was passed in (folderId)
				idToQuery = id.dup;
				log.vdebug("Configuring 'idToQuery' as 'id' duplicate");
			}
			// what path id are we going to query?
			log.vdebug("Path object to query configured as 'idToQuery' = ", idToQuery);
			long deltaChanges = 0;
			
			// What query do we use?
			// National Cloud Deployments (US and DE) do not support /delta as a query
			// https://docs.microsoft.com/en-us/graph/deployments#supported-features
			// Are we running against a National Cloud Deployments that does not support /delta
			if ((nationalCloudDeployment) || ((driveId!= defaultDriveId) && (syncBusinessFolders))) {
				// Have to query /children rather than /delta
				nationalCloudChildrenScan = true;
				log.vdebug("Using /children call to query drive for items to populate 'changes' and 'changesAvailable'");
				// In OneDrive Business Shared Folder scenario, if ALL items are downgraded, then this leads to local file deletion
				// Downgrade ONLY files associated with this driveId and idToQuery
				log.vdebug("Downgrading all children for this driveId (" ~ driveId ~ ") and idToQuery (" ~ idToQuery ~ ") to an out-of-sync state");
				// Before we get any data, flag any object in the database as out-of-sync for this driveID & ID
				auto drivePathChildren = itemdb.selectChildren(driveId, idToQuery);
				if (count(drivePathChildren) > 0) {
					// Children to process and flag as out-of-sync	
					foreach (drivePathChild; drivePathChildren) {
						// Flag any object in the database as out-of-sync for this driveID & ID
						itemdb.downgradeSyncStatusFlag(drivePathChild.driveId, drivePathChild.id);
					}
				}
				
				// Build own 'changes' response
				try {
					// we have to 'build' our own JSON response that looks like /delta
					changes = generateDeltaResponse(driveId, idToQuery);
					if (changes.type() == JSONType.object) {
						log.vdebug("Query 'changes = generateDeltaResponse(driveId, idToQuery)' performed successfully");
					}
				} catch (OneDriveException e) {
					// OneDrive threw an error
					log.vdebug("------------------------------------------------------------------");
					log.vdebug("Query Error: changes = generateDeltaResponse(driveId, idToQuery)");
					log.vdebug("driveId: ", driveId);
					log.vdebug("idToQuery: ", idToQuery);
					
					// HTTP request returned status code 404 (Not Found)
					if (e.httpStatusCode == 404) {
						// Stop application
						log.log("\n\nOneDrive returned a 'HTTP 404 - Item not found'");
						log.log("The item id to query was not found on OneDrive");
						log.log("\nRemove your '", cfg.databaseFilePath, "' file and try to sync again\n");
						return;
					}
					
					// HTTP request returned status code 429 (Too Many Requests)
					if (e.httpStatusCode == 429) {
						// HTTP request returned status code 429 (Too Many Requests). We need to leverage the response Retry-After HTTP header to ensure minimum delay until the throttle is removed.
						handleOneDriveThrottleRequest();
						log.vdebug("Retrying original request that generated the OneDrive HTTP 429 Response Code (Too Many Requests) - attempting to query OneDrive drive items");
					}
					
					// HTTP request returned status code 500 (Internal Server Error)
					if (e.httpStatusCode == 500) {
						// display what the error is
						displayOneDriveErrorMessage(e.msg, getFunctionName!({}));
						return;
					}
					
					// HTTP request returned status code 504 (Gateway Timeout) or 429 retry
					if ((e.httpStatusCode == 429) || (e.httpStatusCode == 504)) {
						// If an error is returned when querying 'changes' and we recall the original function, we go into a never ending loop where the sync never ends
						// re-try the specific changes queries	
						if (e.httpStatusCode == 504) {
							log.log("OneDrive returned a 'HTTP 504 - Gateway Timeout' when attempting to query OneDrive drive items - retrying applicable request");
							log.vdebug("changes = generateDeltaResponse(driveId, idToQuery) previously threw an error - retrying");
							// The server, while acting as a proxy, did not receive a timely response from the upstream server it needed to access in attempting to complete the request. 
							log.vdebug("Thread sleeping for 30 seconds as the server did not receive a timely response from the upstream server it needed to access in attempting to complete the request");
							Thread.sleep(dur!"seconds"(30));
							log.vdebug("Retrying Query - using original deltaLink after delay");
						}
						// re-try original request - retried for 429 and 504
						try {
							log.vdebug("Retrying Query: changes = generateDeltaResponse(driveId, idToQuery)");
							changes = generateDeltaResponse(driveId, idToQuery);
							log.vdebug("Query 'changes = generateDeltaResponse(driveId, idToQuery)' performed successfully on re-try");
						} catch (OneDriveException e) {
							// display what the error is
							log.vdebug("Query Error: changes = generateDeltaResponse(driveId, idToQuery) on re-try after delay");
							// error was not a 504 this time
							displayOneDriveErrorMessage(e.msg, getFunctionName!({}));
							return;
						}
					} else {
						// Default operation if not 404, 410, 429, 500 or 504 errors
						// display what the error is
						displayOneDriveErrorMessage(e.msg, getFunctionName!({}));
						return;
					}
				}
			} else {
				log.vdebug("Using /delta call to query drive for items to populate 'changes' and 'changesAvailable'");
				// query for changes = onedrive.viewChangesByItemId(driveId, idToQuery, deltaLink);
				try {
					// Fetch the changes relative to the path id we want to query
					log.vdebug("Attempting query 'changes = onedrive.viewChangesByItemId(driveId, idToQuery, deltaLink)'");
					log.vdebug("driveId:            ", driveId);
					log.vdebug("idToQuery:          ", idToQuery);
					log.vdebug("Previous deltaLink: ", deltaLink);
					// changes with or without deltaLink
					changes = onedrive.viewChangesByItemId(driveId, idToQuery, deltaLink);
					if (changes.type() == JSONType.object) {
						log.vdebug("Query 'changes = onedrive.viewChangesByItemId(driveId, idToQuery, deltaLink)' performed successfully");
						log.vdebug("OneDrive API /delta response: ", changes);
					}
				} catch (OneDriveException e) {
					// OneDrive threw an error
					log.vdebug("------------------------------------------------------------------");
					log.vdebug("Query Error: changes = onedrive.viewChangesByItemId(driveId, idToQuery, deltaLink)");
					
					// HTTP request returned status code 404 (Not Found)
					if (e.httpStatusCode == 404) {
						// Stop application
						log.log("\n\nOneDrive returned a 'HTTP 404 - Item not found'");
						log.log("The item id to query was not found on OneDrive");
						log.log("\nRemove your '", cfg.databaseFilePath, "' file and try to sync again\n");
						return;
					}
					
					// HTTP request returned status code 410 (The requested resource is no longer available at the server)
					if (e.httpStatusCode == 410) {
						log.vdebug("Delta link expired for 'onedrive.viewChangesByItemId(driveId, idToQuery, deltaLink)', setting 'deltaLink = null'");
						deltaLink = null;
						continue;
					}
					
					// HTTP request returned status code 429 (Too Many Requests)
					if (e.httpStatusCode == 429) {
						// HTTP request returned status code 429 (Too Many Requests). We need to leverage the response Retry-After HTTP header to ensure minimum delay until the throttle is removed.
						handleOneDriveThrottleRequest();
						log.vdebug("Retrying original request that generated the OneDrive HTTP 429 Response Code (Too Many Requests) - attempting to query changes from OneDrive using deltaLink");
					}
					
					// HTTP request returned status code 500 (Internal Server Error)
					if (e.httpStatusCode == 500) {
						// display what the error is
						displayOneDriveErrorMessage(e.msg, getFunctionName!({}));
						return;
					}
					
					// HTTP request returned status code 504 (Gateway Timeout) or 429 retry
					if ((e.httpStatusCode == 429) || (e.httpStatusCode == 504)) {
						// If an error is returned when querying 'changes' and we recall the original function, we go into a never ending loop where the sync never ends
						// re-try the specific changes queries	
						if (e.httpStatusCode == 504) {
							log.log("OneDrive returned a 'HTTP 504 - Gateway Timeout' when attempting to query for changes - retrying applicable request");
							log.vdebug("changes = onedrive.viewChangesByItemId(driveId, idToQuery, deltaLink) previously threw an error - retrying");
							// The server, while acting as a proxy, did not receive a timely response from the upstream server it needed to access in attempting to complete the request. 
							log.vdebug("Thread sleeping for 30 seconds as the server did not receive a timely response from the upstream server it needed to access in attempting to complete the request");
							Thread.sleep(dur!"seconds"(30));
							log.vdebug("Retrying Query - using original deltaLink after delay");
						}
						// re-try original request - retried for 429 and 504
						try {
							log.vdebug("Retrying Query: changes = onedrive.viewChangesByItemId(driveId, idToQuery, deltaLink)");
							changes = onedrive.viewChangesByItemId(driveId, idToQuery, deltaLink);
							log.vdebug("Query 'changes = onedrive.viewChangesByItemId(driveId, idToQuery, deltaLink)' performed successfully on re-try");
						} catch (OneDriveException e) {
							// display what the error is
							log.vdebug("Query Error: changes = onedrive.viewChangesByItemId(driveId, idToQuery, deltaLink) on re-try after delay");
							if (e.httpStatusCode == 504) {
								log.log("OneDrive returned a 'HTTP 504 - Gateway Timeout' when attempting to query for changes - retrying applicable request");
								log.vdebug("changes = onedrive.viewChangesByItemId(driveId, idToQuery, deltaLink) previously threw an error - retrying with empty deltaLink");
								try {
									// try query with empty deltaLink value
									deltaLink = null;
									changes = onedrive.viewChangesByItemId(driveId, idToQuery, deltaLink);
									log.vdebug("Query 'changes = onedrive.viewChangesByItemId(driveId, idToQuery, deltaLink)' performed successfully on re-try");
								} catch (OneDriveException e) {
									// Tried 3 times, give up
									displayOneDriveErrorMessage(e.msg, getFunctionName!({}));
									return;
								}
							} else {
								// error was not a 504 this time
								displayOneDriveErrorMessage(e.msg, getFunctionName!({}));
								return;
							}
						}
					} else {
						// Default operation if not 404, 410, 429, 500 or 504 errors
						// Issue #1174 handling where stored deltaLink is invalid
						if ((e.httpStatusCode == 400) && (deltaLink != "")) {
							// Set deltaLink to an empty entry so invalid URL is not reused
							string emptyDeltaLink = "";
							itemdb.setDeltaLink(driveId, idToQuery, emptyDeltaLink);
						}
						// display what the error is
						displayOneDriveErrorMessage(e.msg, getFunctionName!({}));
						return;
					}
				}
				
				// query for changesAvailable = onedrive.viewChangesByItemId(driveId, idToQuery, deltaLinkAvailable);
				try {
					// Fetch the changes relative to the path id we want to query
					log.vdebug("Attempting query 'changesAvailable = onedrive.viewChangesByItemId(driveId, idToQuery, deltaLinkAvailable)'");
					log.vdebug("driveId: ", driveId);
					log.vdebug("idToQuery: ", idToQuery);
					log.vdebug("deltaLinkAvailable: ", deltaLinkAvailable);
					// changes based on deltaLink
					changesAvailable = onedrive.viewChangesByItemId(driveId, idToQuery, deltaLinkAvailable);
					if (changesAvailable.type() == JSONType.object) {
						log.vdebug("Query 'changesAvailable = onedrive.viewChangesByItemId(driveId, idToQuery, deltaLinkAvailable)' performed successfully");
						// are there any delta changes?
						if (("value" in changesAvailable) != null) {
							deltaChanges = count(changesAvailable["value"].array);
							log.vdebug("changesAvailable query reports that there are " , deltaChanges , " changes that need processing on OneDrive");
						}
					}
				} catch (OneDriveException e) {
					// OneDrive threw an error
					log.vdebug("------------------------------------------------------------------");
					log.vdebug("Query Error: changesAvailable = onedrive.viewChangesByItemId(driveId, idToQuery, deltaLinkAvailable)");
					
					// HTTP request returned status code 404 (Not Found)
					if (e.httpStatusCode == 404) {
						// Stop application
						log.log("\n\nOneDrive returned a 'HTTP 404 - Item not found'");
						log.log("The item id to query was not found on OneDrive");
						log.log("\nRemove your '", cfg.databaseFilePath, "' file and try to sync again\n");
						return;
					}
					
					// HTTP request returned status code 410 (The requested resource is no longer available at the server)
					if (e.httpStatusCode == 410) {
						log.vdebug("Delta link expired for 'onedrive.viewChangesByItemId(driveId, idToQuery, deltaLinkAvailable)', setting 'deltaLinkAvailable = null'");
						deltaLinkAvailable = null;
						continue;
					}
					
					// HTTP request returned status code 429 (Too Many Requests)
					if (e.httpStatusCode == 429) {
						// HTTP request returned status code 429 (Too Many Requests). We need to leverage the response Retry-After HTTP header to ensure minimum delay until the throttle is removed.
						handleOneDriveThrottleRequest();
						log.vdebug("Retrying original request that generated the OneDrive HTTP 429 Response Code (Too Many Requests) - attempting to query changes from OneDrive using deltaLinkAvailable");
					}
					
					// HTTP request returned status code 500 (Internal Server Error)
					if (e.httpStatusCode == 500) {
						// display what the error is
						displayOneDriveErrorMessage(e.msg, getFunctionName!({}));
						return;
					}
					
					// HTTP request returned status code 504 (Gateway Timeout) or 429 retry
					if ((e.httpStatusCode == 429) || (e.httpStatusCode == 504)) {
						// If an error is returned when querying 'changes' and we recall the original function, we go into a never ending loop where the sync never ends
						// re-try the specific changes queries	
						if (e.httpStatusCode == 504) {
							log.log("OneDrive returned a 'HTTP 504 - Gateway Timeout' when attempting to query for changes - retrying applicable request");
							log.vdebug("changesAvailable = onedrive.viewChangesByItemId(driveId, idToQuery, deltaLinkAvailable) previously threw an error - retrying");
							// The server, while acting as a proxy, did not receive a timely response from the upstream server it needed to access in attempting to complete the request. 
							log.vdebug("Thread sleeping for 30 seconds as the server did not receive a timely response from the upstream server it needed to access in attempting to complete the request");
							Thread.sleep(dur!"seconds"(30));
							log.vdebug("Retrying Query - using original deltaLinkAvailable after delay");
						}
						// re-try original request - retried for 429 and 504
						try {
							log.vdebug("Retrying Query: changesAvailable = onedrive.viewChangesByItemId(driveId, idToQuery, deltaLinkAvailable)");
							changesAvailable = onedrive.viewChangesByItemId(driveId, idToQuery, deltaLinkAvailable);
							log.vdebug("Query 'changesAvailable = onedrive.viewChangesByItemId(driveId, idToQuery, deltaLinkAvailable)' performed successfully on re-try");
						} catch (OneDriveException e) {
							// display what the error is
							log.vdebug("Query Error: changesAvailable = onedrive.viewChangesByItemId(driveId, idToQuery, deltaLinkAvailable) on re-try after delay");
							if (e.httpStatusCode == 504) {
								log.log("OneDrive returned a 'HTTP 504 - Gateway Timeout' when attempting to query for changes - retrying applicable request");
								log.vdebug("changesAvailable = onedrive.viewChangesByItemId(driveId, idToQuery, deltaLinkAvailable) previously threw an error - retrying with empty deltaLinkAvailable");
								try {
									// try query with empty deltaLinkAvailable value
									deltaLinkAvailable = null;
									changesAvailable = onedrive.viewChangesByItemId(driveId, idToQuery, deltaLinkAvailable);
									log.vdebug("Query 'changesAvailable = onedrive.viewChangesByItemId(driveId, idToQuery, deltaLinkAvailable)' performed successfully on re-try");
								} catch (OneDriveException e) {
									// Tried 3 times, give up
									displayOneDriveErrorMessage(e.msg, getFunctionName!({}));
									return;
								}
							} else {
								// error was not a 504 this time
								displayOneDriveErrorMessage(e.msg, getFunctionName!({}));
								return;
							}
						}
					} else {
						// Default operation if not 404, 410, 429, 500 or 504 errors
						// display what the error is
						displayOneDriveErrorMessage(e.msg, getFunctionName!({}));
						return;
					}
				}
			}
			
			// is changes a valid JSON response
			if (changes.type() == JSONType.object) {
				// Are there any changes to process?
				if ((("value" in changes) != null) && ((deltaChanges > 0) || (oneDriveFullScanTrigger) || (nationalCloudChildrenScan) || (syncBusinessFolders) )) {
					auto nrChanges = count(changes["value"].array);
					auto changeCount = 0;
					
					// Display the number of changes or OneDrive objects we are processing
					// OneDrive ships 'changes' in ~200 bundles. We display that we are processing X number of objects
					// Do not display anything unless we are doing a verbose debug as due to #658 we are essentially doing a --resync each time when using sync_list
					
					// is nrChanges >= min_notify_changes (default of min_notify_changes = 5)
					if (nrChanges >= cfg.getValueLong("min_notify_changes")) {
						// nrChanges is >= than min_notify_changes
						// verbose log, no 'notify' .. it is over the top
						if (!syncListConfigured) {
							// sync_list is not being used - lets use the right messaging here
							if (oneDriveFullScanTrigger) {
								// full scan was triggered out of cycle
								log.vlog("Processing ", nrChanges, " OneDrive items to ensure consistent local state due to a full scan being triggered by actions on OneDrive");
								// unset now the full scan trigger if set
								unsetOneDriveFullScanTrigger();
							} else {
								// no sync_list in use, oneDriveFullScanTrigger not set via sync_list or skip_dir 
								if (performFullItemScan){
									// performFullItemScan was set
									log.vlog("Processing ", nrChanges, " OneDrive items to ensure consistent local state due to a full scan being requested");
								} else {
									// default processing message
									log.vlog("Processing ", nrChanges, " OneDrive items to ensure consistent local state");
								}
							}
						} else {
							// sync_list is being used - why are we going through the entire OneDrive contents?
							log.vlog("Processing ", nrChanges, " OneDrive items to ensure consistent local state due to sync_list being used");
						}
					} else {
						// There are valid changes but less than the min_notify_changes configured threshold
						// We will only output the number of changes being processed to debug log if this is set to assist with debugging
						// As this is debug logging, messaging can be the same, regardless of sync_list being used or not
						
						// is performFullItemScan set due to a full scan required?
						// is oneDriveFullScanTrigger set due to a potentially out-of-scope item now being in-scope
						if ((performFullItemScan) || (oneDriveFullScanTrigger)) {
							// oneDriveFullScanTrigger should be false unless set by actions on OneDrive and only if sync_list or skip_dir is used
							log.vdebug("performFullItemScan or oneDriveFullScanTrigger = true");
							// full scan was requested or triggered
							// use the right message
							if (oneDriveFullScanTrigger) {
								log.vlog("Processing ", nrChanges, " OneDrive items to ensure consistent local state due to a full scan being triggered by actions on OneDrive");
								// unset now the full scan trigger if set
								unsetOneDriveFullScanTrigger();
							} else {
								log.vlog("Processing ", nrChanges, " OneDrive items to ensure consistent local state due to a full scan being requested");
							}
						} else {
							// standard message
							log.vlog("Number of items from OneDrive to process: ", nrChanges);
						}
					}

					foreach (item; changes["value"].array) {
						bool isRoot = false;
						string thisItemParentPath;
						string thisItemFullPath;
						changeCount++;
						
						// Change as reported by OneDrive
						log.vdebug("------------------------------------------------------------------");
						log.vdebug("Processing change ", changeCount, " of ", nrChanges);
						log.vdebug("OneDrive Change: ", item);
						
						// Deleted items returned from onedrive.viewChangesByItemId or onedrive.viewChangesByDriveId (/delta) do not have a 'name' attribute
						// Thus we cannot name check for 'root' below on deleted items
						if(!isItemDeleted(item)){
							// This is not a deleted item
							log.vdebug("Not a OneDrive deleted item change");
							// Test is this is the OneDrive Users Root?
							// Debug output of change evaluation items
							log.vdebug("defaultRootId                                        = ", defaultRootId);
							log.vdebug("'search id'                                          = ", id);
							log.vdebug("id == defaultRootId                                  = ", (id == defaultRootId));
							log.vdebug("isItemRoot(item)                                     = ", (isItemRoot(item)));
							log.vdebug("item['name'].str == 'root'                           = ", (item["name"].str == "root"));
							log.vdebug("singleDirectoryScope                                 = ", (singleDirectoryScope));
							
							// Use the global's as initialised via init() rather than performing unnecessary additional HTTPS calls
							// In a --single-directory scenario however, '(id == defaultRootId) = false' for root items
							if ( ((id == defaultRootId) || (singleDirectoryScope)) && (isItemRoot(item)) && (item["name"].str == "root")) { 
								// This IS a OneDrive Root item
								log.vdebug("Change will flagged as a 'root' item change");
								isRoot = true;
							}
						}

						// How do we handle this change?
						if (isRoot || !hasParentReferenceId(item) || isItemDeleted(item)){
							// Is a root item, has no id in parentReference or is a OneDrive deleted item
							log.vdebug("isRoot                                               = ", isRoot);
							log.vdebug("!hasParentReferenceId(item)                          = ", (!hasParentReferenceId(item)));
							log.vdebug("isItemDeleted(item)                                  = ", (isItemDeleted(item)));
							log.vdebug("Handling change as 'root item', has no parent reference or is a deleted item");
							applyDifference(item, driveId, isRoot);
						} else {
							// What is this item's parent path?
							if (hasParentReferencePath(item)) {
								thisItemParentPath = item["parentReference"]["path"].str;
								thisItemFullPath = thisItemParentPath ~ "/" ~ item["name"].str;
							} else {
								thisItemParentPath = "";
							}
							
							// Special case handling flags
							bool singleDirectorySpecialCase = false;
							bool sharedFoldersSpecialCase = false;
							
							// Debug output of change evaluation items
							log.vdebug("'parentReference id'                                 = ", item["parentReference"]["id"].str);
							log.vdebug("search criteria: syncFolderName                      = ", syncFolderName);
							log.vdebug("search criteria: syncFolderPath                      = ", syncFolderPath);
							log.vdebug("search criteria: syncFolderChildPath                 = ", syncFolderChildPath);
							log.vdebug("thisItemId                                           = ", item["id"].str);
							log.vdebug("thisItemParentPath                                   = ", thisItemParentPath);
							log.vdebug("thisItemFullPath                                     = ", thisItemFullPath);
							log.vdebug("'item id' matches search 'id'                        = ", (item["id"].str == id));
							log.vdebug("'parentReference id' matches search 'id'             = ", (item["parentReference"]["id"].str == id));
							log.vdebug("'thisItemParentPath' contains 'syncFolderChildPath'  = ", (canFind(thisItemParentPath, syncFolderChildPath)));
							log.vdebug("'thisItemParentPath' contains search 'id'            = ", (canFind(thisItemParentPath, id)));
							
							// Special case handling - --single-directory
							// If we are in a --single-directory sync scenario, and, the DB does not contain any parent details, or --single-directory is used with --resync
							// all changes will be discarded as 'Remote change discarded - not in --single-directory sync scope (not in DB)' even though, some of the changes
							// are actually valid and required as they are part of the parental path
							if (singleDirectoryScope){
								// What is the full path for this item from OneDrive
								log.vdebug("'syncFolderChildPath' contains 'thisItemFullPath'    = ", (canFind(syncFolderChildPath, thisItemFullPath)));
								if (canFind(syncFolderChildPath, thisItemFullPath)) {
									singleDirectorySpecialCase = true;
								}
							}
							
							// Special case handling - Shared Business Folders
							// - IF we are syncing shared folders, and the shared folder is not the 'top level' folder being shared out
							// canFind(thisItemParentPath, syncFolderChildPath) will never match:
							//		Syncing this OneDrive Business Shared Folder: MyFolderName
							//		OneDrive Business Shared By:                  Firstname Lastname (email@address)
							//		Applying changes of Path ID:    pathId
							//		[DEBUG] Sync Folder Name:       MyFolderName
							//		[DEBUG] Sync Folder Path:       /drives/driveId/root:/TopLevel/ABCD
							//		[DEBUG] Sync Folder Child Path: /drives/driveId/root:/TopLevel/ABCD/MyFolderName/
							//		...
							//		[DEBUG] 'item id' matches search 'id'                        = false
							//		[DEBUG] 'parentReference id' matches search 'id'             = false
							//		[DEBUG] 'thisItemParentPath' contains 'syncFolderChildPath'  = false
							//		[DEBUG] 'thisItemParentPath' contains search 'id'            = false
							//		[DEBUG] Change does not match any criteria to apply
							//		Remote change discarded - not in business shared folders sync scope
							
							if ((!canFind(thisItemParentPath, syncFolderChildPath)) && (syncBusinessFolders)) {
								// Syncing Shared Business folders & we dont have a path match
								// is this a reverse path match?
								log.vdebug("'thisItemParentPath' contains 'syncFolderName'       = ", (canFind(thisItemParentPath, syncFolderName)));
								if (canFind(thisItemParentPath, syncFolderName)) {
									sharedFoldersSpecialCase = true;
								}
							}
							
							// Check this item's path to see if this is a change on the path we want:
							// 1. 'item id' matches 'id'
							// 2. 'parentReference id' matches 'id'
							// 3. 'item path' contains 'syncFolderChildPath'
							// 4. 'item path' contains 'id'
							// 5. Special Case was triggered
							if ( (item["id"].str == id) || (item["parentReference"]["id"].str == id) || (canFind(thisItemParentPath, syncFolderChildPath)) || (canFind(thisItemParentPath, id)) || (singleDirectorySpecialCase) || (sharedFoldersSpecialCase) ){
								// This is a change we want to apply
								if ((!singleDirectorySpecialCase) && (!sharedFoldersSpecialCase)) {
									log.vdebug("Change matches search criteria to apply");
								} else {
									if (singleDirectorySpecialCase) log.vdebug("Change matches search criteria to apply - special case criteria - reverse path matching used (--single-directory)");
									if (sharedFoldersSpecialCase) log.vdebug("Change matches search criteria to apply - special case criteria - reverse path matching used (Shared Business Folders)");
								}
								// Apply OneDrive change
								applyDifference(item, driveId, isRoot);
							} else {
								// No item ID match or folder sync match
								log.vdebug("Change does not match any criteria to apply");
								
								// Before discarding change - does this ID still exist on OneDrive - as in IS this 
								// potentially a --single-directory sync and the user 'moved' the file out of the 'sync-dir' to another OneDrive folder
								// This is a corner edge case - https://github.com/skilion/onedrive/issues/341

								// What is the original local path for this ID in the database? Does it match 'syncFolderChildPath'
								if (itemdb.idInLocalDatabase(driveId, item["id"].str)){
									// item is in the database
									string originalLocalPath = computeItemPath(driveId, item["id"].str);
									
									if (canFind(originalLocalPath, syncFolderChildPath)){
										JSONValue oneDriveMovedNotDeleted;
										try {
											oneDriveMovedNotDeleted = onedrive.getPathDetailsById(driveId, item["id"].str);
										} catch (OneDriveException e) {
											log.vdebug("oneDriveMovedNotDeleted = onedrive.getPathDetailsById(driveId, item['id'].str); generated a OneDriveException");
											if (e.httpStatusCode == 404) {
												// No .. that ID is GONE
												log.vlog("Remote change discarded - item cannot be found");
											}
											if (e.httpStatusCode == 429) {
												// HTTP request returned status code 429 (Too Many Requests). We need to leverage the response Retry-After HTTP header to ensure minimum delay until the throttle is removed.
												handleOneDriveThrottleRequest();
												// Retry request after delay
												log.vdebug("Retrying original request that generated the OneDrive HTTP 429 Response Code (Too Many Requests) - calling oneDriveMovedNotDeleted = onedrive.getPathDetailsById(driveId, item['id'].str);");
												try {
													oneDriveMovedNotDeleted = onedrive.getPathDetailsById(driveId, item["id"].str);
												} catch (OneDriveException e) {
													// A further error was generated
													// Rather than retry original function, retry the actual call and replicate error handling
													if (e.httpStatusCode == 404) {
														// No .. that ID is GONE
														log.vlog("Remote change discarded - item cannot be found");
													} else {
														// not a 404
														displayOneDriveErrorMessage(e.msg, getFunctionName!({}));
													}
												}
											} else {
												// not a 404 or a 429
												displayOneDriveErrorMessage(e.msg, getFunctionName!({}));
											}
										}

										// Yes .. ID is still on OneDrive but elsewhere .... #341 edge case handling
										// This 'change' relates to an item that WAS in 'syncFolderChildPath' but is now 
										// stored elsewhere on OneDrive - outside the path we are syncing from
										// Remove this item locally as it's local path is now obsolete
										idsToDelete ~= [driveId, item["id"].str];
									} else {
										// out of scope for some other reason
										if (singleDirectoryScope){
											log.vlog("Remote change discarded - not in --single-directory sync scope (in DB)");
										} else {
											log.vlog("Remote change discarded - not in sync scope");
										}
										log.vdebug("Remote change discarded: ", item); 
									}
								} else {
									// item is not in the database
									if (singleDirectoryScope){
										// We are syncing a single directory, so this is the reason why it is out of scope
										log.vlog("Remote change discarded - not in --single-directory sync scope (not in DB)");
										log.vdebug("Remote change discarded: ", item);
									} else {
										// Not a single directory sync
										if (syncBusinessFolders) {
											// if we are syncing shared business folders, a 'change' may be out of scope as we are not syncing that 'folder'
											// but we are sent all changes from the 'parent root' as we cannot query the 'delta' for this folder
											// as that is a 501 error - not implemented
											log.vlog("Remote change discarded - not in business shared folders sync scope");
											log.vdebug("Remote change discarded: ", item);
										} else {
											// out of scope for some other reason
											log.vlog("Remote change discarded - not in sync scope");
											log.vdebug("Remote change discarded: ", item);
										}
									}
								}
							} 
						}
					}
				} else {
					// No changes reported on OneDrive
					log.vdebug("OneDrive Reported no delta changes - Local path and OneDrive in-sync");
				}
				
				// the response may contain either @odata.deltaLink or @odata.nextLink
				if ("@odata.deltaLink" in changes) {
					deltaLink = changes["@odata.deltaLink"].str;
					log.vdebug("Setting next deltaLink to (@odata.deltaLink): ", deltaLink);
				}
				if (deltaLink != "") {
					// we initialise deltaLink to a blank string - if it is blank, dont update the DB to be empty
					log.vdebug("Updating completed deltaLink in DB to: ", deltaLink); 
					itemdb.setDeltaLink(driveId, id, deltaLink);
				}
				if ("@odata.nextLink" in changes) {
					// Update deltaLink to next changeSet bundle
					deltaLink = changes["@odata.nextLink"].str;
					// Update deltaLinkAvailable to next changeSet bundle to quantify how many changes we have to process
					deltaLinkAvailable = changes["@odata.nextLink"].str;
					log.vdebug("Setting next deltaLink & deltaLinkAvailable to (@odata.nextLink): ", deltaLink);
				}
				else break;
			} else {
				// Log that an invalid JSON object was returned
				if ((driveId == defaultDriveId) || (!syncBusinessFolders)) {
					log.vdebug("onedrive.viewChangesByItemId call returned an invalid JSON Object");
				} else {
					log.vdebug("onedrive.viewChangesByDriveId call returned an invalid JSON Object");
				}
			}
		}
		
		// delete items in idsToDelete
		if (idsToDelete.length > 0) deleteItems();
		// empty the skipped items
		skippedItems.length = 0;
		assumeSafeAppend(skippedItems);
	}

	// process the change of a single DriveItem
	private void applyDifference(JSONValue driveItem, string driveId, bool isRoot)
	{
		// Format the OneDrive change into a consumable object for the database
		Item item = makeItem(driveItem);
		
		// Reset the malwareDetected flag for this item
		malwareDetected = false;
		
		// Reset the downloadFailed flag for this item
		downloadFailed = false;
		
		// Path we will be using 
		string path = "";
		
		if(isItemDeleted(driveItem)){
			// Change is to delete an item
			log.vdebug("Remote deleted item");
		} else {
			// Is the change from OneDrive a 'root' item
			// The change should be considered a 'root' item if:
			// 1. Contains a ["root"] element
			// 2. Has no ["parentReference"]["id"] ... #323 & #324 highlighted that this is false as some 'root' shared objects now can have an 'id' element .. OneDrive API change
			// 2. Has no ["parentReference"]["path"]
			// 3. Was detected by an input flag as to be handled as a root item regardless of actual status
			if (isItemRoot(driveItem) || !hasParentReferencePath(driveItem) || isRoot) {
				log.vdebug("Handing a OneDrive 'root' change");
				item.parentId = null; // ensures that it has no parent
				item.driveId = driveId; // HACK: makeItem() cannot set the driveId property of the root
				log.vdebug("Update/Insert local database with item details");
				itemdb.upsert(item);
				log.vdebug("item details: ", item);
				return;
			}
		}

		bool unwanted;
		// Check if the parent id is something we need to skip
		if (skippedItems.find(item.parentId).length != 0) {
			// Potentially need to flag as unwanted
			log.vdebug("Flagging as unwanted: find(item.parentId).length != 0");
			unwanted = true;
			
			// Is this item id in the database?
			if (itemdb.idInLocalDatabase(item.driveId, item.id)){
				// item exists in database, most likely moved out of scope for current client configuration
				log.vdebug("This item was previously synced / seen by the client");				
				if (("name" in driveItem["parentReference"]) != null) {
					// How is this out of scope?
					if (selectiveSync.isPathExcludedViaSyncList(driveItem["parentReference"]["name"].str)) {
						// Previously synced item is now out of scope as it has been moved out of what is included in sync_list
						log.vdebug("This previously synced item is now excluded from being synced due to sync_list exclusion");
					}
					// flag to delete local file as it now is no longer in sync with OneDrive
					log.vdebug("Flagging to delete item locally");
					idsToDelete ~= [item.driveId, item.id];					
				} 
			}
		}
		
		// Check if this is excluded by config option: skip_dir
		if (!unwanted) {
			// Only check path if config is != ""
			if (cfg.getValueString("skip_dir") != "") {
				// Is the item a folder and not a deleted item?
				if ((isItemFolder(driveItem)) && (!isItemDeleted(driveItem))) {
					// work out the 'snippet' path where this folder would be created
					string simplePathToCheck = "";
					string complexPathToCheck = "";
					string matchDisplay = "";
					
					if (hasParentReference(driveItem)) {
						// we need to workout the FULL path for this item
						string parentDriveId = driveItem["parentReference"]["driveId"].str;
						string parentItem = driveItem["parentReference"]["id"].str;
						// simple path
						if (("name" in driveItem["parentReference"]) != null) {
							simplePathToCheck = driveItem["parentReference"]["name"].str ~ "/" ~ driveItem["name"].str;
						} else {
							simplePathToCheck = driveItem["name"].str;
						}
						log.vdebug("skip_dir path to check (simple):  ", simplePathToCheck);
						// complex path
						if (itemdb.idInLocalDatabase(parentDriveId, parentItem)){
							// build up complexPathToCheck
							complexPathToCheck = computeItemPath(parentDriveId, parentItem) ~ "/" ~ driveItem["name"].str;
							complexPathToCheck = buildNormalizedPath(complexPathToCheck);
						} else {
							log.vdebug("Parent details not in database - unable to compute complex path to check");
						}
						log.vdebug("skip_dir path to check (complex): ", complexPathToCheck);
					} else {
						simplePathToCheck = driveItem["name"].str;
					}
					
					// If 'simplePathToCheck' or 'complexPathToCheck'  is of the following format:  root:/folder
					// then isDirNameExcluded matching will not work
					// Clean up 'root:' if present
					if (startsWith(simplePathToCheck, "root:")){
						log.vdebug("Updating simplePathToCheck to remove 'root:'");
						simplePathToCheck = strip(simplePathToCheck, "root:");
					}
					if (startsWith(complexPathToCheck, "root:")){
						log.vdebug("Updating complexPathToCheck to remove 'root:'");
						complexPathToCheck = strip(complexPathToCheck, "root:");
					}
					
					// OK .. what checks are we doing?
					if ((simplePathToCheck != "") && (complexPathToCheck == "")) {
						// just a simple check
						log.vdebug("Performing a simple check only");
						unwanted = selectiveSync.isDirNameExcluded(simplePathToCheck);
					} else {
						// simple and complex
						log.vdebug("Performing a simple & complex path match if required");
						// simple first
						unwanted = selectiveSync.isDirNameExcluded(simplePathToCheck);
						matchDisplay = simplePathToCheck;
						if (!unwanted) {
							log.vdebug("Simple match was false, attempting complex match");
							// simple didnt match, perform a complex check
							unwanted = selectiveSync.isDirNameExcluded(complexPathToCheck);
							matchDisplay = complexPathToCheck;
						}
					}
					
					log.vdebug("Result: ", unwanted);
					if (unwanted) log.vlog("Skipping item - excluded by skip_dir config: ", matchDisplay);
				}
			}
		}
		
		// Check if this is excluded by config option: skip_file
		if (!unwanted) {
			// Is the item a file and not a deleted item?
			if ((isItemFile(driveItem)) && (!isItemDeleted(driveItem))) {
				// skip_file can contain 4 types of entries:
				// - wildcard - *.txt
				// - text + wildcard - name*.txt
				// - full path + combination of any above two - /path/name*.txt
				// - full path to file - /path/to/file.txt
				
				// is the parent id in the database?
				if (itemdb.idInLocalDatabase(item.driveId, item.parentId)){
					// Compute this item path & need the full path for this file
					path = computeItemPath(item.driveId, item.parentId) ~ "/" ~ item.name;
					
					// The path that needs to be checked needs to include the '/'
					// This due to if the user has specified in skip_file an exclusive path: '/path/file' - that is what must be matched
					if (!startsWith(path, "/")){
						// Add '/' to the path
						path = '/' ~ path;
					}
					
					log.vdebug("skip_file item to check: ", path);
					unwanted = selectiveSync.isFileNameExcluded(path);
					log.vdebug("Result: ", unwanted);
					if (unwanted) log.vlog("Skipping item - excluded by skip_file config: ", item.name);
				} else {
					// parent id is not in the database
					unwanted = true;
					log.vlog("Skipping file - parent path not present in local database");
				}
			}
		}

		// check the item type
		if (!unwanted) {
			if (isItemFile(driveItem)) {
				log.vdebug("The item we are syncing is a file");
			} else if (isItemFolder(driveItem)) {
				log.vdebug("The item we are syncing is a folder");
			} else if (isItemRemote(driveItem)) {
				log.vdebug("The item we are syncing is a remote item");
				assert(isItemFolder(driveItem["remoteItem"]), "The remote item is not a folder");
			} else {
				// Why was this unwanted?
				if (path.empty) {
					// Compute this item path & need the full path for this file
					path = computeItemPath(item.driveId, item.parentId) ~ "/" ~ item.name;
				}
				// Microsoft OneNote container objects present as neither folder or file but has file size
				if ((!isItemFile(driveItem)) && (!isItemFolder(driveItem)) && (hasFileSize(driveItem))) {
					// Log that this was skipped as this was a Microsoft OneNote item and unsupported
					log.vlog("The Microsoft OneNote Notebook '", path, "' is not supported by this client");
				} else {
					// Log that this item was skipped as unsupported 
					log.vlog("The OneDrive item '", path, "' is not supported by this client");
				}
				unwanted = true;
				log.vdebug("Flagging as unwanted: item type is not supported");
			}
		}

		// Check if this is included by use of sync_list
		if (!unwanted) {
			// Is the item parent in the local database?
			if (itemdb.idInLocalDatabase(item.driveId, item.parentId)){
				// compute the item path to see if the path is excluded & need the full path for this file
				path = computeItemPath(item.driveId, item.parentId) ~ "/" ~ item.name;
				path = buildNormalizedPath(path);
				if (selectiveSync.isPathExcludedViaSyncList(path)) {
					// selective sync advised to skip, however is this a file and are we configured to upload / download files in the root?
					if ((isItemFile(driveItem)) && (cfg.getValueBool("sync_root_files")) && (rootName(path) == "") ) {
						// This is a file
						// We are configured to sync all files in the root
						// This is a file in the logical root
						unwanted = false;
					} else {
						// path is unwanted
						unwanted = true;
						log.vlog("Skipping item - excluded by sync_list config: ", path);
						// flagging to skip this file now, but does this exist in the DB thus needs to be removed / deleted?
						if (itemdb.idInLocalDatabase(item.driveId, item.id)){
							log.vlog("Flagging item for local delete as item exists in database: ", path);
							// flag to delete
							idsToDelete ~= [item.driveId, item.id];
						}
					}
				}
			} else {
				// Parent not in the database
				// Is the parent a 'folder' from another user? ie - is this a 'shared folder' that has been shared with us?
				if (defaultDriveId == item.driveId){
					// Flagging as unwanted
					log.vdebug("Flagging as unwanted: item.driveId (", item.driveId,"), item.parentId (", item.parentId,") not in local database");
					unwanted = true;
				} else {
					// Edge case as the parent (from another users OneDrive account) will never be in the database
					log.vdebug("The reported parentId is not in the database. This potentially is a shared folder as 'item.driveId' != 'defaultDriveId'. Relevant Details: item.driveId (", item.driveId,"), item.parentId (", item.parentId,")");
					// If we are syncing OneDrive Business Shared Folders, a 'folder' shared with us, has a 'parent' that is not shared with us hence the above message
					// What we need to do is query the DB for this 'item.driveId' and use the response from the DB to set the 'item.parentId' for this new item we are trying to add to the database
					if (syncBusinessFolders) {
						foreach(dbItem; itemdb.selectByDriveId(item.driveId)) {
							if (dbItem.name == "root") {
								// Ensure that this item uses the root id as parent
								log.vdebug("Falsifying item.parentId to be ", dbItem.id);
								item.parentId = dbItem.id;
							}
						}
					} else {
						// Ensure that this item has no parent
						log.vdebug("Setting item.parentId to be null");
						item.parentId = null;
					}
					log.vdebug("Update/Insert local database with item details");
					itemdb.upsert(item);
					log.vdebug("item details: ", item);
					return;
				}
			}
		}
		
		// skip downloading dot files if configured
		if (cfg.getValueBool("skip_dotfiles")) {
			if (isDotFile(path)) {
				log.vlog("Skipping item - .file or .folder: ", path);
				unwanted = true;
			}
		}

		// skip unwanted items early
		if (unwanted) {
			log.vdebug("Skipping OneDrive change as this is determined to be unwanted");
			skippedItems ~= item.id;
			return;
		}

		// check if the item has been seen before
		Item oldItem;
		bool cached = itemdb.selectById(item.driveId, item.id, oldItem);

		// check if the item is going to be deleted
		if (isItemDeleted(driveItem)) {
			// item.name is not available, so we get a bunch of meaningless log output
			// Item name we will attempt to delete will be printed out later
			if (cached) {
				// flag to delete
				log.vdebug("Flagging item for deletion: ", item);
				idsToDelete ~= [item.driveId, item.id];
			} else {
				// flag to ignore
				log.vdebug("Flagging item to skip: ", item);
				skippedItems ~= item.id;
			}
			return;
		}

		// rename the local item if it is unsynced and there is a new version of it on OneDrive
		string oldPath;
		if (cached && item.eTag != oldItem.eTag) {
			// Is the item in the local database
			if (itemdb.idInLocalDatabase(item.driveId, item.id)){
				log.vdebug("OneDrive item ID is present in local database");
				// Compute this item path
				oldPath = computeItemPath(item.driveId, item.id);
				// Query DB for existing local item in specified path
				string itemSource = "database";
				if (!isItemSynced(oldItem, oldPath, itemSource)) {
					if (exists(oldPath)) {
						// Is the local file technically 'newer' based on UTC timestamp?
						SysTime localModifiedTime = timeLastModified(oldPath).toUTC();
						localModifiedTime.fracSecs = Duration.zero;
						item.mtime.fracSecs = Duration.zero;
						
						// debug the output of time comparison
						log.vdebug("localModifiedTime (local file): ", localModifiedTime);
						log.vdebug("item.mtime (OneDrive item):     ", item.mtime);
						
						// Compare file on disk modified time with modified time provided by OneDrive API
						if (localModifiedTime >= item.mtime) {
							// local file is newer or has the same time than the item on OneDrive
							log.vdebug("Skipping OneDrive change as this is determined to be unwanted due to local item modified time being newer or equal to item modified time from OneDrive");
							// no local rename
							// no download needed
							if (localModifiedTime == item.mtime) {
								log.vlog("Local item modified time is equal to OneDrive item modified time based on UTC time conversion - keeping local item");
							} else {
								log.vlog("Local item modified time is newer than OneDrive item modified time based on UTC time conversion - keeping local item");
							}
							skippedItems ~= item.id;
							return;
						} else {
							// remote file is newer than local item
							log.vlog("Remote item modified time is newer based on UTC time conversion"); // correct message, remote item is newer
							auto ext = extension(oldPath);
							auto newPath = path.chomp(ext) ~ "-" ~ deviceName ~ ext;
							
							// has the user configured to IGNORE local data protection rules?
							if (bypassDataPreservation) {
								// The user has configured to ignore data safety checks and overwrite local data rather than preserve & rename
								log.vlog("WARNING: Local Data Protection has been disabled. You may experience data loss on this file: ", oldPath);
							} else {
								// local data protection is configured, renaming local file
								log.vlog("The local item is out-of-sync with OneDrive, renaming to preserve existing file and prevent data loss: ", oldPath, " -> ", newPath);
								
								// perform the rename action
								if (!dryRun) {
									safeRename(oldPath);
								} else {
									// Expectation here is that there is a new file locally (newPath) however as we don't create this, the "new file" will not be uploaded as it does not exist
									log.vdebug("DRY-RUN: Skipping local file rename");
								}							
							}
						}
					}
					cached = false;
				}
			}
		}

		// update the item
		if (cached) {
			log.vdebug("OneDrive change is an update to an existing local item");
			applyChangedItem(oldItem, oldPath, item, path);
		} else {
			log.vdebug("OneDrive change is a new local item");
			// Check if file should be skipped based on size limit
			if (isItemFile(driveItem)) {
				if (cfg.getValueLong("skip_size") != 0) {
					if (driveItem["size"].integer >= this.newSizeLimit) {
						log.vlog("Skipping item - excluded by skip_size config: ", item.name, " (", driveItem["size"].integer/2^^20, " MB)");
						return;
					}
				}
			}
			applyNewItem(item, path);
		}

		if ((malwareDetected == false) && (downloadFailed == false)){
			// save the item in the db
			// if the file was detected as malware and NOT downloaded, we dont want to falsify the DB as downloading it as otherwise the next pass will think it was deleted, thus delete the remote item
			// Likewise if the download failed, we dont want to falsify the DB as downloading it as otherwise the next pass will think it was deleted, thus delete the remote item 
			if (cached) {
				log.vdebug("Updating local database with item details");
				itemdb.update(item);
			} else {
				log.vdebug("Inserting item details to local database");
				itemdb.insert(item);
			}
			// What was the item that was saved
			log.vdebug("item details: ", item);
		}  else {
			// flag was tripped, which was it
			if (downloadFailed) {
				log.vdebug("Download or creation of local directory failed");
			}
			if (malwareDetected) {
				log.vdebug("OneDrive reported that file contained malware");
			}
		}
	}

	// download an item that was not synced before
	private void applyNewItem(const ref Item item, const(string) path)
	{
		if (exists(path)) {
			// path exists locally
			// Query DB for new remote item in specified path
			string itemSource = "remote";
			if (isItemSynced(item, path, itemSource)) {
				// file details from OneDrive and local file details in database are in-sync
				log.vdebug("The item to sync is already present on the local file system and is in-sync with the local database");
				return;
			} else {
				// file is not in sync with the database
				// is the local file technically 'newer' based on UTC timestamp?
				SysTime localModifiedTime = timeLastModified(path).toUTC();
				SysTime itemModifiedTime = item.mtime;
				// HACK: reduce time resolution to seconds before comparing
				localModifiedTime.fracSecs = Duration.zero;
				itemModifiedTime.fracSecs = Duration.zero;
				
				// is the local modified time greater than that from OneDrive?
				if (localModifiedTime > itemModifiedTime) {
					// local file is newer than item on OneDrive based on file modified time
					// Is this item id in the database?
					if (itemdb.idInLocalDatabase(item.driveId, item.id)){
						// item id is in the database
						// no local rename
						// no download needed
						log.vlog("Local item modified time is newer based on UTC time conversion - keeping local item as this exists in the local database");
						log.vdebug("Skipping OneDrive change as this is determined to be unwanted due to local item modified time being newer than OneDrive item and present in the sqlite database");
						return;
					} else {
						// item id is not in the database .. maybe a --resync ?
						// Should this 'download' be skipped?
						// Do we need to check for .nosync? Only if --check-for-nosync was passed in
						if (cfg.getValueBool("check_nosync")) {
							// need the parent path for this object
							string parentPath = dirName(path);		
							if (exists(parentPath ~ "/.nosync")) {
								log.vlog("Skipping downloading item - .nosync found in parent folder & --check-for-nosync is enabled: ", path);
								// flag that this download failed, otherwise the 'item' is added to the database - then, as not present on the local disk, would get deleted from OneDrive
								downloadFailed = true;
								// clean up this partial file, otherwise every sync we will get theis warning
								log.vlog("Removing previous partial file download due to .nosync found in parent folder & --check-for-nosync is enabled");
								safeRemove(path);
								return;
							}
						}
						// file exists locally but is not in the sqlite database - maybe a failed download?
						log.vlog("Local item does not exist in local database - replacing with file from OneDrive - failed download?");
						
						// was --resync issued?
						if (cfg.getValueBool("resync")) {
							// in a --resync scenario we have zero way of knowing IF the local file is meant to be the right file
							// we have passed the following checks:
							// 1. file exists locally
							// 2. local modified time > remote modified time
							// 3. id is not in the database
							// 4. --resync was issued
							auto ext = extension(path);
							auto newPath = path.chomp(ext) ~ "-" ~ deviceName ~ ext;
							// has the user configured to IGNORE local data protection rules?
							if (bypassDataPreservation) {
								// The user has configured to ignore data safety checks and overwrite local data rather than preserve & rename
								log.vlog("WARNING: Local Data Protection has been disabled. You may experience data loss on this file: ", path);
							} else {
								// local data protection is configured, renaming local file
								log.vlog("The local item is out-of-sync with OneDrive, renaming to preserve existing file and prevent data loss due to --resync: ", path, " -> ", newPath);
								// perform the rename action of the local file
								if (!dryRun) {
									safeRename(path);
								} else {
									// Expectation here is that there is a new file locally (newPath) however as we don't create this, the "new file" will not be uploaded as it does not exist
									log.vdebug("DRY-RUN: Skipping local file rename");
								}
							}
						}
					}
				} else {
					// remote file is newer than local item
					log.vlog("Remote item modified time is newer based on UTC time conversion"); // correct message, remote item is newer
					log.vdebug("localModifiedTime (local file):   ", localModifiedTime);
					log.vdebug("itemModifiedTime (OneDrive item): ", itemModifiedTime);
					
					auto ext = extension(path);
					auto newPath = path.chomp(ext) ~ "-" ~ deviceName ~ ext;
					
					// has the user configured to IGNORE local data protection rules?
					if (bypassDataPreservation) {
						// The user has configured to ignore data safety checks and overwrite local data rather than preserve & rename
						log.vlog("WARNING: Local Data Protection has been disabled. You may experience data loss on this file: ", path);
					} else {
						// local data protection is configured, renaming local file
						log.vlog("The local item is out-of-sync with OneDrive, renaming to preserve existing file and prevent data loss: ", path, " -> ", newPath);
						// perform the rename action of the local file
						if (!dryRun) {
							safeRename(path);
						} else {
							// Expectation here is that there is a new file locally (newPath) however as we don't create this, the "new file" will not be uploaded as it does not exist
							log.vdebug("DRY-RUN: Skipping local file rename");
						}							
					}
				}
			}
		} else {
			// Path does not exist locally - this will be a new file download or folder creation
			
			// Should this 'download' be skipped due to 'skip_dir' directive
			if (cfg.getValueString("skip_dir") != "") {
				string pathToCheck;
				// does the path start with '/'?
				if (!startsWith(path, "/")){
					// path does not start with '/', but we need to check skip_dir entries with and without '/'
					// so always make sure we are checking a path with '/'
					// If this is a file, we need to check the parent path
					if (item.type == ItemType.file) {
						// use parent path and add '/'
						pathToCheck = '/' ~ dirName(path);
					} else {
						// use path and add '/'
						pathToCheck = '/' ~ path;
					}
				}
				
				// perform the check
				if (selectiveSync.isDirNameExcluded(pathToCheck)) {
					// this path should be skipped
					if (item.type == ItemType.file) {
						log.vlog("Skipping item - file path is excluded by skip_dir config: ", path);
					} else {
						log.vlog("Skipping item - excluded by skip_dir config: ", path);
					}
					// flag that this download failed, otherwise the 'item' is added to the database - then, as not present on the local disk, would get deleted from OneDrive
					downloadFailed = true;
					return;
				}
			}
			
			// Should this 'download' be skipped due to nosync directive?
			// Do we need to check for .nosync? Only if --check-for-nosync was passed in
			if (cfg.getValueBool("check_nosync")) {
				// need the parent path for this object
				string parentPath = dirName(path);		
				if (exists(parentPath ~ "/.nosync")) {
					log.vlog("Skipping downloading item - .nosync found in parent folder & --check-for-nosync is enabled: ", path);
					// flag that this download failed, otherwise the 'item' is added to the database - then, as not present on the local disk, would get deleted from OneDrive
					downloadFailed = true;
					return;
				}
			}
		}
		
		// how to handle this item?
		final switch (item.type) {
		case ItemType.file:
			downloadFileItem(item, path);
			if (dryRun) {
				// we dont download the file, but we need to track that we 'faked it'
				idsFaked ~= [item.driveId, item.id];
			}
			break;
		case ItemType.dir:
		case ItemType.remote:
			log.log("Creating local directory: ", path);
			
			// Issue #658 handling - is sync_list in use?
			if (syncListConfigured) {
				// sync_list in use
				// path to create was previously checked if this should be included / excluded. No need to check again.
				log.vdebug("Issue #658 handling");
				setOneDriveFullScanTrigger();
			}
			
			// Issue #865 handling - is skip_dir in use?
			if (cfg.getValueString("skip_dir") != "") {
				// we have some entries in skip_dir
				// path to create was previously checked if this should be included / excluded. No need to check again.
				log.vdebug("Issue #865 handling");
				setOneDriveFullScanTrigger();
			}
			
			if (!dryRun) {
				try {
					// Does the path exist locally?
					if (!exists(path)) {
						// Create the new directory
						log.vdebug("Requested path does not exist, creating directory structure: ", path);
						mkdirRecurse(path);
						// Configure the applicable permissions for the folder
						log.vdebug("Setting directory permissions for: ", path);
						path.setAttributes(cfg.returnRequiredDirectoryPermisions());
					}
				} catch (FileException e) {
					// display the error message
					displayFileSystemErrorMessage(e.msg, getFunctionName!({}));
					// flag that this failed
					downloadFailed = true;
					return;
				}
			} else {
				// we dont create the directory, but we need to track that we 'faked it'
				idsFaked ~= [item.driveId, item.id];
			}
			break;
		}
	}

	// update a local item
	// the local item is assumed to be in sync with the local db
	private void applyChangedItem(Item oldItem, string oldPath, Item newItem, string newPath)
	{
		assert(oldItem.driveId == newItem.driveId);
		assert(oldItem.id == newItem.id);
		assert(oldItem.type == newItem.type);
		assert(oldItem.remoteDriveId == newItem.remoteDriveId);
		assert(oldItem.remoteId == newItem.remoteId);

		if (oldItem.eTag != newItem.eTag) {
			// handle changed name/path
			if (oldPath != newPath) {
				log.log("Moving ", oldPath, " to ", newPath);
				if (exists(newPath)) {
					Item localNewItem;
					if (itemdb.selectByPath(newPath, defaultDriveId, localNewItem)) {
						// Query DB for new local item in specified path
						string itemSource = "database";
						if (isItemSynced(localNewItem, newPath, itemSource)) {
							log.vlog("Destination is in sync and will be overwritten");
						} else {
							// TODO: force remote sync by deleting local item
							log.vlog("The destination is occupied, renaming the conflicting file...");
							safeRename(newPath);
						}
					} else {
						// to be overwritten item is not already in the itemdb, so it should
						// be synced. Do a safe rename here, too.
						// TODO: force remote sync by deleting local item
						log.vlog("The destination is occupied by new file, renaming the conflicting file...");
						safeRename(newPath);
					}
				}
				// try and rename path, catch exception
				try {
					log.vdebug("Calling rename(oldPath, newPath)");
					rename(oldPath, newPath);
				} catch (FileException e) {
					// display the error message
					displayFileSystemErrorMessage(e.msg, getFunctionName!({}));
				}
			}
			// handle changed content and mtime
			// HACK: use mtime+hash instead of cTag because of https://github.com/OneDrive/onedrive-api-docs/issues/765
			if (newItem.type == ItemType.file && oldItem.mtime != newItem.mtime && !testFileHash(newPath, newItem)) {
				downloadFileItem(newItem, newPath);
			} 
			
			// handle changed time
			if (newItem.type == ItemType.file && oldItem.mtime != newItem.mtime) {
				try {
					log.vdebug("Calling setTimes() for this file: ", newPath);
					setTimes(newPath, newItem.mtime, newItem.mtime);
				} catch (FileException e) {
					// display the error message
					displayFileSystemErrorMessage(e.msg, getFunctionName!({}));
				}
			}
		} 
	}

	// downloads a File resource
	private void downloadFileItem(const ref Item item, const(string) path)
	{
		static import std.exception;
		assert(item.type == ItemType.file);
		write("Downloading file ", path, " ... ");
		JSONValue fileDetails;
		
		try {
			fileDetails = onedrive.getFileDetails(item.driveId, item.id);
		} catch (OneDriveException e) {
			log.error("ERROR: Query of OneDrive for file details failed");
			if (e.httpStatusCode >= 500) {
				// OneDrive returned a 'HTTP 5xx Server Side Error' - gracefully handling error - error message already logged
				downloadFailed = true;
				return;
			}
		}
		
		// fileDetails has to be a valid JSON object
		if (fileDetails.type() == JSONType.object){
			if (isMalware(fileDetails)){
				// OneDrive reports that this file is malware
				log.error("ERROR: MALWARE DETECTED IN FILE - DOWNLOAD SKIPPED");
				// set global flag
				malwareDetected = true;
				return;
			}
		} else {
			// Issue #550 handling
			log.error("ERROR: Query of OneDrive for file details failed");
			log.vdebug("onedrive.getFileDetails call returned an invalid JSON Object");
			// We want to return, cant download
			downloadFailed = true;
			return;
		}
		
		if (!dryRun) {
			ulong fileSize = 0;
			string OneDriveFileHash;
			
			// fileDetails should be a valid JSON due to prior check
			if (hasFileSize(fileDetails)) {
				// Use the configured filesize as reported by OneDrive
				fileSize = fileDetails["size"].integer;
			} else {
				// filesize missing
				log.vdebug("WARNING: fileDetails['size'] is missing");
			}

			if (hasHashes(fileDetails)) {
				// File details returned hash details
				// QuickXorHash
				if (hasQuickXorHash(fileDetails)) {
					// Use the configured quickXorHash as reported by OneDrive
					if (fileDetails["file"]["hashes"]["quickXorHash"].str != "") {
						OneDriveFileHash = fileDetails["file"]["hashes"]["quickXorHash"].str;
					}
				} 
				// Check for Sha1Hash
				if (hasSha1Hash(fileDetails)) {
					// Use the configured sha1Hash as reported by OneDrive
					if (fileDetails["file"]["hashes"]["sha1Hash"].str != "") {
						OneDriveFileHash = fileDetails["file"]["hashes"]["sha1Hash"].str;
					}
				}
			} else {
				// file hash data missing
				log.vdebug("WARNING: fileDetails['file']['hashes'] is missing - unable to compare file hash after download");
			}
			
			try {
				onedrive.downloadById(item.driveId, item.id, path, fileSize);
			} catch (OneDriveException e) {
				log.vdebug("onedrive.downloadById(item.driveId, item.id, path, fileSize); generated a OneDriveException");
				// 408 = Request Time Out 
				// 429 = Too Many Requests - need to delay
				if (e.httpStatusCode == 408) {
					// 408 error handling - request time out
					// https://github.com/abraunegg/onedrive/issues/694
					// Back off & retry with incremental delay
					int retryCount = 10; 
					int retryAttempts = 1;
					int backoffInterval = 2;
					while (retryAttempts < retryCount){
						// retry in 2,4,8,16,32,64,128,256,512,1024 seconds
						Thread.sleep(dur!"seconds"(retryAttempts*backoffInterval));
						try {
							onedrive.downloadById(item.driveId, item.id, path, fileSize);
							// successful download
							retryAttempts = retryCount;
						} catch (OneDriveException e) {
							log.vdebug("onedrive.downloadById(item.driveId, item.id, path, fileSize); generated a OneDriveException");
							if ((e.httpStatusCode == 429) || (e.httpStatusCode == 408)) {
								// If another 408 .. 
								if (e.httpStatusCode == 408) {
									// Increment & loop around
									log.vdebug("HTTP 408 generated - incrementing retryAttempts");
									retryAttempts++;
								}
								// If a 429 ..
								if (e.httpStatusCode == 429) {
									// Increment & loop around
									handleOneDriveThrottleRequest();
									log.vdebug("HTTP 429 generated - incrementing retryAttempts");
									retryAttempts++;
								}
							} else {
								displayOneDriveErrorMessage(e.msg, getFunctionName!({}));
							}
						}
					}
				}
			
				if (e.httpStatusCode == 429) {
					// HTTP request returned status code 429 (Too Many Requests)
					// https://github.com/abraunegg/onedrive/issues/133
					int retryCount = 10; 
					int retryAttempts = 1;
					while (retryAttempts < retryCount){
						// retry after waiting the timeout value from the 429 HTTP response header Retry-After
						handleOneDriveThrottleRequest();
						try {
							onedrive.downloadById(item.driveId, item.id, path, fileSize);
							// successful download
							retryAttempts = retryCount;
						} catch (OneDriveException e) {
							log.vdebug("onedrive.downloadById(item.driveId, item.id, path, fileSize); generated a OneDriveException");
							if ((e.httpStatusCode == 429) || (e.httpStatusCode == 408)) {
								// If another 408 .. 
								if (e.httpStatusCode == 408) {
									// Increment & loop around
									log.vdebug("HTTP 408 generated - incrementing retryAttempts");
									retryAttempts++;
								}
								// If a 429 ..
								if (e.httpStatusCode == 429) {
									// Increment & loop around
									handleOneDriveThrottleRequest();
									log.vdebug("HTTP 429 generated - incrementing retryAttempts");
									retryAttempts++;
								}
							} else {
								displayOneDriveErrorMessage(e.msg, getFunctionName!({}));
							}
						}
					}
				}
			} catch (FileException e) {
				// There was a file system error
				// display the error message
				displayFileSystemErrorMessage(e.msg, getFunctionName!({}));
				downloadFailed = true;
				return;
			} catch (std.exception.ErrnoException e) {
				// There was a file system error
				// display the error message
				displayFileSystemErrorMessage(e.msg, getFunctionName!({}));
				downloadFailed = true;
				return;
			}
			// file has to have downloaded in order to set the times / data for the file
			if (exists(path)) {
				// A 'file' was downloaded - does what we downloaded = reported fileSize or if there is some sort of funky local disk compression going on
				// does the file hash OneDrive reports match what we have locally?
				string quickXorHash = computeQuickXorHash(path);
				string sha1Hash = computeSha1Hash(path);
				
				if ((getSize(path) == fileSize) || (OneDriveFileHash == quickXorHash) || (OneDriveFileHash == sha1Hash)) {
					// downloaded matches either size or hash
					log.vdebug("Downloaded file matches reported size and or reported file hash");
					try {
						log.vdebug("Calling setTimes() for this file: ", path);
						setTimes(path, item.mtime, item.mtime);
					} catch (FileException e) {
						// display the error message
						displayFileSystemErrorMessage(e.msg, getFunctionName!({}));
					}
				} else {
					// size error?
					if (getSize(path) != fileSize) {
						// downloaded file size does not match
						log.error("ERROR: File download size mis-match. Increase logging verbosity to determine why.");
					}
					// hash error?
					if ((OneDriveFileHash != quickXorHash) || (OneDriveFileHash != sha1Hash))  {
						// downloaded file hash does not match
						log.error("ERROR: File download hash mis-match. Increase logging verbosity to determine why.");
					}	
					// we do not want this local file to remain on the local file system
					safeRemove(path);	
					downloadFailed = true;
					return;
				}
			} else {
				log.error("ERROR: File failed to download. Increase logging verbosity to determine why.");
				downloadFailed = true;
				return;
			}
		}
		
		if (!downloadFailed) {
			writeln("done.");
			log.fileOnly("Downloading file ", path, " ... done.");
		}
	}

	// returns true if the given item corresponds to the local one
	private bool isItemSynced(const ref Item item, const(string) path, string itemSource)
	{
		if (!exists(path)) return false;
		final switch (item.type) {
		case ItemType.file:
			if (isFile(path)) {
				// can we actually read the local file?
				if (readLocalFile(path)){
					// local file is readable
					SysTime localModifiedTime = timeLastModified(path).toUTC();
					SysTime itemModifiedTime = item.mtime;
					// HACK: reduce time resolution to seconds before comparing
					localModifiedTime.fracSecs = Duration.zero;
					itemModifiedTime.fracSecs = Duration.zero;
					if (localModifiedTime == itemModifiedTime) {
						return true;
					} else {
						log.vlog("The local item has a different modified time ", localModifiedTime, " when compared to ", itemSource, " modified time ", itemModifiedTime);
					}
					if (testFileHash(path, item)) {
						return true;
					} else {
						log.vlog("The local item has a different hash when compared to ", itemSource, " item hash");
					}	
				} else {
					// Unable to read local file
					log.log("Unable to determine the sync state of this file as it cannot be read (file permissions or file corruption): ", path);
					return false;
				}
			} else {
				log.vlog("The local item is a directory but should be a file");
			}
			break;
		case ItemType.dir:
		case ItemType.remote:
			if (isDir(path)) {
				return true;
			} else {
				log.vlog("The local item is a file but should be a directory");
			}
			break;
		}
		return false;
	}

	private void deleteItems()
	{
		foreach_reverse (i; idsToDelete) {
			Item item;
			string path;
			if (!itemdb.selectById(i[0], i[1], item)) continue; // check if the item is in the db
			// Compute this item path
			path = computeItemPath(i[0], i[1]);
			// Try to delete item object
			log.log("Trying to delete item ", path);
			if (!dryRun) {
				// Actually process the database entry removal
				itemdb.deleteById(item.driveId, item.id);
				if (item.remoteDriveId != null) {
					// delete the linked remote folder
					itemdb.deleteById(item.remoteDriveId, item.remoteId);
				}
			}
			bool needsRemoval = false;
			if (exists(path)) {
				// path exists on the local system	
				// make sure that the path refers to the correct item
				Item pathItem;
				if (itemdb.selectByPath(path, item.driveId, pathItem)) {
					if (pathItem.id == item.id) {
						needsRemoval = true;
					} else {
						log.log("Skipped due to id difference!");
					}
				} else {
					// item has disappeared completely
					needsRemoval = true;
				}
			}
			if (needsRemoval) {
				log.log("Deleting item ", path);
				if (!dryRun) {
					if (isFile(path)) {
						remove(path);
					} else {
						try {
							// Remove any children of this path if they still exist
							// Resolve 'Directory not empty' error when deleting local files
							foreach (DirEntry child; dirEntries(path, SpanMode.depth, false)) {
								attrIsDir(child.linkAttributes) ? rmdir(child.name) : remove(child.name);
							}
							// Remove the path now that it is empty of children
							rmdirRecurse(path);
						} catch (FileException e) {
							// display the error message
							displayFileSystemErrorMessage(e.msg, getFunctionName!({}));
						}
					}
				}
			}
		}
		
		if (!dryRun) {
			// clean up idsToDelete
			idsToDelete.length = 0;
			assumeSafeAppend(idsToDelete);
		}
	}
	
	// scan the given directory for differences and new items - for use with --synchronize
	void scanForDifferences(const(string) path)
	{
		// To improve logging output for this function, what is the 'logical path' we are scanning for file & folder differences?
		string logPath;
		if (path == ".") {
			// get the configured sync_dir
			logPath = buildNormalizedPath(cfg.getValueString("sync_dir"));
		} else {
			// use what was passed in
			logPath = path;
		}
		
		// If we are using --upload-only & --sync-shared-folders there is a possability that a 'new' local folder might 
		// be misinterpreted that it needs to be uploaded to the users default OneDrive DriveID rather than the requested / configured
		// Shared Business Folder. In --resync scenarios, the DB information that tells that this Business Shared Folder does not exist, 
		// and in a --upload-only scenario will never exist, so the correct lookups are unable to be performed.
		if ((exists(cfg.businessSharedFolderFilePath)) && (syncBusinessFolders) && (cfg.getValueBool("upload_only"))){
			// business_shared_folders file exists, --sync-shared-folders is enabled, --upload-only is enabled
			log.vdebug("OneDrive Business --upload-only & --sync-shared-folders edge case triggered");
			handleUploadOnlyBusinessSharedFoldersEdgeCase();
		}
		
		// Are we configured to use a National Cloud Deployment
		// Any entry in the DB than is flagged as out-of-sync needs to be cleaned up locally first before we scan the entire DB
		// Normally, this is done at the end of processing all /delta queries, but National Cloud Deployments (US and DE) do not support /delta as a query
		if ((nationalCloudDeployment) || (syncBusinessFolders)) {
			// Select items that have a out-of-sync flag set
			foreach (driveId; driveIDsArray) {
				// For each unique OneDrive driveID we know about
				Item[] outOfSyncItems = itemdb.selectOutOfSyncItems(driveId);
				foreach (item; outOfSyncItems) {
					if (!dryRun) {
						// clean up idsToDelete
						idsToDelete.length = 0;
						assumeSafeAppend(idsToDelete);
						// flag to delete local file as it now is no longer in sync with OneDrive
						log.vdebug("Flagging to delete local item as it now is no longer in sync with OneDrive");
						log.vdebug("item: ", item);
						idsToDelete ~= [item.driveId, item.id];	
						// delete items in idsToDelete
						if (idsToDelete.length > 0) deleteItems();
					}
				}
			}
		}
		
		// scan for changes in the path provided
		if (isDir(path)) {
			// if this path is a directory, output this message.
			// if a file, potentially leads to confusion as to what the client is actually doing
			log.log("Uploading differences of ", logPath);
		}
		
		Item item;
		// For each unique OneDrive driveID we know about
		foreach (driveId; driveIDsArray) {
			log.vdebug("Processing DB entries for this driveId: ", driveId);
			// Database scan of every item in DB for the given driveId based on the root parent for that drive
			if ((syncBusinessFolders) && (driveId != defaultDriveId)) {
				// There could be multiple shared folders all from this same driveId - are we doing a single directory sync?
				if (cfg.getValueString("single_directory") != ""){
					// Limit the local filesystem check to just the requested directory	
					if (itemdb.selectByPath(path, driveId, item)) {
						// Does it still exist on disk in the location the DB thinks it is
						log.vdebug("Calling uploadDifferences(dbItem) as item is present in local cache DB");
						uploadDifferences(item);
					}
				} else {
					// check everything associated with each driveId we know about
					foreach(dbItem; itemdb.selectByDriveId(driveId)) {
						// Does it still exist on disk in the location the DB thinks it is
						log.vdebug("Calling uploadDifferences(dbItem) as item is present in local cache DB");
						uploadDifferences(dbItem);
					}
				}
			} else {
				if (itemdb.selectByPath(path, driveId, item)) {
					// Does it still exist on disk in the location the DB thinks it is
					log.vdebug("Calling uploadDifferences(dbItem) as item is present in local cache DB");
					uploadDifferences(item);
				}
			}
		}

		// scan for changes in the path provided
		if (isDir(path)) {
			// if this path is a directory, output this message.
			// if a file, potentially leads to confusion as to what the client is actually doing
			log.log("Uploading new items of ", logPath);
		}
		
		// Filesystem walk to find new files not uploaded
		uploadNewItems(path);
		// clean up idsToDelete only if --dry-run is set
		if (dryRun) {
			idsToDelete.length = 0;
			assumeSafeAppend(idsToDelete);
		}
	}
	
	// scan the given directory for differences only - for use with --monitor
	void scanForDifferencesDatabaseScan(const(string) path)
	{
		// To improve logging output for this function, what is the 'logical path' we are scanning for file & folder differences?
		string logPath;
		if (path == ".") {
			// get the configured sync_dir
			logPath = buildNormalizedPath(cfg.getValueString("sync_dir"));
		} else {
			// use what was passed in
			logPath = path;
		}
		
		// If we are using --upload-only & --sync-shared-folders there is a possability that a 'new' local folder might 
		// be misinterpreted that it needs to be uploaded to the users default OneDrive DriveID rather than the requested / configured
		// Shared Business Folder. In --resync scenarios, the DB information that tells that this Business Shared Folder does not exist, 
		// and in a --upload-only scenario will never exist, so the correct lookups are unable to be performed.
		if ((exists(cfg.businessSharedFolderFilePath)) && (syncBusinessFolders) && (cfg.getValueBool("upload_only"))){
			// business_shared_folders file exists, --sync-shared-folders is enabled, --upload-only is enabled
			log.vdebug("OneDrive Business --upload-only & --sync-shared-folders edge case triggered");
			handleUploadOnlyBusinessSharedFoldersEdgeCase();
		}
		
		// Are we configured to use a National Cloud Deployment
		// Any entry in the DB than is flagged as out-of-sync needs to be cleaned up locally first before we scan the entire DB
		// Normally, this is done at the end of processing all /delta queries, but National Cloud Deployments (US and DE) do not support /delta as a query
		if ((nationalCloudDeployment) || (syncBusinessFolders)) {
			// Select items that have a out-of-sync flag set
			foreach (driveId; driveIDsArray) {
				// For each unique OneDrive driveID we know about
				Item[] outOfSyncItems = itemdb.selectOutOfSyncItems(driveId);
				foreach (item; outOfSyncItems) {
					if (!dryRun) {
						// clean up idsToDelete
						idsToDelete.length = 0;
						assumeSafeAppend(idsToDelete);
						// flag to delete local file as it now is no longer in sync with OneDrive
						log.vdebug("Flagging to delete local item as it now is no longer in sync with OneDrive");
						log.vdebug("item: ", item);
						idsToDelete ~= [item.driveId, item.id];	
						// delete items in idsToDelete
						if (idsToDelete.length > 0) deleteItems();
					}
				}
			}
		}
		
		// scan for changes in the path provided
		if (isDir(path)) {
			// if this path is a directory, output this message.
			// if a file, potentially leads to confusion as to what the client is actually doing
			log.vlog("Uploading differences of ", logPath);
		}
		Item item;
		// For each unique OneDrive driveID we know about
		foreach (driveId; driveIDsArray) {
			log.vdebug("Processing DB entries for this driveId: ", driveId);
			// Database scan of every item in DB for the given driveId based on the root parent for that drive
			if ((syncBusinessFolders) && (driveId != defaultDriveId)) {
				// There could be multiple shared folders all from this same driveId - are we doing a single directory sync?
				if (cfg.getValueString("single_directory") != ""){
					// Limit the local filesystem check to just the requested directory	
					if (itemdb.selectByPath(path, driveId, item)) {
						// Does it still exist on disk in the location the DB thinks it is
						log.vdebug("Calling uploadDifferences(dbItem) as item is present in local cache DB");
						uploadDifferences(item);
					}
				} else {
					// check everything associated with each driveId we know about
					foreach(dbItem; itemdb.selectByDriveId(driveId)) {
						// Does it still exist on disk in the location the DB thinks it is
						log.vdebug("Calling uploadDifferences(dbItem) as item is present in local cache DB");
						uploadDifferences(dbItem);
					}
				}
			} else {
				if (itemdb.selectByPath(path, driveId, item)) {
					// Does it still exist on disk in the location the DB thinks it is
					log.vdebug("Calling uploadDifferences(dbItem) as item is present in local cache DB");
					uploadDifferences(item);
				}
			}
		}
	}
	
	void handleUploadOnlyBusinessSharedFoldersEdgeCase() {
		// read in the business_shared_folders file contents
		string[] businessSharedFoldersList;
		// open file as read only
		auto file = File(cfg.businessSharedFolderFilePath, "r");
		auto range = file.byLine();
		foreach (line; range) {
			// Skip comments in file
			if (line.length == 0 || line[0] == ';' || line[0] == '#') continue;
			businessSharedFoldersList ~= buildNormalizedPath(line);
		}
		file.close();
		
		// Query the GET /me/drive/sharedWithMe API
		JSONValue graphQuery = onedrive.getSharedWithMe();
		if (graphQuery.type() == JSONType.object) {
			if (count(graphQuery["value"].array) != 0) {
				// Shared items returned
				log.vdebug("onedrive.getSharedWithMe API Response: ", graphQuery);
				foreach (searchResult; graphQuery["value"].array) {
					// loop variables
					string sharedFolderName;
					string remoteParentDriveId;
					string remoteParentItemId;
					Item remoteItemRoot; 
					Item remoteItem; 
					
					// is the shared item with us a 'folder' ?
					// we only handle folders, not files or other items
					if (isItemFolder(searchResult)) {
						// Debug response output
						log.vdebug("shared folder entry: ", searchResult);
						sharedFolderName = searchResult["name"].str;
						remoteParentDriveId = searchResult["remoteItem"]["parentReference"]["driveId"].str;
						remoteParentItemId = searchResult["remoteItem"]["parentReference"]["id"].str;
						
						if (canFind(businessSharedFoldersList, sharedFolderName)) {
							// Shared Folder matches what is in the shared folder list
							log.vdebug("shared folder name matches business_shared_folders list item: ", sharedFolderName);
							// Actions:
							//  1. Add this remote item to the DB so that it can be queried
							//  2. Add remoteParentDriveId to driveIDsArray so we have a record of it
							
							// Make JSON item DB compatible
							remoteItem = makeItem(searchResult);
							// Fix up entries, as we are manipulating the data
							remoteItem.driveId = remoteParentDriveId;
							remoteItem.eTag = "";
							remoteItem.cTag = "";
							remoteItem.parentId = defaultRootId;
							remoteItem.remoteDriveId = "";
							remoteItem.remoteId = "";
							
							// Build the remote root DB item
							remoteItemRoot.driveId = remoteParentDriveId;
							remoteItemRoot.id = defaultRootId;
							remoteItemRoot.name = "root";
							remoteItemRoot.type = ItemType.dir;
							remoteItemRoot.mtime = remoteItem.mtime;
							remoteItemRoot.syncStatus = "Y";
							
							// Add root remote item to the local database
							log.vdebug("Adding remote folder root to database: ", remoteItemRoot);
							itemdb.upsert(remoteItemRoot);
							
							// Add shared folder item to the local database
							log.vdebug("Adding remote folder to database: ", remoteItem);
							itemdb.upsert(remoteItem);
							
							// Keep the driveIDsArray with unique entries only
							if (!canFind(driveIDsArray, remoteParentDriveId)) {
								// Add this drive id to the array to search with
								driveIDsArray ~= remoteParentDriveId;
							}
						}
					}
				}
			}
		}
	}
	
	// scan the given directory for new items - for use with --monitor
	void scanForDifferencesFilesystemScan(const(string) path)
	{
		// To improve logging output for this function, what is the 'logical path' we are scanning for file & folder differences?
		string logPath;
		if (path == ".") {
			// get the configured sync_dir
			logPath = buildNormalizedPath(cfg.getValueString("sync_dir"));
		} else {
			// use what was passed in
			logPath = path;
		}
		
		// scan for changes in the path provided
		if (isDir(path)) {
			// if this path is a directory, output this message.
			// if a file, potentially leads to confusion as to what the client is actually doing
			log.vlog("Uploading new items of ", logPath);
		}
		
		// Filesystem walk to find new files not uploaded
		uploadNewItems(path);
	}
	
	private void uploadDifferences(const ref Item item)
	{
		// see if this item.id we were supposed to have deleted
		// match early and return
		if (dryRun) {
			foreach (i; idsToDelete) {
				if (i[1] == item.id) {
					return;
				}	
			}
		}
		
		bool unwanted = false;
		string path;
		
		// Compute this item path early as we we use this path often
		path = computeItemPath(item.driveId, item.id);
		
		// item.id was in the database associated with the item.driveId specified
		log.vlog("Processing ", buildNormalizedPath(path));
		
		// What type of DB item are we processing
		// Is this item excluded by user configuration of skip_dir or skip_file?
		// Is this item a directory or 'remote' type? A 'remote' type is a folder DB tie so should be compared as directory for exclusion
		if ((item.type == ItemType.dir)||(item.type == ItemType.remote)) {
			// Do we need to check for .nosync? Only if --check-for-nosync was passed in
			if (cfg.getValueBool("check_nosync")) {
				if (exists(path ~ "/.nosync")) {
					log.vlog("Skipping item - .nosync found & --check-for-nosync enabled: ", path);
					return;
				}
			}
			
			// Is the path excluded?
			unwanted = selectiveSync.isDirNameExcluded(item.name);
		}
		
		// Is this item a file?
		if (item.type == ItemType.file) {
			// Is the filename excluded?
			unwanted = selectiveSync.isFileNameExcluded(item.name);
		}
		
		// If path or filename does not exclude, is this excluded due to use of selective sync?
		if (!unwanted) {
			// Is the path excluded via sync_list?
			unwanted = selectiveSync.isPathExcludedViaSyncList(path);
		}

		// skip unwanted items
		if (unwanted) {
			//log.vlog("Filtered out");
			return;
		}
		
		// Restriction and limitations about windows naming files
		if (!isValidName(path)) {
			log.log("Skipping item - invalid name (Microsoft Naming Convention): ", path);
			return;
		}
		
		// Check for bad whitespace items
		if (!containsBadWhiteSpace(path)) {
			log.log("Skipping item - invalid name (Contains an invalid whitespace item): ", path);
			return;
		}
		
		// Check for HTML ASCII Codes as part of file name
		if (!containsASCIIHTMLCodes(path)) {
			log.log("Skipping item - invalid name (Contains HTML ASCII Code): ", path);
			return;
		}
		
		final switch (item.type) {
		case ItemType.dir:
			uploadDirDifferences(item, path);
			break;
		case ItemType.file:
			uploadFileDifferences(item, path);
			break;
		case ItemType.remote:
			uploadRemoteDirDifferences(item, path);
			break;
		}
	}

	private void uploadDirDifferences(const ref Item item, const(string) path)
	{
		assert(item.type == ItemType.dir);
		if (exists(path)) {
			if (!isDir(path)) {
				log.vlog("The item was a directory but now it is a file");
				uploadDeleteItem(item, path);
				uploadNewFile(path);
			} else {
				log.vlog("The directory has not changed");
				// loop through the children
				foreach (Item child; itemdb.selectChildren(item.driveId, item.id)) {
					uploadDifferences(child);
				}
			}
		} else {
			// Directory does not exist locally
			// If we are in a --dry-run situation - this directory may never have existed as we never downloaded it
			if (!dryRun) {
				// Not --dry-run situation
				if (!cfg.getValueBool("monitor")) {
					// Not in --monitor mode
					log.vlog("The directory has been deleted locally");
				} else {
					// Appropriate message as we are in --monitor mode
					log.vlog("The directory appears to have been deleted locally .. but we are running in --monitor mode. This may have been 'moved' on the local filesystem rather than being 'deleted'");
					log.vdebug("Most likely cause - 'inotify' event was missing for whatever action was taken locally or action taken when application was stopped");
				}
				// A moved file will be uploaded as 'new', delete the old file and reference
				if (noRemoteDelete) {
					// do not process remote directory delete
					log.vlog("Skipping remote directory delete as --upload-only & --no-remote-delete configured");
				} else {
					uploadDeleteItem(item, path);
				}
			} else {
				// we are in a --dry-run situation, directory appears to have deleted locally - this directory may never have existed as we never downloaded it ..
				// Check if path does not exist in database
				Item databaseItem;
				if (!itemdb.selectByPath(path, defaultDriveId, databaseItem)) {
					// Path not found in database
					log.vlog("The directory has been deleted locally");
					if (noRemoteDelete) {
						// do not process remote directory delete
						log.vlog("Skipping remote directory delete as --upload-only & --no-remote-delete configured");
					} else {
						uploadDeleteItem(item, path);
					}
				} else {
					// Path was found in the database
					// Did we 'fake create it' as part of --dry-run ?
					foreach (i; idsFaked) {
						if (i[1] == item.id) {
							log.vdebug("Matched faked dir which is 'supposed' to exist but not created due to --dry-run use");
							log.vlog("The directory has not changed");
							return;
						}
					}
					// item.id did not match a 'faked' download new directory creation
					log.vlog("The directory has been deleted locally");
					uploadDeleteItem(item, path);
				}
			}
		}
	}

	private void uploadRemoteDirDifferences(const ref Item item, const(string) path)
	{
		assert(item.type == ItemType.remote);
		if (exists(path)) {
			if (!isDir(path)) {
				log.vlog("The item was a directory but now it is a file");
				uploadDeleteItem(item, path);
				uploadNewFile(path);
			} else {
				log.vlog("The directory has not changed");
				// continue through the linked folder
				assert(item.remoteDriveId && item.remoteId);
				Item remoteItem;
				bool found = itemdb.selectById(item.remoteDriveId, item.remoteId, remoteItem);
				if(found){
					// item was found in the database
					uploadDifferences(remoteItem);
				}
			}
		} else {
			// are we in a dry-run scenario
			if (!dryRun) {
				// no dry-run
				log.vlog("The directory has been deleted locally");
				if (noRemoteDelete) {
					// do not process remote directory delete
					log.vlog("Skipping remote directory delete as --upload-only & --no-remote-delete configured");
				} else {
					uploadDeleteItem(item, path);
				}
			} else {
				// we are in a --dry-run situation, directory appears to have deleted locally - this directory may never have existed as we never downloaded it ..
				// Check if path does not exist in database
				Item databaseItem;
				if (!itemdb.selectByPathWithoutRemote(path, defaultDriveId, databaseItem)) {
					// Path not found in database
					log.vlog("The directory has been deleted locally");
					if (noRemoteDelete) {
						// do not process remote directory delete
						log.vlog("Skipping remote directory delete as --upload-only & --no-remote-delete configured");
					} else {
						uploadDeleteItem(item, path);
					}
				} else {
					// Path was found in the database
					// Did we 'fake create it' as part of --dry-run ?
					foreach (i; idsFaked) {
						if (i[1] == item.id) {
							log.vdebug("Matched faked dir which is 'supposed' to exist but not created due to --dry-run use");
							log.vlog("The directory has not changed");
							return;
						}
					}
					// item.id did not match a 'faked' download new directory creation
					log.vlog("The directory has been deleted locally");
					uploadDeleteItem(item, path);
				}
			}
		}
	}

	// upload local file system differences to OneDrive
	private void uploadFileDifferences(const ref Item item, const(string) path)
	{
		// Reset upload failure - OneDrive or filesystem issue (reading data)
		uploadFailed = false;
		
		// uploadFileDifferences is called when processing DB entries to compare against actual files on disk
		string itemSource = "database";
	
		assert(item.type == ItemType.file);
		if (exists(path)) {
			if (isFile(path)) {
				// can we actually read the local file?
				if (readLocalFile(path)){
					// file is readable
					SysTime localModifiedTime = timeLastModified(path).toUTC();
					SysTime itemModifiedTime = item.mtime;
					// HACK: reduce time resolution to seconds before comparing
					itemModifiedTime.fracSecs = Duration.zero;
					localModifiedTime.fracSecs = Duration.zero;
					
					if (localModifiedTime != itemModifiedTime) {
						log.vlog("The file last modified time has changed");
						log.vdebug("The local item has a different modified time ", localModifiedTime, " when compared to ", itemSource, " modified time ", itemModifiedTime);
						string eTag = item.eTag;
						
						// perform file hash tests - has the content of the file changed?
						if (!testFileHash(path, item)) {
							log.vlog("The file content has changed");
							log.vdebug("The local item has a different hash when compared to ", itemSource, " item hash");
							write("Uploading modified file ", path, " ... ");
							JSONValue response;
							
							if (!dryRun) {
								// Get the file size
								long thisFileSize = getSize(path);
								// Are we using OneDrive Personal or OneDrive Business?
								// To solve 'Multiple versions of file shown on website after single upload' (https://github.com/abraunegg/onedrive/issues/2)
								// check what 'account type' this is as this issue only affects OneDrive Business so we need some extra logic here
								if (accountType == "personal"){
									// Original file upload logic
									if (thisFileSize <= thresholdFileSize) {
										try {
											response = onedrive.simpleUploadReplace(path, item.driveId, item.id, item.eTag);
										} catch (OneDriveException e) {
											if (e.httpStatusCode == 401) {
												// OneDrive returned a 'HTTP/1.1 401 Unauthorized Error' - file failed to be uploaded
												writeln("skipped.");
												log.vlog("OneDrive returned a 'HTTP 401 - Unauthorized' - gracefully handling error");
												uploadFailed = true;
												return;
											}
											if (e.httpStatusCode == 404) {
												// HTTP request returned status code 404 - the eTag provided does not exist
												// Delete record from the local database - file will be uploaded as a new file
												writeln("skipped.");
												log.vlog("OneDrive returned a 'HTTP 404 - eTag Issue' - gracefully handling error");
												itemdb.deleteById(item.driveId, item.id);
												uploadFailed = true;
												return;
											}
											// Resolve https://github.com/abraunegg/onedrive/issues/36
											if ((e.httpStatusCode == 409) || (e.httpStatusCode == 423)) {
												// The file is currently checked out or locked for editing by another user
												// We cant upload this file at this time
												writeln("skipped.");
												log.fileOnly("Uploading modified file ", path, " ... skipped.");
												write("", path, " is currently checked out or locked for editing by another user.");
												log.fileOnly(path, " is currently checked out or locked for editing by another user.");
												uploadFailed = true;
												return;
											}
											if (e.httpStatusCode == 412) {
												// HTTP request returned status code 412 - ETag does not match current item's value
												// Delete record from the local database - file will be uploaded as a new file
												writeln("skipped.");
												log.vdebug("Simple Upload Replace Failed - OneDrive eTag / cTag match issue (Personal Account)");
												log.vlog("OneDrive returned a 'HTTP 412 - Precondition Failed' - gracefully handling error. Will upload as new file.");
												itemdb.deleteById(item.driveId, item.id);
												uploadFailed = true;
												return;
											}
											if (e.httpStatusCode == 504) {
												// HTTP request returned status code 504 (Gateway Timeout)
												log.log("OneDrive returned a 'HTTP 504 - Gateway Timeout' - retrying upload request as a session");
												// Try upload as a session
												response = session.upload(path, item.driveId, item.parentId, baseName(path), item.eTag);
											} else {
												// display what the error is
												writeln("skipped.");
												displayOneDriveErrorMessage(e.msg, getFunctionName!({}));
												uploadFailed = true;
												return;
											}
										} catch (FileException e) {
											// display the error message
											writeln("skipped.");
											displayFileSystemErrorMessage(e.msg, getFunctionName!({}));
											uploadFailed = true;
											return;
										}
										// upload done without error
										writeln("done.");
									} else {
										writeln("");
										try {
											response = session.upload(path, item.driveId, item.parentId, baseName(path), item.eTag);
										} catch (OneDriveException e) {
											if (e.httpStatusCode == 401) {
												// OneDrive returned a 'HTTP/1.1 401 Unauthorized Error' - file failed to be uploaded
												writeln("skipped.");
												log.vlog("OneDrive returned a 'HTTP 401 - Unauthorized' - gracefully handling error");
												uploadFailed = true;
												return;
											}
											if (e.httpStatusCode == 412) {
												// HTTP request returned status code 412 - ETag does not match current item's value
												// Delete record from the local database - file will be uploaded as a new file
												writeln("skipped.");
												log.vdebug("Session Upload Replace Failed - OneDrive eTag / cTag match issue (Personal Account)");
												log.vlog("OneDrive returned a 'HTTP 412 - Precondition Failed' - gracefully handling error. Will upload as new file.");
												itemdb.deleteById(item.driveId, item.id);
												uploadFailed = true;
												return;
											} else {
												// display what the error is
												writeln("skipped.");
												displayOneDriveErrorMessage(e.msg, getFunctionName!({}));
												uploadFailed = true;
												return;
											}
										} catch (FileException e) {
											// display the error message
											writeln("skipped.");
											displayFileSystemErrorMessage(e.msg, getFunctionName!({}));
											uploadFailed = true;
											return;
										}
										// upload done without error
										writeln("done.");
									}
								} else {
									// OneDrive Business Account
									// We need to always use a session to upload, but handle the changed file correctly
									if (accountType == "business"){
										try {
											// is this a zero-byte file?
											if (thisFileSize == 0) {
												// the file we are trying to upload as a session is a zero byte file - we cant use a session to upload or replace the file 
												// as OneDrive technically does not support zero byte files
												writeln("skipped.");
												log.fileOnly("Uploading modified file ", path, " ... skipped.");
												log.vlog("Skip Reason: Microsoft OneDrive does not support 'zero-byte' files as a modified upload. Will upload as new file.");
												// delete file on OneDrive
												onedrive.deleteById(item.driveId, item.id, item.eTag);
												// delete file from local database
												itemdb.deleteById(item.driveId, item.id);
												return;
											} else {
												if ((!syncBusinessFolders) || (item.driveId == defaultDriveId)) {
													// For logging consistency
													writeln("");
													// If we are not syncing Shared Business Folders, or this change is going to the 'users' default drive, handle normally
													// Perform a normal session upload
													response = session.upload(path, item.driveId, item.parentId, baseName(path), item.eTag);
												} else {
													// If we are uploading to a shared business folder, there are a couple of corner cases here:
													// 1. Shared Folder is a 'users' folder
													// 2. Shared Folder is a 'SharePoint Library' folder, meaning we get hit by this stupidity: https://github.com/OneDrive/onedrive-api-docs/issues/935 
													response = handleSharePointMetadataAdditionBug(item, path);
												}
											}
										} catch (OneDriveException e) {
											if (e.httpStatusCode == 401) {
												// OneDrive returned a 'HTTP/1.1 401 Unauthorized Error' - file failed to be uploaded
												writeln("skipped.");
												log.vlog("OneDrive returned a 'HTTP 401 - Unauthorized' - gracefully handling error");
												uploadFailed = true;
												return;
											}
											// Resolve https://github.com/abraunegg/onedrive/issues/36
											if ((e.httpStatusCode == 409) || (e.httpStatusCode == 423)) {
												// The file is currently checked out or locked for editing by another user
												// We cant upload this file at this time
												writeln("skipped.");
												log.fileOnly("Uploading modified file ", path, " ... skipped.");
												writeln("", path, " is currently checked out or locked for editing by another user.");
												log.fileOnly(path, " is currently checked out or locked for editing by another user.");
												uploadFailed = true;
												return;
											} 
											if (e.httpStatusCode == 412) {
												// HTTP request returned status code 412 - ETag does not match current item's value
												// Delete record from the local database - file will be uploaded as a new file
												writeln("skipped.");
												log.vdebug("Session Upload Replace Failed - OneDrive eTag / cTag match issue (Business Account)");
												log.vlog("OneDrive returned a 'HTTP 412 - Precondition Failed' - gracefully handling error. Will upload as new file.");
												itemdb.deleteById(item.driveId, item.id);
												uploadFailed = true;
												return;
											} else {
												// display what the error is
												writeln("skipped.");
												displayOneDriveErrorMessage(e.msg, getFunctionName!({}));
												uploadFailed = true;
												return;
											}
										} catch (FileException e) {
											// display the error message
											writeln("skipped.");
											displayFileSystemErrorMessage(e.msg, getFunctionName!({}));
											uploadFailed = true;
											return;
										}
										// Did the upload fail?
										if (!uploadFailed){
											// upload done without error or failure
											writeln("done.");
											// As the session.upload includes the last modified time, save the response
											// Is the response a valid JSON object - validation checking done in saveItem
											saveItem(response);
										} else {
											// uploadFailed, return
											return;
										}
									}
									
									// OneDrive documentLibrary
									if (accountType == "documentLibrary"){
										// is this a zero-byte file?
										if (thisFileSize == 0) {
											// the file we are trying to upload as a session is a zero byte file - we cant use a session to upload or replace the file 
											// as OneDrive technically does not support zero byte files
											writeln("skipped.");
											log.fileOnly("Uploading modified file ", path, " ... skipped.");
											log.vlog("Skip Reason: Microsoft OneDrive does not support 'zero-byte' files as a modified upload. Will upload as new file.");
											// delete file on OneDrive
											onedrive.deleteById(item.driveId, item.id, item.eTag);
											// delete file from local database
											itemdb.deleteById(item.driveId, item.id);
											return;
										} else {
											// Due to https://github.com/OneDrive/onedrive-api-docs/issues/935 Microsoft modifies all PDF, MS Office & HTML files with added XML content. It is a 'feature' of SharePoint.
											// This means, as a session upload, on 'completion' the file is 'moved' and generates a 404 ......
											response = handleSharePointMetadataAdditionBug(item, path);
											
											// Did the upload fail?
											if (!uploadFailed){
												// upload done without error or failure
												writeln("done.");
												// As the session.upload includes the last modified time, save the response
												// Is the response a valid JSON object - validation checking done in saveItem
												saveItem(response);
											} else {
												// uploadFailed, return
												return;
											}
										}
									}
								}
								
								// Update etag with ctag from response
								if ("cTag" in response) {
									// use the cTag instead of the eTag because OneDrive may update the metadata of files AFTER they have been uploaded via simple upload
									eTag = response["cTag"].str;
								} else {
									// Is there an eTag in the response?
									if ("eTag" in response) {
										// use the eTag from the response as there was no cTag
										eTag = response["eTag"].str;
									} else {
										// no tag available - set to nothing
										eTag = "";
									}
								}
								
								// log that the modified file was uploaded successfully
								log.fileOnly("Uploading modified file ", path, " ... done.");
								
								// update free space tracking if this is our drive id
								if (item.driveId == defaultDriveId) {
									// how much space is left on OneDrive after upload?
									remainingFreeSpace = (remainingFreeSpace - thisFileSize);
									log.vlog("Remaining free space on OneDrive: ", remainingFreeSpace);
								}
							} else {
								// we are --dry-run - simulate the file upload
								writeln("done.");
								response = createFakeResponse(path);
								// Log action to log file
								log.fileOnly("Uploading modified file ", path, " ... done.");
								// Is the response a valid JSON object - validation checking done in saveItem
								saveItem(response);
								return;
							}
						}
						if (accountType == "personal"){
							// If Personal, call to update the modified time as stored on OneDrive
							if (!dryRun) {
								uploadLastModifiedTime(item.driveId, item.id, eTag, localModifiedTime.toUTC());
							}
						}
					} else {
						log.vlog("The file has not changed");
					}
				} else {
					//The file is not readable - skipped
					log.log("Skipping processing this file as it cannot be read (file permissions or file corruption): ", path);
					uploadFailed = true;	
				}
			} else {
				log.vlog("The item was a file but now is a directory");
				uploadDeleteItem(item, path);
				uploadCreateDir(path);
			}
		} else {
			// File does not exist locally
			// If we are in a --dry-run situation - this file may never have existed as we never downloaded it
			if (!dryRun) {
				// Not --dry-run situation
				if (!cfg.getValueBool("monitor")) {
					log.vlog("The file has been deleted locally");
				} else {
					// Appropriate message as we are in --monitor mode
					log.vlog("The file appears to have been deleted locally .. but we are running in --monitor mode. This may have been 'moved' on the local filesystem rather than being 'deleted'");
					log.vdebug("Most likely cause - 'inotify' event was missing for whatever action was taken locally or action taken when application was stopped");					
				}
				// A moved file will be uploaded as 'new', delete the old file and reference
				if (noRemoteDelete) {
					// do not process remote file delete
					log.vlog("Skipping remote file delete as --upload-only & --no-remote-delete configured");
				} else {
					uploadDeleteItem(item, path);
				}
			} else {
				// We are in a --dry-run situation, file appears to have deleted locally - this file may never have existed as we never downloaded it ..
				// Check if path does not exist in database
				Item databaseItem;
				if (!itemdb.selectByPath(path, defaultDriveId, databaseItem)) {
					// file not found in database
					log.vlog("The file has been deleted locally");
					if (noRemoteDelete) {
						// do not process remote file delete
						log.vlog("Skipping remote file delete as --upload-only & --no-remote-delete configured");
					} else {
						uploadDeleteItem(item, path);
					}
				} else {
					// file was found in the database
					// Did we 'fake create it' as part of --dry-run ?
					foreach (i; idsFaked) {
						if (i[1] == item.id) {
							log.vdebug("Matched faked file which is 'supposed' to exist but not created due to --dry-run use");
							log.vlog("The file has not changed");
							return;
						}
					}
					// item.id did not match a 'faked' download new file creation
					log.vlog("The file has been deleted locally");
					if (noRemoteDelete) {
						// do not process remote file delete
						log.vlog("Skipping remote file delete as --upload-only & --no-remote-delete configured");
					} else {
						uploadDeleteItem(item, path);
					}
				}
			}
		}
	}
	
	private JSONValue handleSharePointMetadataAdditionBug(const ref Item item, const(string) path)
	{
		// Explicit function for handling https://github.com/OneDrive/onedrive-api-docs/issues/935
		JSONValue response;
		// Handle certain file types differently
		if ((extension(path) == ".txt") || (extension(path) == ".csv")) {
			// .txt and .csv are unaffected by https://github.com/OneDrive/onedrive-api-docs/issues/935 
			// For logging consistency
			writeln("");
			try {
				response = session.upload(path, item.driveId, item.parentId, baseName(path), item.eTag);
			} catch (OneDriveException e) {
				if (e.httpStatusCode == 401) {
					// OneDrive returned a 'HTTP/1.1 401 Unauthorized Error' - file failed to be uploaded
					writeln("skipped.");
					log.vlog("OneDrive returned a 'HTTP 401 - Unauthorized' - gracefully handling error");
					uploadFailed = true;
					return response;
				}
				// Resolve https://github.com/abraunegg/onedrive/issues/36
				if ((e.httpStatusCode == 409) || (e.httpStatusCode == 423)) {
					// The file is currently checked out or locked for editing by another user
					// We cant upload this file at this time
					writeln("skipped.");
					log.fileOnly("Uploading modified file ", path, " ... skipped.");
					writeln("", path, " is currently checked out or locked for editing by another user.");
					log.fileOnly(path, " is currently checked out or locked for editing by another user.");
					uploadFailed = true;
					return response;
				} 
				if (e.httpStatusCode == 412) {
					// HTTP request returned status code 412 - ETag does not match current item's value
					// Delete record from the local database - file will be uploaded as a new file
					writeln("skipped.");
					log.vdebug("Session Upload Replace Failed - OneDrive eTag / cTag match issue (Sharepoint Library)");
					log.vlog("OneDrive returned a 'HTTP 412 - Precondition Failed' - gracefully handling error. Will upload as new file.");
					itemdb.deleteById(item.driveId, item.id);
					uploadFailed = true;
					return response;
				} else {
					// display what the error is
					writeln("skipped.");
					displayOneDriveErrorMessage(e.msg, getFunctionName!({}));
					uploadFailed = true;
					return response;
				}
			} catch (FileException e) {
				// display the error message
				writeln("skipped.");
				displayFileSystemErrorMessage(e.msg, getFunctionName!({}));
				uploadFailed = true;
				return response;
			}
			// upload done without error
			writeln("done.");
		} else {
			// Due to https://github.com/OneDrive/onedrive-api-docs/issues/935 Microsoft modifies all PDF, MS Office & HTML files with added XML content. It is a 'feature' of SharePoint.
			// This means, as a session upload, on 'completion' the file is 'moved' and generates a 404 ......
			writeln("skipped.");
			log.fileOnly("Uploading modified file ", path, " ... skipped.");
			log.vlog("Skip Reason: Microsoft Sharepoint 'enrichment' after upload issue");
			log.vlog("See: https://github.com/OneDrive/onedrive-api-docs/issues/935 for further details");
			// Delete record from the local database - file will be uploaded as a new file
			itemdb.deleteById(item.driveId, item.id);
			uploadFailed = true;
			return response;
		}
		
		// return a JSON response so that it can be used and saved
		return response;
	}

	// upload new items to OneDrive
	private void uploadNewItems(const(string) path)
	{
		static import std.utf;
		import std.range : walkLength;
		import std.uni : byGrapheme;
		// https://support.microsoft.com/en-us/help/3125202/restrictions-and-limitations-when-you-sync-files-and-folders
		// If the path is greater than allowed characters, then one drive will return a '400 - Bad Request'
		// Need to ensure that the URI is encoded before the check is made:
		// - 400 Character Limit for OneDrive Business / Office 365
		// - 430 Character Limit for OneDrive Personal
		long maxPathLength = 0;
		long pathWalkLength = 0;
		
		// Configure maxPathLength based on account type
		if (accountType == "personal"){
			// Personal Account
			maxPathLength = 430;
		} else {
			// Business Account / Office365
			maxPathLength = 400;
		}
		
		// A short lived file that has disappeared will cause an error - is the path valid?
		if (!exists(path)) {
			log.log("Skipping item - path has disappeared: ", path);
			return;
		}
		
		// Calculate the path length by walking the path, catch any UTF-8 character errors
		// https://github.com/abraunegg/onedrive/issues/487
		// https://github.com/abraunegg/onedrive/issues/1192
		try {
			pathWalkLength = path.byGrapheme.walkLength;
		} catch (std.utf.UTFException e) {
			// path contains characters which generate a UTF exception
			log.vlog("Skipping item - invalid UTF sequence: ", path);
			log.vdebug("  Error Reason:", e.msg);
			return;
		}
		
		// check the std.encoding of the path
		// https://github.com/skilion/onedrive/issues/57
		// https://github.com/abraunegg/onedrive/issues/487
		if(!isValid(path)) {
			// Path is not valid according to https://dlang.org/phobos/std_encoding.html
			log.vlog("Skipping item - invalid character encoding sequence: ", path);
			return;
		}
		
		// Is the path length is less than maxPathLength
		if(pathWalkLength < maxPathLength){
			// skip dot files if configured
			if (cfg.getValueBool("skip_dotfiles")) {
				if (isDotFile(path)) {
					log.vlog("Skipping item - .file or .folder: ", path);
					return;
				}
			}
			
			// Do we need to check for .nosync? Only if --check-for-nosync was passed in
			if (cfg.getValueBool("check_nosync")) {
				if (exists(path ~ "/.nosync")) {
					log.vlog("Skipping item - .nosync found & --check-for-nosync enabled: ", path);
					return;
				}
			}
			
			// Is the path a symbolic link
			if (isSymlink(path)) {
				// if config says so we skip all symlinked items
				if (cfg.getValueBool("skip_symlinks")) {
					log.vlog("Skipping item - skip symbolic links configured: ", path);
					return;

				}
				// skip unexisting symbolic links
				else if (!exists(readLink(path))) {
					// reading the symbolic link failed - is the link a relative symbolic link
					//   drwxrwxr-x. 2 alex alex 46 May 30 09:16 .
					//   drwxrwxr-x. 3 alex alex 35 May 30 09:14 ..
					//   lrwxrwxrwx. 1 alex alex 61 May 30 09:16 absolute.txt -> /home/alex/OneDrivePersonal/link_tests/intercambio/prueba.txt
					//   lrwxrwxrwx. 1 alex alex 13 May 30 09:16 relative.txt -> ../prueba.txt
					//
					// absolute links will be able to be read, but 'relative' links will fail, because they cannot be read based on the current working directory 'sync_dir'
					string currentSyncDir = getcwd();
					string fullLinkPath = buildNormalizedPath(absolutePath(path));
					string fileName = baseName(fullLinkPath);
					string parentLinkPath = dirName(fullLinkPath);
					// test if this is a 'relative' symbolic link
					chdir(parentLinkPath);
					auto relativeLink = readLink(fileName);
					auto relativeLinkTest = exists(readLink(fileName));
					// reset back to our 'sync_dir'
					chdir(currentSyncDir);
					// results
					if (relativeLinkTest) {
						log.vdebug("Not skipping item - symbolic link is a 'relative link' to target ('", relativeLink, "') which can be supported: ", path);
					} else {
						log.log("Skipping item - invalid symbolic link: ", path);
						return;
					}
				}
			}
			
			// Restriction and limitations about windows naming files
			if (!isValidName(path)) {
				log.log("Skipping item - invalid name (Microsoft Naming Convention): ", path);
				return;
			}
			
			// Check for bad whitespace items
			if (!containsBadWhiteSpace(path)) {
				log.log("Skipping item - invalid name (Contains an invalid whitespace item): ", path);
				return;
			}
			
			// Check for HTML ASCII Codes as part of file name
			if (!containsASCIIHTMLCodes(path)) {
				log.log("Skipping item - invalid name (Contains HTML ASCII Code): ", path);
				return;
			}

			// filter out user configured items to skip
			if (path != ".") {
				if (isDir(path)) {
					log.vdebug("Checking local path: ", path);
					// Only check path if config is != ""
					if (cfg.getValueString("skip_dir") != "") {
						// The path that needs to be checked needs to include the '/'
						// This due to if the user has specified in skip_dir an exclusive path: '/path' - that is what must be matched
						if (selectiveSync.isDirNameExcluded(path.strip('.'))) {
							log.vlog("Skipping item - excluded by skip_dir config: ", path);
							return;
						}
					}
				
					// In the event that this 'new item' is actually a OneDrive Business Shared Folder
					// however the user may have omitted --sync-shared-folders, thus 'technically' this is a new item
					// for this account OneDrive root, however this then would cause issues if --sync-shared-folders 
					// is added again after this sync
					if ((exists(cfg.businessSharedFolderFilePath)) && (!syncBusinessFolders)){
						// business_shared_folders file exists, but we are not using / syncing them
						// The file contents can only contain 'folder' names, so we need to strip './' from any path we are checking
						if(selectiveSync.isSharedFolderMatched(strip(path,"./"))){
							// path detected as a 'new item' is matched as a path in business_shared_folders
							log.vlog("Skipping item - excluded as included in business_shared_folders config: ", path);
							log.vlog("To sync this directory to your OneDrive Account update your business_shared_folders config");
							return;
						}
					}
				}
				
				if (isFile(path)) {
					log.vdebug("Checking file: ", path);
					// The path that needs to be checked needs to include the '/'
					// This due to if the user has specified in skip_file an exclusive path: '/path/file' - that is what must be matched
					if (selectiveSync.isFileNameExcluded(path.strip('.'))) {
						log.vlog("Skipping item - excluded by skip_file config: ", path);
						return;
					}
				}
				
				if (selectiveSync.isPathExcludedViaSyncList(path)) {
					if ((isFile(path)) && (cfg.getValueBool("sync_root_files")) && (rootName(path.strip('.').strip('/')) == "")) {
						log.vdebug("Not skipping path due to sync_root_files inclusion: ", path);
					} else {
						string userSyncList = cfg.configDirName ~ "/sync_list";
						if (exists(userSyncList)){
							// skipped most likely due to inclusion in sync_list
							log.vlog("Skipping item - excluded by sync_list config: ", path);
							return;
						} else {
							// skipped for some other reason
							log.vlog("Skipping item - path excluded by user config: ", path);
							return;
						}
					}
				}
			}

			// We want to upload this new item
			if (isDir(path)) {
				Item item;
				bool pathFoundInDB = false;
				foreach (driveId; driveIDsArray) {
					if (itemdb.selectByPath(path, driveId, item)) {
						pathFoundInDB = true; 
					}
				}
				
				// Was the path found in the database?
				if (!pathFoundInDB) {
					// Path not found in database when searching all drive id's
					uploadCreateDir(path);
				}
				
				// recursively traverse children
				// the above operation takes time and the directory might have
				// disappeared in the meantime
				if (!exists(path)) {
					log.vlog("Directory disappeared during upload: ", path);
					return;
				}
				
				// Try and access the directory and any path below
				try {
					auto entries = dirEntries(path, SpanMode.shallow, false);
					foreach (DirEntry entry; entries) {
						string thisPath = entry.name;
						uploadNewItems(thisPath);
					}
				} catch (FileException e) {
					// display the error message
					displayFileSystemErrorMessage(e.msg, getFunctionName!({}));
					return;
				}
			} else {
				// path is not a directory, is it a valid file?
				// pipes - whilst technically valid files, are not valid for this client
				//  prw-rw-r--.  1 user user    0 Jul  7 05:55 my_pipe
				if (isFile(path)) {
					// Path is a valid file
					bool fileFoundInDB = false;
					Item item;
					
					// Search the database for this file
					foreach (driveId; driveIDsArray) {
						if (itemdb.selectByPath(path, driveId, item)) {
							fileFoundInDB = true; 
						}
					}
					
					// Was the file found in the database?
					if (!fileFoundInDB) {
						// File not found in database when searching all drive id's, upload as new file
						uploadNewFile(path);
						// Did the upload fail?
						if (!uploadFailed) {
							// Upload did not fail
							// Issue #763 - Delete local files after sync handling
							// are we in an --upload-only & --remove-source-files scenario?
							if ((uploadOnly) && (localDeleteAfterUpload)) {
								// Log that we are deleting a local item
								log.log("Removing local file as --upload-only & --remove-source-files configured");
								// are we in a --dry-run scenario?
								if (!dryRun) {
									// No --dry-run ... process local file delete
									log.vdebug("Removing local file: ", path);
									safeRemove(path);
								}
							}
						}
					}
				} else {
					// path is not a valid file
					log.log("Skipping item - item is not a valid file: ", path);
				}
			}
		} else {
			// This path was skipped - why?
			log.log("Skipping item '", path, "' due to the full path exceeding ", maxPathLength, " characters (Microsoft OneDrive limitation)");
		}
	}

	// create new directory on OneDrive
	private void uploadCreateDir(const(string) path)
	{
		log.vlog("OneDrive Client requested to create remote path: ", path);
		
		JSONValue onedrivePathDetails;
		Item parent;
		
		// Was the path entered the root path?
		if (path != "."){
			// What parent path to use?
			string parentPath = dirName(path);		// will be either . or something else
			if (parentPath == "."){
				// Assume this is a new 'local' folder in the users configured sync_dir
				// Use client defaults
				parent.id = defaultRootId;  // Should give something like 12345ABCDE1234A1!101
				parent.driveId = defaultDriveId;  // Should give something like 12345abcde1234a1
			} else {
				// Query the database using each of the driveId's we are using
				foreach (driveId; driveIDsArray) {
					// Query the database for this parent path using each driveId
					Item dbResponse;
					if(itemdb.selectByPathWithoutRemote(parentPath, driveId, dbResponse)){
						// parent path was found in the database
						parent = dbResponse;
					}
				}
			}
			
			// If this is still null or empty - we cant query the database properly later on
			// Query OneDrive API for parent details
			if ((parent.driveId == "") && (parent.id == "")){
				try {
					log.vdebug("Attempting to query OneDrive for this parent path: ", parentPath);
					onedrivePathDetails = onedrive.getPathDetails(parentPath);
				} catch (OneDriveException e) {
					log.vdebug("onedrivePathDetails = onedrive.getPathDetails(parentPath); generated a OneDriveException");
					// exception - set onedriveParentRootDetails to a blank valid JSON
					onedrivePathDetails = parseJSON("{}");
					if (e.httpStatusCode == 404) {
						// Parent does not exist ... need to create parent
						log.vdebug("Parent path does not exist: ", parentPath);
						uploadCreateDir(parentPath);
					}
					
					if (e.httpStatusCode == 429) {
						// HTTP request returned status code 429 (Too Many Requests). We need to leverage the response Retry-After HTTP header to ensure minimum delay until the throttle is removed.
						handleOneDriveThrottleRequest();
						// Retry original request by calling function again to avoid replicating any further error handling
						log.vdebug("Retrying original request that generated the OneDrive HTTP 429 Response Code (Too Many Requests) - calling uploadCreateDir(path);");
						uploadCreateDir(path);
						// return back to original call
						return;
					}
					
					if (e.httpStatusCode >= 500) {
						// OneDrive returned a 'HTTP 5xx Server Side Error' - gracefully handling error - error message already logged
						return;
					}
				}
				
				// configure the parent item data
				if (hasId(onedrivePathDetails) && hasParentReference(onedrivePathDetails)){
					log.vdebug("Parent path found, configuring parent item");
					parent.id = onedrivePathDetails["id"].str; // This item's ID. Should give something like 12345ABCDE1234A1!101
					parent.driveId = onedrivePathDetails["parentReference"]["driveId"].str; // Should give something like 12345abcde1234a1
				} else {
					// OneDrive API query failed
					// Assume client defaults
					log.vdebug("Parent path could not be queried, using OneDrive account defaults");
					parent.id = defaultRootId;  // Should give something like 12345ABCDE1234A1!101
					parent.driveId = defaultDriveId;  // Should give something like 12345abcde1234a1
				}
			}
		
			JSONValue response;
			// test if the path we are going to create already exists on OneDrive
			try {
				log.vdebug("Attempting to query OneDrive for this path: ", path);
				response = onedrive.getPathDetailsByDriveId(parent.driveId, path);
			} catch (OneDriveException e) {
				log.vdebug("response = onedrive.getPathDetails(path); generated a OneDriveException");
				if (e.httpStatusCode == 404) {
					// The directory was not found on the drive id we queried
					log.vlog("The requested directory to create was not found on OneDrive - creating remote directory: ", path);

					if (!dryRun) {
						// Perform the database lookup - is the parent in the database?
						if (!itemdb.selectByPath(dirName(path), parent.driveId, parent)) {
							// parent is not in the database
							log.vdebug("Parent path is not in the database - need to add it: ", dirName(path));
							uploadCreateDir(dirName(path));
						}
						
						// Is the parent a 'folder' from another user? ie - is this a 'shared folder' that has been shared with us?
						if (defaultDriveId == parent.driveId){
							// enforce check of parent path. if the above was triggered, the below will generate a sync retry and will now be sucessful
							enforce(itemdb.selectByPath(dirName(path), parent.driveId, parent), "The parent item id is not in the database");
						} else {
							log.vdebug("Parent drive ID is not our drive ID - parent most likely a shared folder");
						}
						
						JSONValue driveItem = [
								"name": JSONValue(baseName(path)),
								"folder": parseJSON("{}")
						];
						
						// Submit the creation request
						// Fix for https://github.com/skilion/onedrive/issues/356
						try {
							// Attempt to create a new folder on the configured parent driveId & parent id
							response = onedrive.createById(parent.driveId, parent.id, driveItem);
						} catch (OneDriveException e) {
							if (e.httpStatusCode == 409) {
								// OneDrive API returned a 404 (above) to say the directory did not exist
								// but when we attempted to create it, OneDrive responded that it now already exists
								log.vlog("OneDrive reported that ", path, " already exists .. OneDrive API race condition");
								return;
							} else {
								// some other error from OneDrive was returned - display what it is
								log.error("OneDrive generated an error when creating this path: ", path);
								displayOneDriveErrorMessage(e.msg, getFunctionName!({}));
								return;
							}
						}
						// Is the response a valid JSON object - validation checking done in saveItem
						saveItem(response);
					} else {
						// Simulate a successful 'directory create' & save it to the dryRun database copy
						// The simulated response has to pass 'makeItem' as part of saveItem
						auto fakeResponse = createFakeResponse(path);
						saveItem(fakeResponse);
					}
						
					log.vlog("Successfully created the remote directory ", path, " on OneDrive");
					return;
				}
				
				if (e.httpStatusCode == 429) {
					// HTTP request returned status code 429 (Too Many Requests). We need to leverage the response Retry-After HTTP header to ensure minimum delay until the throttle is removed.
					handleOneDriveThrottleRequest();
					// Retry original request by calling function again to avoid replicating any further error handling
					log.vdebug("Retrying original request that generated the OneDrive HTTP 429 Response Code (Too Many Requests) - calling uploadCreateDir(path);");
					uploadCreateDir(path);
					// return back to original call
					return;
				}
				
				if (e.httpStatusCode >= 500) {
					// OneDrive returned a 'HTTP 5xx Server Side Error' - gracefully handling error - error message already logged
					return;
				}
			} 
			
			// response from OneDrive has to be a valid JSON object
			if (response.type() == JSONType.object){
				// https://docs.microsoft.com/en-us/windows/desktop/FileIO/naming-a-file
				// Do not assume case sensitivity. For example, consider the names OSCAR, Oscar, and oscar to be the same, 
				// even though some file systems (such as a POSIX-compliant file system) may consider them as different. 
				// Note that NTFS supports POSIX semantics for case sensitivity but this is not the default behavior.
				
				if (response["name"].str == baseName(path)){
					// OneDrive 'name' matches local path name
					log.vlog("The requested directory to create was found on OneDrive - skipping creating the directory: ", path );
					// Check that this path is in the database
					if (!itemdb.selectById(parent.driveId, parent.id, parent)){
						// parent for 'path' is NOT in the database
						log.vlog("The parent for this path is not in the local database - need to add parent to local database");
						parentPath = dirName(path);
						uploadCreateDir(parentPath);
					} else {
						// parent is in database
						log.vlog("The parent for this path is in the local database - adding requested path (", path ,") to database");
						// are we in a --dry-run scenario?
						if (!dryRun) {
							// get the live data
							JSONValue pathDetails;
							try {
								pathDetails = onedrive.getPathDetailsByDriveId(parent.driveId, path);
							} catch (OneDriveException e) {
								log.vdebug("pathDetails = onedrive.getPathDetailsByDriveId(parent.driveId, path) generated a OneDriveException");
								if (e.httpStatusCode == 404) {
									// The directory was not found 
									log.error("ERROR: The requested single directory to sync was not found on OneDrive");
									return;
								}
								
								if (e.httpStatusCode == 429) {
									// HTTP request returned status code 429 (Too Many Requests). We need to leverage the response Retry-After HTTP header to ensure minimum delay until the throttle is removed.
									handleOneDriveThrottleRequest();
									// Retry original request by calling function again to avoid replicating any further error handling
									log.vdebug("Retrying original request that generated the OneDrive HTTP 429 Response Code (Too Many Requests) - calling onedrive.getPathDetailsByDriveId(parent.driveId, path);");
									pathDetails = onedrive.getPathDetailsByDriveId(parent.driveId, path);
								}
											
								if (e.httpStatusCode >= 500) {
									// OneDrive returned a 'HTTP 5xx Server Side Error' - gracefully handling error - error message already logged
									return;
								}
							}
							
							// Is the response a valid JSON object - validation checking done in saveItem
							saveItem(pathDetails);
						} else {
							// need to fake this data
							auto fakeResponse = createFakeResponse(path);
							saveItem(fakeResponse);
						}
					}
				} else {
					// They are the "same" name wise but different in case sensitivity
					log.error("ERROR: Current directory has a 'case-insensitive match' to an existing directory on OneDrive");
					log.error("ERROR: To resolve, rename this local directory: ", buildNormalizedPath(absolutePath(path)));
					log.error("ERROR: Remote OneDrive directory: ", response["name"].str);
					log.log("Skipping: ", buildNormalizedPath(absolutePath(path)));
					return;
				}
			} else {
				// response is not valid JSON, an error was returned from OneDrive
				log.error("ERROR: There was an error performing this operation on OneDrive");
				log.error("ERROR: Increase logging verbosity to assist determining why.");
				log.log("Skipping: ", buildNormalizedPath(absolutePath(path)));
				return;
			}
		}
	}
	
	// upload a new file to OneDrive
	private void uploadNewFile(const(string) path)
	{
		// Reset upload failure - OneDrive or filesystem issue (reading data)
		uploadFailed = false;
		Item parent;
		bool parentPathFoundInDB = false;
		// Check the database for the parent path
		// What parent path to use?
		string parentPath = dirName(path);		// will be either . or something else
		if (parentPath == "."){
			// Assume this is a new file in the users configured sync_dir root
			// Use client defaults
			parent.id = defaultRootId;  // Should give something like 12345ABCDE1234A1!101
			parent.driveId = defaultDriveId;  // Should give something like 12345abcde1234a1
			parentPathFoundInDB = true;
		} else {
			// Query the database using each of the driveId's we are using
			foreach (driveId; driveIDsArray) {
				// Query the database for this parent path using each driveId
				Item dbResponse;
				if(itemdb.selectByPath(parentPath, driveId, dbResponse)){
					// parent path was found in the database
					parent = dbResponse;
					parentPathFoundInDB = true;
				}
			}
		}
		
		// Get the file size
		long thisFileSize = getSize(path);
		// Can we upload this file - is there enough free space? - https://github.com/skilion/onedrive/issues/73
		// We can only use 'remainingFreeSpace' if we are uploading to our driveId ... if this is a shared folder, we have no visibility of space available, as quota details are not provided by the OneDrive API
		if (parent.driveId == defaultDriveId) {
			// the file will be uploaded to my driveId
			log.vdebug("File upload destination is users default driveId ..");
			// are quota details being restricted?
			if (!quotaRestricted) {
				// quota is not being restricted - we can track drive space allocation to determine if it is possible to upload the file
				if ((remainingFreeSpace - thisFileSize) < 0) {
					// no space to upload file, based on tracking of quota values
					quotaAvailable = false;
				} else {
					// there is free space to upload file, based on tracking of quota values
					quotaAvailable = true;
				}
			} else {
				// set quotaAvailable as true, even though we have zero way to validate that this is correct or not
				quotaAvailable = true;
			}
		} else {
			// the file will be uploaded to a shared folder
			// we can't track if there is enough free space to upload the file
			log.vdebug("File upload destination is a shared folder - the upload may fail if not enough space on OneDrive ..");
			// set quotaAvailable as true, even though we have zero way to validate that this is correct or not
			quotaAvailable = true;
		}
		
		// If performing a dry-run or parentPath is found in the database & there is quota available to upload file
		if ((dryRun) || (parentPathFoundInDB && quotaAvailable)) {
			// Maximum file size upload
			//  https://support.microsoft.com/en-us/office/invalid-file-names-and-file-types-in-onedrive-and-sharepoint-64883a5d-228e-48f5-b3d2-eb39e07630fa?ui=en-us&rs=en-us&ad=us
			//	July 2020, maximum file size for all accounts is 100GB
			//  January 2021, maximum file size for all accounts is 250GB
			auto maxUploadFileSize = 268435456000; // 250GB
			
			// Can we read the file - as a permissions issue or file corruption will cause a failure
			// https://github.com/abraunegg/onedrive/issues/113
			if (readLocalFile(path)){
				// we are able to read the file
				// To avoid a 409 Conflict error - does the file actually exist on OneDrive already?
				JSONValue fileDetailsFromOneDrive;
				if (thisFileSize <= maxUploadFileSize){
					// Resolves: https://github.com/skilion/onedrive/issues/121, https://github.com/skilion/onedrive/issues/294, https://github.com/skilion/onedrive/issues/329
					// Does this 'file' already exist on OneDrive?
					try {
						// test if the local path exists on OneDrive
						fileDetailsFromOneDrive = onedrive.getPathDetailsByDriveId(parent.driveId, path);
					} catch (OneDriveException e) {
						// log that we generated an exception
						log.vdebug("fileDetailsFromOneDrive = onedrive.getPathDetailsByDriveId(parent.driveId, path); generated a OneDriveException");
						// OneDrive returned a 'HTTP/1.1 400 Bad Request'
						// If the 'path', when encoded, cannot be interpreted by the OneDrive API, the API will generate a 400 error
						if (e.httpStatusCode == 400) {
							log.log("Skipping uploading this new file: ", buildNormalizedPath(absolutePath(path)));
							log.vlog("Skipping item - OneDrive returned a 'HTTP 400 - Bad Request' when attempting to query if file exists");
							log.error("ERROR: To resolve, rename this local file: ", buildNormalizedPath(absolutePath(path)));
							uploadFailed = true;
							return;
						}
						// OneDrive returned a 'HTTP/1.1 401 Unauthorized Error'
						if (e.httpStatusCode == 401) {
							log.vlog("Skipping item - OneDrive returned a 'HTTP 401 - Unauthorized' when attempting to query if file exists");
							uploadFailed = true;
							return;
						}
						// A 404 is the expected response if the file was not present
						if (e.httpStatusCode == 404) {
							// The file was not found on OneDrive, need to upload it		
							// Check if file should be skipped based on skip_size config
							if (thisFileSize >= this.newSizeLimit) {
								log.vlog("Skipping item - excluded by skip_size config: ", path, " (", thisFileSize/2^^20," MB)");
								return;
							}
							
							// start of upload file
							write("Uploading new file ", path, " ... ");
							JSONValue response;
							
							// Calculate upload speed
							auto uploadStartTime = Clock.currTime();
							
							if (!dryRun) {
								// Resolve https://github.com/abraunegg/onedrive/issues/37
								if (thisFileSize == 0){
									// We can only upload zero size files via simpleFileUpload regardless of account type
									// https://github.com/OneDrive/onedrive-api-docs/issues/53
									try {
										response = onedrive.simpleUpload(path, parent.driveId, parent.id, baseName(path));
									} catch (OneDriveException e) {
										// error uploading file
										if (e.httpStatusCode == 401) {
											// OneDrive returned a 'HTTP/1.1 401 Unauthorized Error' - file failed to be uploaded
											writeln("skipped.");
											log.vlog("OneDrive returned a 'HTTP 401 - Unauthorized' - gracefully handling error");
											uploadFailed = true;
											return;
										}
										if (e.httpStatusCode == 429) {
											// HTTP request returned status code 429 (Too Many Requests). We need to leverage the response Retry-After HTTP header to ensure minimum delay until the throttle is removed.
											handleOneDriveThrottleRequest();
											// Retry original request by calling function again to avoid replicating any further error handling
											uploadNewFile(path);
											// return back to original call
											return;
										}
										if (e.httpStatusCode == 504) {
											// HTTP request returned status code 504 (Gateway Timeout)
											log.log("OneDrive returned a 'HTTP 504 - Gateway Timeout' - retrying upload request");
											// Retry original request by calling function again to avoid replicating any further error handling
											uploadNewFile(path);
											// return back to original call
											return;
										} else {
											// display what the error is
											writeln("skipped.");
											displayOneDriveErrorMessage(e.msg, getFunctionName!({}));
											uploadFailed = true;
											return;
										}
									} catch (FileException e) {
										// display the error message
										writeln("skipped.");
										displayFileSystemErrorMessage(e.msg, getFunctionName!({}));
										uploadFailed = true;
										return;
									}
								} else {
									// File is not a zero byte file
									// Are we using OneDrive Personal or OneDrive Business?
									// To solve 'Multiple versions of file shown on website after single upload' (https://github.com/abraunegg/onedrive/issues/2)
									// check what 'account type' this is as this issue only affects OneDrive Business so we need some extra logic here
									if (accountType == "personal"){
										// Original file upload logic
										if (thisFileSize <= thresholdFileSize) {
											try {
												response = onedrive.simpleUpload(path, parent.driveId, parent.id, baseName(path));
											} catch (OneDriveException e) {
												if (e.httpStatusCode == 401) {
													// OneDrive returned a 'HTTP/1.1 401 Unauthorized Error' - file failed to be uploaded
													writeln("skipped.");
													log.vlog("OneDrive returned a 'HTTP 401 - Unauthorized' - gracefully handling error");
													uploadFailed = true;
													return;
												}
												
												if (e.httpStatusCode == 429) {
													// HTTP request returned status code 429 (Too Many Requests). We need to leverage the response Retry-After HTTP header to ensure minimum delay until the throttle is removed.
													handleOneDriveThrottleRequest();
													// Retry original request by calling function again to avoid replicating any further error handling
													uploadNewFile(path);
													// return back to original call
													return;
												}
												
												if (e.httpStatusCode == 504) {
													// HTTP request returned status code 504 (Gateway Timeout)
													log.log("OneDrive returned a 'HTTP 504 - Gateway Timeout' - retrying upload request as a session");
													// Try upload as a session
													try {
														response = session.upload(path, parent.driveId, parent.id, baseName(path));
													} catch (OneDriveException e) {
														// error uploading file
														if (e.httpStatusCode == 429) {
															// HTTP request returned status code 429 (Too Many Requests). We need to leverage the response Retry-After HTTP header to ensure minimum delay until the throttle is removed.
															handleOneDriveThrottleRequest();
															// Retry original request by calling function again to avoid replicating any further error handling
															uploadNewFile(path);
															// return back to original call
															return;
														} else {
															// display what the error is
															writeln("skipped.");
															displayOneDriveErrorMessage(e.msg, getFunctionName!({}));
															uploadFailed = true;
															return;
														}
													}
												} else {
													// display what the error is
													writeln("skipped.");
													displayOneDriveErrorMessage(e.msg, getFunctionName!({}));
													uploadFailed = true;
													return;
												}
											} catch (FileException e) {
												// display the error message
												writeln("skipped.");
												displayFileSystemErrorMessage(e.msg, getFunctionName!({}));
												uploadFailed = true;
												return;
											}
										} else {
											// File larger than threshold - use a session to upload
											writeln("");
											try {
												response = session.upload(path, parent.driveId, parent.id, baseName(path));
											} catch (OneDriveException e) {
												if (e.httpStatusCode == 401) {
													// OneDrive returned a 'HTTP/1.1 401 Unauthorized Error' - file failed to be uploaded
													writeln("skipped.");
													log.vlog("OneDrive returned a 'HTTP 401 - Unauthorized' - gracefully handling error");
													uploadFailed = true;
													return;
												}	
												if (e.httpStatusCode == 429) {
													// HTTP request returned status code 429 (Too Many Requests). We need to leverage the response Retry-After HTTP header to ensure minimum delay until the throttle is removed.
													handleOneDriveThrottleRequest();
													// Retry original request by calling function again to avoid replicating any further error handling
													uploadNewFile(path);
													// return back to original call
													return;
												} 
												if (e.httpStatusCode == 504) {
													// HTTP request returned status code 504 (Gateway Timeout)
													log.log("OneDrive returned a 'HTTP 504 - Gateway Timeout' - retrying upload request");
													// Retry original request by calling function again to avoid replicating any further error handling
													uploadNewFile(path);
													// return back to original call
													return;
												} else {
													// display what the error is
													writeln("skipped.");
													displayOneDriveErrorMessage(e.msg, getFunctionName!({}));
													uploadFailed = true;
													return;
												}
											} catch (FileException e) {
												// display the error message
												writeln("skipped.");
												displayFileSystemErrorMessage(e.msg, getFunctionName!({}));
												uploadFailed = true;
												return;
											}
										}
									} else {
										// OneDrive Business Account - always use a session to upload
										writeln("");
										try {
											response = session.upload(path, parent.driveId, parent.id, baseName(path));
										} catch (OneDriveException e) {
											if (e.httpStatusCode == 401) {
												// OneDrive returned a 'HTTP/1.1 401 Unauthorized Error' - file failed to be uploaded
												writeln("skipped.");
												log.vlog("OneDrive returned a 'HTTP 401 - Unauthorized' - gracefully handling error");
												uploadFailed = true;
												return;
											}	
											if (e.httpStatusCode == 429) {
												// HTTP request returned status code 429 (Too Many Requests). We need to leverage the response Retry-After HTTP header to ensure minimum delay until the throttle is removed.
												handleOneDriveThrottleRequest();
												// Retry original request by calling function again to avoid replicating any further error handling
												uploadNewFile(path);
												// return back to original call
												return;
											}
											if (e.httpStatusCode == 504) {
												// HTTP request returned status code 504 (Gateway Timeout)
												log.log("OneDrive returned a 'HTTP 504 - Gateway Timeout' - retrying upload request");
												// Retry original request by calling function again to avoid replicating any further error handling
												uploadNewFile(path);
												// return back to original call
												return;
											} else {
												// display what the error is
												writeln("skipped.");
												displayOneDriveErrorMessage(e.msg, getFunctionName!({}));
												uploadFailed = true;
												return;
											}
										} catch (FileException e) {
											// display the error message
											writeln("skipped.");
											displayFileSystemErrorMessage(e.msg, getFunctionName!({}));
											uploadFailed = true;
											return;
										}
									}
								}
								
								// response from OneDrive has to be a valid JSON object
								if (response.type() == JSONType.object){
									// upload done without error
									writeln("done.");
									
									// upload finished
									auto uploadFinishTime = Clock.currTime();
									auto uploadDuration = uploadFinishTime - uploadStartTime;
									log.vdebug("File Size: ", thisFileSize, " Bytes");
									log.vdebug("Upload Duration: ", (uploadDuration.total!"msecs"/1e3), " Seconds");
									auto uploadSpeed = (thisFileSize / (uploadDuration.total!"msecs"/1e3)/ 1024 / 1024);
									log.vdebug("Upload Speed: ", uploadSpeed, " Mbps (approx)");
									
									// Log upload action to log file
									log.fileOnly("Uploading new file ", path, " ... done.");
									// The file was uploaded, or a 4xx / 5xx error was generated
									if ("size" in response){
										// The response JSON contains size, high likelihood valid response returned 
										ulong uploadFileSize = response["size"].integer;
										
										// In some cases the file that was uploaded was not complete, but 'completed' without errors on OneDrive
										// This has been seen with PNG / JPG files mainly, which then contributes to generating a 412 error when we attempt to update the metadata
										// Validate here that the file uploaded, at least in size, matches in the response to what the size is on disk
										if (thisFileSize != uploadFileSize){
											// Upload size did not match local size
											// There are 2 scenarios where this happens:
											// 1. Failed Transfer
											// 2. Upload file is going to a SharePoint Site, where Microsoft enriches the file with additional metadata with no way to disable
											// For this client:
											// - If a SharePoint Library, disableUploadValidation gets flagged as True
											// - If we are syncing a business shared folder, this folder could reside on a Users Path (there should be no upload issue) or SharePoint (upload issue)
											if ((disableUploadValidation)|| (syncBusinessFolders && (parent.driveId != defaultDriveId))){
												// Print a warning message - should only be triggered if:
												// - disableUploadValidation gets flagged (documentLibrary account type)
												// - syncBusinessFolders is being used & parent.driveId != defaultDriveId
												log.log("WARNING: Uploaded file size does not match local file - skipping upload validation");
												log.vlog("WARNING: Due to Microsoft Sharepoint 'enrichment' of files, this file is now technically different to your local copy");
												log.vlog("See: https://github.com/OneDrive/onedrive-api-docs/issues/935 for further details");
											} else {
												// OK .. the uploaded file does not match and we did not disable this validation
												log.log("Uploaded file size does not match local file - upload failure - retrying");
												// Delete uploaded bad file
												onedrive.deleteById(response["parentReference"]["driveId"].str, response["id"].str, response["eTag"].str);
												// Re-upload
												uploadNewFile(path);
												return;
											}
										} 
										
										// File validation is OK
										if ((accountType == "personal") || (thisFileSize == 0)){
											// Update the item's metadata on OneDrive
											string id = response["id"].str;
											string cTag; 
											
											// Is there a valid cTag in the response?
											if ("cTag" in response) {
												// use the cTag instead of the eTag because OneDrive may update the metadata of files AFTER they have been uploaded
												cTag = response["cTag"].str;
											} else {
												// Is there an eTag in the response?
												if ("eTag" in response) {
													// use the eTag from the response as there was no cTag
													cTag = response["eTag"].str;
												} else {
													// no tag available - set to nothing
													cTag = "";
												}
											}
											// check if the path exists locally before we try to set the file times
											if (exists(path)) {
												SysTime mtime = timeLastModified(path).toUTC();
												// update the file modified time on OneDrive and save item details to database
												uploadLastModifiedTime(parent.driveId, id, cTag, mtime);
											} else {
												// will be removed in different event!
												log.log("File disappeared after upload: ", path);
											}
										} else {
											// OneDrive Business Account - always use a session to upload
											// The session includes a Request Body element containing lastModifiedDateTime
											// which negates the need for a modify event against OneDrive
											// Is the response a valid JSON object - validation checking done in saveItem
											saveItem(response);
										}
									}
									
									// update free space tracking if this is our drive id
									if (parent.driveId == defaultDriveId) {				
										// how much space is left on OneDrive after upload?
										remainingFreeSpace = (remainingFreeSpace - thisFileSize);
										log.vlog("Remaining free space on OneDrive: ", remainingFreeSpace);
									}
									// File uploaded successfully, space details updated if required
									return;
								} else {
									// response is not valid JSON, an error was returned from OneDrive
									log.fileOnly("Uploading new file ", path, " ... error");
									uploadFailed = true;
									return;
								}
							} else {
								// we are --dry-run - simulate the file upload
								writeln("done.");
								response = createFakeResponse(path);
								// Log action to log file
								log.fileOnly("Uploading new file ", path, " ... done.");
								// Is the response a valid JSON object - validation checking done in saveItem
								saveItem(response);
								return;
							}
						}
						// OneDrive returned a '429 - Too Many Requests' 
						if (e.httpStatusCode == 429) {
							// HTTP request returned status code 429 (Too Many Requests). We need to leverage the response Retry-After HTTP header to ensure minimum delay until the throttle is removed.
							handleOneDriveThrottleRequest();
							// Retry original request by calling function again to avoid replicating any further error handling
							log.vdebug("Retrying original request that generated the OneDrive HTTP 429 Response Code (Too Many Requests) - calling uploadNewFile(path);");
							uploadNewFile(path);
							// return back to original call
							return;
						}
						// OneDrive returned a 'HTTP 5xx Server Side Error' - gracefully handling error - error message already logged
						if (e.httpStatusCode >= 500) {
							uploadFailed = true;
							return;
						}
					}
					
					// Check that the filename that is returned is actually the file we wish to upload
					// https://docs.microsoft.com/en-us/windows/desktop/FileIO/naming-a-file
					// Do not assume case sensitivity. For example, consider the names OSCAR, Oscar, and oscar to be the same, 
					// even though some file systems (such as a POSIX-compliant file system) may consider them as different. 
					// Note that NTFS supports POSIX semantics for case sensitivity but this is not the default behavior.
					
					// fileDetailsFromOneDrive has to be a valid object
					if (fileDetailsFromOneDrive.type() == JSONType.object){
						// fileDetailsFromOneDrive = onedrive.getPathDetails(path) returned a valid JSON, meaning the file exists on OneDrive
						// Check that 'name' is in the JSON response (validates data) and that 'name' == the path we are looking for
						if (("name" in fileDetailsFromOneDrive) && (fileDetailsFromOneDrive["name"].str == baseName(path))) {
							// OneDrive 'name' matches local path name
							log.vlog("Requested file to upload exists on OneDrive - local database is out of sync for this file: ", path);
							
							// Is the local file newer than the uploaded file?
							SysTime localFileModifiedTime = timeLastModified(path).toUTC();
							SysTime remoteFileModifiedTime = SysTime.fromISOExtString(fileDetailsFromOneDrive["fileSystemInfo"]["lastModifiedDateTime"].str);
							localFileModifiedTime.fracSecs = Duration.zero;
							
							if (localFileModifiedTime > remoteFileModifiedTime){
								// local file is newer
								log.vlog("Requested file to upload is newer than existing file on OneDrive");
								write("Uploading modified file ", path, " ... ");
								JSONValue response;
								
								if (!dryRun) {
									if (accountType == "personal"){
										// OneDrive Personal account upload handling
										if (thisFileSize <= thresholdFileSize) {
											try {
												response = onedrive.simpleUpload(path, parent.driveId, parent.id, baseName(path));
												writeln("done.");
											} catch (OneDriveException e) {
												log.vdebug("response = onedrive.simpleUpload(path, parent.driveId, parent.id, baseName(path)); generated a OneDriveException");
												if (e.httpStatusCode == 401) {
													// OneDrive returned a 'HTTP/1.1 401 Unauthorized Error' - file failed to be uploaded
													writeln("skipped.");
													log.vlog("OneDrive returned a 'HTTP 401 - Unauthorized' - gracefully handling error");
													uploadFailed = true;
													return;
												}
												
												if (e.httpStatusCode == 429) {
													// HTTP request returned status code 429 (Too Many Requests). We need to leverage the response Retry-After HTTP header to ensure minimum delay until the throttle is removed.
													handleOneDriveThrottleRequest();
													// Retry original request by calling function again to avoid replicating any further error handling
													log.vdebug("Retrying original request that generated the OneDrive HTTP 429 Response Code (Too Many Requests) - calling uploadNewFile(path);");
													uploadNewFile(path);
													// return back to original call
													return;
												}
												
												if (e.httpStatusCode == 504) {
													// HTTP request returned status code 504 (Gateway Timeout)
													log.log("OneDrive returned a 'HTTP 504 - Gateway Timeout' - retrying upload request as a session");
													// Try upload as a session
													try {
														response = session.upload(path, parent.driveId, parent.id, baseName(path));
														writeln("done.");
													} catch (OneDriveException e) {
														if (e.httpStatusCode == 429) {
															// HTTP request returned status code 429 (Too Many Requests). We need to leverage the response Retry-After HTTP header to ensure minimum delay until the throttle is removed.
															handleOneDriveThrottleRequest();
															// Retry original request by calling function again to avoid replicating any further error handling
															uploadNewFile(path);
															// return back to original call
															return;
														} else {
															// error uploading file
															// display what the error is
															writeln("skipped.");
															displayOneDriveErrorMessage(e.msg, getFunctionName!({}));
															uploadFailed = true;
															return;
														}
													}
												} else {
													// display what the error is
													writeln("skipped.");
													displayOneDriveErrorMessage(e.msg, getFunctionName!({}));
													uploadFailed = true;
													return;
												}
											} catch (FileException e) {
												// display the error message
												writeln("skipped.");
												displayFileSystemErrorMessage(e.msg, getFunctionName!({}));
												uploadFailed = true;
												return;
											}
										} else {
											// File larger than threshold - use a session to upload
											writeln("");
											try {
												response = session.upload(path, parent.driveId, parent.id, baseName(path));
												writeln("done.");
											} catch (OneDriveException e) {
												log.vdebug("response = session.upload(path, parent.driveId, parent.id, baseName(path)); generated a OneDriveException");
												if (e.httpStatusCode == 401) {
													// OneDrive returned a 'HTTP/1.1 401 Unauthorized Error' - file failed to be uploaded
													writeln("skipped.");
													log.vlog("OneDrive returned a 'HTTP 401 - Unauthorized' - gracefully handling error");
													uploadFailed = true;
													return;
												}
												if (e.httpStatusCode == 429) {
													// HTTP request returned status code 429 (Too Many Requests). We need to leverage the response Retry-After HTTP header to ensure minimum delay until the throttle is removed.
													handleOneDriveThrottleRequest();
													// Retry original request by calling function again to avoid replicating any further error handling
													log.vdebug("Retrying original request that generated the OneDrive HTTP 429 Response Code (Too Many Requests) - calling uploadNewFile(path);");
													uploadNewFile(path);
													// return back to original call
													return;
												} 
												if (e.httpStatusCode == 504) {
													// HTTP request returned status code 504 (Gateway Timeout)
													log.log("OneDrive returned a 'HTTP 504 - Gateway Timeout' - retrying upload request");
													// Retry original request by calling function again to avoid replicating any further error handling
													uploadNewFile(path);
													// return back to original call
													return;
												} else {
													// error uploading file
													// display what the error is
													writeln("skipped.");
													displayOneDriveErrorMessage(e.msg, getFunctionName!({}));
													uploadFailed = true;
													return;
												}
											} catch (FileException e) {
												// display the error message
												writeln("skipped.");
												displayFileSystemErrorMessage(e.msg, getFunctionName!({}));
												uploadFailed = true;
												return;
											}
										}
										
										// response from OneDrive has to be a valid JSON object
										if (response.type() == JSONType.object){
											// response is a valid JSON object
											string id = response["id"].str;
											string cTag;
										
											// Is there a valid cTag in the response?
											if ("cTag" in response) {
												// use the cTag instead of the eTag because Onedrive may update the metadata of files AFTER they have been uploaded
												cTag = response["cTag"].str;
											} else {
												// Is there an eTag in the response?
												if ("eTag" in response) {
													// use the eTag from the response as there was no cTag
													cTag = response["eTag"].str;
												} else {
													// no tag available - set to nothing
													cTag = "";
												}
											}
											// validate if path exists so mtime can be calculated
											if (exists(path)) {
												SysTime mtime = timeLastModified(path).toUTC();
												uploadLastModifiedTime(parent.driveId, id, cTag, mtime);
											} else {
												// will be removed in different event!
												log.log("File disappeared after upload: ", path);
											}
										} else {
											// Log that an invalid JSON object was returned
											log.vdebug("onedrive.simpleUpload or session.upload call returned an invalid JSON Object");
											return;
										}
									} else {
										// OneDrive Business account modified file upload handling
										if (accountType == "business"){
											// OneDrive Business Account
											if ((!syncBusinessFolders) || (parent.driveId == defaultDriveId)) {
												// If we are not syncing Shared Business Folders, or this change is going to the 'users' default drive, handle normally
												// For logging consistency
												writeln("");
												try {
													response = session.upload(path, parent.driveId, parent.id, baseName(path), fileDetailsFromOneDrive["eTag"].str);
												} catch (OneDriveException e) {
													log.vdebug("response = session.upload(path, parent.driveId, parent.id, baseName(path), fileDetailsFromOneDrive['eTag'].str); generated a OneDriveException");
													if (e.httpStatusCode == 401) {
														// OneDrive returned a 'HTTP/1.1 401 Unauthorized Error' - file failed to be uploaded
														writeln("skipped.");
														log.vlog("OneDrive returned a 'HTTP 401 - Unauthorized' - gracefully handling error");
														uploadFailed = true;
														return;
													}
													if (e.httpStatusCode == 429) {
														// HTTP request returned status code 429 (Too Many Requests). We need to leverage the response Retry-After HTTP header to ensure minimum delay until the throttle is removed.
														handleOneDriveThrottleRequest();
														// Retry original request by calling function again to avoid replicating any further error handling
														log.vdebug("Retrying original request that generated the OneDrive HTTP 429 Response Code (Too Many Requests) - calling uploadNewFile(path);");
														uploadNewFile(path);
														// return back to original call
														return;
													} 
													if (e.httpStatusCode == 504) {
														// HTTP request returned status code 504 (Gateway Timeout)
														log.log("OneDrive returned a 'HTTP 504 - Gateway Timeout' - retrying upload request");
														// Retry original request by calling function again to avoid replicating any further error handling
														uploadNewFile(path);
														// return back to original call
														return;
													} else {
														// error uploading file
														// display what the error is
														writeln("skipped.");
														displayOneDriveErrorMessage(e.msg, getFunctionName!({}));
														uploadFailed = true;
														return;
													}
												} catch (FileException e) {
													// display the error message
													writeln("skipped.");
													displayFileSystemErrorMessage(e.msg, getFunctionName!({}));
													uploadFailed = true;
													return;
												}
												// upload complete
												writeln("done.");
												saveItem(response);
											} else {
												// If we are uploading to a shared business folder, there are a couple of corner cases here:
												// 1. Shared Folder is a 'users' folder
												// 2. Shared Folder is a 'SharePoint Library' folder, meaning we get hit by this stupidity: https://github.com/OneDrive/onedrive-api-docs/issues/935 
												
												// Need try{} & catch (OneDriveException e) { & catch (FileException e) { handler for this query
												response = handleSharePointMetadataAdditionBugReplaceFile(fileDetailsFromOneDrive, parent, path);
												if (!uploadFailed){
													// Is the response a valid JSON object - validation checking done in saveItem
													saveItem(response);
												} else {
													// uploadFailed, return
													return;
												}
											}
										}
										
										// OneDrive SharePoint account modified file upload handling
										if (accountType == "documentLibrary"){
											// Depending on the file size, this will depend on how best to handle the modified local file
											// as if too large, the following error will be generated by OneDrive:
											//     HTTP request returned status code 413 (Request Entity Too Large)
											// We also cant use a session to upload the file, we have to use simpleUploadReplace
																						
											// Need try{} & catch (OneDriveException e) { & catch (FileException e) { handler for this query
											response = handleSharePointMetadataAdditionBugReplaceFile(fileDetailsFromOneDrive, parent, path);
											if (!uploadFailed){
												// Is the response a valid JSON object - validation checking done in saveItem
												saveItem(response);
											} else {
												// uploadFailed, return
												return;
											}
										}									
									}
									
									// Log action to log file
									log.fileOnly("Uploading modified file ", path, " ... done.");
									
									// update free space tracking if this is our drive id
									if (parent.driveId == defaultDriveId) {				
										// how much space is left on OneDrive after upload?
										remainingFreeSpace = (remainingFreeSpace - thisFileSize);
										log.vlog("Remaining free space on OneDrive: ", remainingFreeSpace);
									}
								} else {
									// we are --dry-run - simulate the file upload
									writeln("done.");
									response = createFakeResponse(path);
									// Log action to log file
									log.fileOnly("Uploading modified file ", path, " ... done.");
									// Is the response a valid JSON object - validation checking done in saveItem
									saveItem(response);
									return;
								}
							} else {
								// Save the details of the file that we got from OneDrive
								// --dry-run safe
								log.vlog("Updating the local database with details for this file: ", path);
								if (!dryRun) {
									// use the live data
									saveItem(fileDetailsFromOneDrive);
								} else {
									// need to fake this data
									auto fakeResponse = createFakeResponse(path);
									saveItem(fakeResponse);
								}
							}
						} else {
							// The files are the "same" name wise but different in case sensitivity
							log.error("ERROR: A local file has the same name as another local file.");
							log.error("ERROR: To resolve, rename this local file: ", buildNormalizedPath(absolutePath(path)));
							log.log("Skipping uploading this new file: ", buildNormalizedPath(absolutePath(path)));
						}
					} else {
						// fileDetailsFromOneDrive is not valid JSON, an error was returned from OneDrive
						log.error("ERROR: An error was returned from OneDrive and the resulting response is not a valid JSON object");
						log.error("ERROR: Increase logging verbosity to assist determining why.");
						uploadFailed = true;
						return;
					}
				} else {
					// Skip file - too large
					log.log("Skipping uploading this new file as it exceeds the maximum size allowed by OneDrive: ", path);
					uploadFailed = true;
					return;
				}
			} else {
				// unable to read local file
				log.log("Skipping uploading this file as it cannot be read (file permissions or file corruption): ", path);
			}
		} else {
			// Upload of the new file did not occur .. why?
			if (!parentPathFoundInDB) {
				// Parent path was not found
				log.log("Skipping uploading this new file as parent path is not in the database: ", path);
				uploadFailed = true;
				return;
			}
			if (!quotaAvailable) {
				// Not enough free space
				log.log("Skipping item '", path, "' due to insufficient free space available on OneDrive");
				uploadFailed = true;
				return;
			}
		}
	}

	private JSONValue handleSharePointMetadataAdditionBugReplaceFile(JSONValue fileDetailsFromOneDrive, const ref Item parent, const(string) path)
	{
		// Explicit function for handling https://github.com/OneDrive/onedrive-api-docs/issues/935
		// Replace existing file
		JSONValue response;
		
		// Depending on the file size, this will depend on how best to handle the modified local file
		// as if too large, the following error will be generated by OneDrive:
		//     HTTP request returned status code 413 (Request Entity Too Large)
		// We also cant use a session to upload the file, we have to use simpleUploadReplace
		
		// Calculate existing hash for this file
		string existingFileHash = computeQuickXorHash(path);
		
		if (getSize(path) <= thresholdFileSize) {
			// Upload file via simpleUploadReplace as below threshold size
			try {
				response = onedrive.simpleUploadReplace(path, fileDetailsFromOneDrive["parentReference"]["driveId"].str, fileDetailsFromOneDrive["id"].str, fileDetailsFromOneDrive["eTag"].str);
			} catch (OneDriveException e) {
				if (e.httpStatusCode == 401) {
					// OneDrive returned a 'HTTP/1.1 401 Unauthorized Error' - file failed to be uploaded
					writeln("skipped.");
					log.vlog("OneDrive returned a 'HTTP 401 - Unauthorized' - gracefully handling error");
					uploadFailed = true;
					return response;
				} else {
					// display what the error is
					writeln("skipped.");
					displayOneDriveErrorMessage(e.msg, getFunctionName!({}));
					uploadFailed = true;
					return response;
				}
			} catch (FileException e) {
				// display the error message
				writeln("skipped.");
				displayFileSystemErrorMessage(e.msg, getFunctionName!({}));
				uploadFailed = true;
				return response;
			}
		} else {
			// Have to upload via a session, however we have to delete the file first otherwise this will generate a 404 error post session upload
			// Remove the existing file
			onedrive.deleteById(fileDetailsFromOneDrive["parentReference"]["driveId"].str, fileDetailsFromOneDrive["id"].str, fileDetailsFromOneDrive["eTag"].str);	
			// Upload as a session, as a new file
			writeln("");
			try {
				response = session.upload(path, parent.driveId, parent.id, baseName(path));
			} catch (OneDriveException e) {
				if (e.httpStatusCode == 401) {
					// OneDrive returned a 'HTTP/1.1 401 Unauthorized Error' - file failed to be uploaded
					writeln("skipped.");
					log.vlog("OneDrive returned a 'HTTP 401 - Unauthorized' - gracefully handling error");
					uploadFailed = true;
					return response;
				} else {
					// display what the error is
					writeln("skipped.");
					displayOneDriveErrorMessage(e.msg, getFunctionName!({}));
					uploadFailed = true;
					return response;
				}
			} catch (FileException e) {
				// display the error message
				writeln("skipped.");
				displayFileSystemErrorMessage(e.msg, getFunctionName!({}));
				uploadFailed = true;
				return response;
			}
		}
		writeln("done.");
		// Due to https://github.com/OneDrive/onedrive-api-docs/issues/935 Microsoft modifies all PDF, MS Office & HTML files with added XML content. It is a 'feature' of SharePoint.
		// So - now the 'local' and 'remote' file is technically DIFFERENT ... thanks Microsoft .. NO way to disable this stupidity
		string uploadNewFileHash;
		if (hasQuickXorHash(response)) {
		// use the response json hash detail to compare
			uploadNewFileHash = response["file"]["hashes"]["quickXorHash"].str;
		}
		
		if (existingFileHash != uploadNewFileHash) {
			// file was modified by Microsoft post upload to SharePoint site
			log.vdebug("Existing Local File Hash: ", existingFileHash);
			log.vdebug("New Remote File Hash:     ", uploadNewFileHash);
			
			if(!uploadOnly){
				// Download the Microsoft 'modified' file so 'local' is now in sync
				log.vlog("Due to Microsoft Sharepoint 'enrichment' of files, downloading 'enriched' file to ensure local file is in-sync");
				log.vlog("See: https://github.com/OneDrive/onedrive-api-docs/issues/935 for further details");
				auto fileSize = response["size"].integer;
				onedrive.downloadById(response["parentReference"]["driveId"].str, response["id"].str, path, fileSize);
			} else {
				// we are not downloading a file, warn that file differences will exist
				log.vlog("WARNING: Due to Microsoft Sharepoint 'enrichment' of files, this file is now technically different to your local copy");
				log.vlog("See: https://github.com/OneDrive/onedrive-api-docs/issues/935 for further details");
			}
		}
		
		// return a JSON response so that it can be used and saved
		return response;
	}

	// delete an item on OneDrive
	private void uploadDeleteItem(Item item, const(string) path)
	{
		log.log("Deleting item from OneDrive: ", path);
		bool flagAsBigDelete = false;
		
		// query the database - how many objects will this remove?
		auto children = getChildren(item.driveId, item.id);
		long itemsToDelete = count(children);
		log.vdebug("Number of items to delete: ", itemsToDelete);
		
		// Are we running in monitor mode? A local delete of a file will issue a inotify event, which will trigger the local & remote data immediately
		if (!cfg.getValueBool("monitor")) {
			// not running in monitor mode
			if (itemsToDelete > cfg.getValueLong("classify_as_big_delete")) {
				// A big delete detected
				flagAsBigDelete = true;
				if (!cfg.getValueBool("force")) {
					log.error("ERROR: An attempt to remove a large volume of data from OneDrive has been detected. Exiting client to preserve data on OneDrive");
					log.error("ERROR: To delete a large volume of data use --force or increase the config value 'classify_as_big_delete' to a larger value");
					// Must exit here to preserve data on OneDrive
					exit(-1);
				}
			}
		}
		
		if (!dryRun) {
			// we are not in a --dry-run situation, process deletion to OneDrive
			if ((item.driveId == "") && (item.id == "") && (item.eTag == "")){
				// These are empty ... we cannot delete if this is empty ....
				log.vdebug("item.driveId, item.id & item.eTag are empty ... need to query OneDrive for values");
				log.vdebug("Checking OneDrive for path: ", path);
				JSONValue onedrivePathDetails = onedrive.getPathDetails(path); // Returns a JSON String for the OneDrive Path
				log.vdebug("OneDrive path details: ", onedrivePathDetails);
				item.driveId = onedrivePathDetails["parentReference"]["driveId"].str; // Should give something like 12345abcde1234a1
				item.id = onedrivePathDetails["id"].str; // This item's ID. Should give something like 12345ABCDE1234A1!101
				item.eTag = onedrivePathDetails["eTag"].str; // Should be something like aNjM2NjJFRUVGQjY2NjJFMSE5MzUuMA
			}
			
			//	do the delete
			try {
				// what item are we trying to delete?
				log.vdebug("Attempting to delete item from drive: ", item.driveId);
				log.vdebug("Attempting to delete this item id: ", item.id);
				// perform the delete via the API
				onedrive.deleteById(item.driveId, item.id, item.eTag);
			} catch (OneDriveException e) {
				if (e.httpStatusCode == 404) {
					// item.id, item.eTag could not be found on driveId
					log.vlog("OneDrive reported: The resource could not be found.");
				} else {
					// Not a 404 response .. is this a 401 response due to some sort of OneDrive Business security policy?
					if ((e.httpStatusCode == 401) && (accountType != "personal")) {
						log.vdebug("onedrive.deleteById generated a 401 error response when attempting to delete object by item id");
						auto errorArray = splitLines(e.msg);
						JSONValue errorMessage = parseJSON(replace(e.msg, errorArray[0], ""));
						if (errorMessage["error"]["message"].str == "Access denied. You do not have permission to perform this action or access this resource.") {
							// Issue #1041 - Unable to delete OneDrive content when permissions prevent deletion
							try {
								log.vdebug("Attemtping a reverse delete of all child objects from OneDrive");
								foreach_reverse (Item child; children) {
									log.vdebug("Delete child item from drive: ", child.driveId);
									log.vdebug("Delete this child item id: ", child.id);
									onedrive.deleteById(child.driveId, child.id, child.eTag);
									// delete the child reference in the local database
									itemdb.deleteById(child.driveId, child.id);
								}
								log.vdebug("Delete parent item from drive: ", item.driveId);
								log.vdebug("Delete this parent item id: ", item.id);
								onedrive.deleteById(item.driveId, item.id, item.eTag);
							} catch (OneDriveException e) {
								// display what the error is
								log.vdebug("A further error was generated when attempting a reverse delete of objects from OneDrive");
								displayOneDriveErrorMessage(e.msg, getFunctionName!({}));
								return;
							}
						}
					}
				
					// Not a 404 response .. is this a 403 response due to OneDrive Business Retention Policy being enabled?
					if ((e.httpStatusCode == 403) && (accountType != "personal")) {
						log.vdebug("onedrive.deleteById generated a 403 error response when attempting to delete object by item id");
						auto errorArray = splitLines(e.msg);
						JSONValue errorMessage = parseJSON(replace(e.msg, errorArray[0], ""));
						if (errorMessage["error"]["message"].str == "Request was cancelled by event received. If attempting to delete a non-empty folder, it's possible that it's on hold") {
							// Issue #338 - Unable to delete OneDrive content when OneDrive Business Retention Policy is enabled
							try {
								log.vdebug("Attemtping a reverse delete of all child objects from OneDrive");
								foreach_reverse (Item child; children) {
									log.vdebug("Delete child item from drive: ", child.driveId);
									log.vdebug("Delete this child item id: ", child.id);
									onedrive.deleteById(child.driveId, child.id, child.eTag);
									// delete the child reference in the local database
									itemdb.deleteById(child.driveId, child.id);
								}
								log.vdebug("Delete parent item from drive: ", item.driveId);
								log.vdebug("Delete this parent item id: ", item.id);
								onedrive.deleteById(item.driveId, item.id, item.eTag);
							} catch (OneDriveException e) {
								// display what the error is
								log.vdebug("A further error was generated when attempting a reverse delete of objects from OneDrive");
								displayOneDriveErrorMessage(e.msg, getFunctionName!({}));
								return;
							}
						}
					} else {
						// Not a 403 response & OneDrive Business Account / O365 Shared Folder / Library
						log.vdebug("onedrive.deleteById generated an error response when attempting to delete object by item id");
						// display what the error is
						displayOneDriveErrorMessage(e.msg, getFunctionName!({}));
						return;
					}
				}
			}
			
			// delete the reference in the local database
			itemdb.deleteById(item.driveId, item.id);
			if (item.remoteId != null) {
				// If the item is a remote item, delete the reference in the local database
				itemdb.deleteById(item.remoteDriveId, item.remoteId);
			}
		}
	}

	// get the children of an item id from the database
	private Item[] getChildren(string driveId, string id)
	{
		Item[] children;
		children ~= itemdb.selectChildren(driveId, id);
		foreach (Item child; children) {
			if (child.type != ItemType.file) {
				// recursively get the children of this child
				children ~= getChildren(child.driveId, child.id);
			}
		}
		return children;
	}

	// update the item's last modified time
	private void uploadLastModifiedTime(const(char)[] driveId, const(char)[] id, const(char)[] eTag, SysTime mtime)
	{
		string itemModifiedTime;
		itemModifiedTime = mtime.toISOExtString();
		JSONValue data = [
			"fileSystemInfo": JSONValue([
				"lastModifiedDateTime": itemModifiedTime
			])
		];
		
		JSONValue response;
		try {
			response = onedrive.updateById(driveId, id, data, eTag);
		} catch (OneDriveException e) {
			if (e.httpStatusCode == 412) {
				// OneDrive threw a 412 error, most likely: ETag does not match current item's value
				// Retry without eTag
				log.vdebug("File Metadata Update Failed - OneDrive eTag / cTag match issue");
				log.vlog("OneDrive returned a 'HTTP 412 - Precondition Failed' when attempting file time stamp update - gracefully handling error");
				string nullTag = null;
				response = onedrive.updateById(driveId, id, data, nullTag);
			}
		} 
		// save the updated response from OneDrive in the database
		// Is the response a valid JSON object - validation checking done in saveItem
		saveItem(response);
	}

	// save item details into database
	private void saveItem(JSONValue jsonItem)
	{
		// jsonItem has to be a valid object
		if (jsonItem.type() == JSONType.object){
			// Check if the response JSON has an 'id', otherwise makeItem() fails with 'Key not found: id'
			if (hasId(jsonItem)) {
				// Are we in a --upload-only & --remove-source-files scenario?
				// We do not want to add the item to the database in this situation as there is no local reference to the file post file deletion
				// If the item is a directory, we need to add this to the DB, if this is a file, we dont add this, the parent path is not in DB, thus any new files in this directory are not added
				if ((uploadOnly) && (localDeleteAfterUpload) && (isItemFile(jsonItem))) {
					// Log that we skipping adding item to the local DB and the reason why
					log.vdebug("Skipping adding to database as --upload-only & --remove-source-files configured");
				} else {
					// What is the JSON item we are trying to create a DB record with?
					log.vdebug("Createing DB item from this JSON: ", jsonItem);
					// Takes a JSON input and formats to an item which can be used by the database
					Item item = makeItem(jsonItem);
					// Add to the local database
					log.vdebug("Adding to database: ", item);
					itemdb.upsert(item);
				}
			} else {
				// log error
				log.error("ERROR: OneDrive response missing required 'id' element");
				log.error("ERROR: ", jsonItem);
			}
		} else {
			// log error
			log.error("ERROR: An error was returned from OneDrive and the resulting response is not a valid JSON object");
			log.error("ERROR: Increase logging verbosity to assist determining why.");
		}
	}

	// https://docs.microsoft.com/en-us/onedrive/developer/rest-api/api/driveitem_move
	// This function is only called in monitor mode when an move event is coming from
	// inotify and we try to move the item.
	void uploadMoveItem(string from, string to)
	{
		log.log("Moving ", from, " to ", to);
		
		// 'to' file validation .. is the 'to' file valid for upload?
		if (isSymlink(to)) {
			// if config says so we skip all symlinked items
			if (cfg.getValueBool("skip_symlinks")) {
				log.vlog("Skipping item - skip symbolic links configured: ", to);
				return;

			}
			// skip unexisting symbolic links
			else if (!exists(readLink(to))) {
				log.log("Skipping item - invalid symbolic link: ", to);
				return;
			}
		}
		
		// Restriction and limitations about windows naming files
		if (!isValidName(to)) {
			log.log("Skipping item - invalid name (Microsoft Naming Convention): ", to);
			return;
		}
		
		// Check for bad whitespace items
		if (!containsBadWhiteSpace(to)) {
			log.log("Skipping item - invalid name (Contains an invalid whitespace item): ", to);
			return;
		}
		
		// Check for HTML ASCII Codes as part of file name
		if (!containsASCIIHTMLCodes(to)) {
			log.log("Skipping item - invalid name (Contains HTML ASCII Code): ", to);
			return;
		}
		
		// 'to' file has passed file validation
		Item fromItem, toItem, parentItem;
		if (!itemdb.selectByPath(from, defaultDriveId, fromItem)) {
			if (cfg.getValueBool("skip_dotfiles") && isDotFile(to)){	
				log.log("Skipping upload due to skip_dotfile = true");
				return;
			} else {
				uploadNewFile(to);
				return;
			}
		}
		if (fromItem.parentId == null) {
			// the item is a remote folder, need to do the operation on the parent
			enforce(itemdb.selectByPathWithoutRemote(from, defaultDriveId, fromItem));
		}
		if (itemdb.selectByPath(to, defaultDriveId, toItem)) {
			// the destination has been overwritten
			uploadDeleteItem(toItem, to);
		}
		if (!itemdb.selectByPath(dirName(to), defaultDriveId, parentItem)) {
			// the parent item is not in the database
			
			// is the destination a .folder that is being skipped?
			if (cfg.getValueBool("skip_dotfiles")) {
				if (isDotFile(dirName(to))) {
					// target location is a .folder
					log.vdebug("Target location is excluded from sync due to skip_dotfiles = true");
					// item will have been moved locally, but as this is now to a location that is not synced, needs to be removed from OneDrive
					log.log("Item has been moved to a location that is excluded from sync operations. Removing item from OneDrive");
					uploadDeleteItem(fromItem, from);
					return;
				}
			}
			
			// some other error
			throw new SyncException("Can't move an item to an unsynced directory");
		}
		if (cfg.getValueBool("skip_dotfiles") && isDotFile(to)){
			log.log("Removing item from OneDrive due to skip_dotfiles = true");
			uploadDeleteItem(fromItem, from);
			return;
		}
		if (fromItem.driveId != parentItem.driveId) {
			// items cannot be moved between drives
			uploadDeleteItem(fromItem, from);
			uploadNewFile(to);
		} else {
			if (!exists(to)) {
				log.vlog("uploadMoveItem target has disappeared: ", to);
				return;
			}
			SysTime mtime = timeLastModified(to).toUTC();
			JSONValue diff = [
				"name": JSONValue(baseName(to)),
				"parentReference": JSONValue([
					"id": parentItem.id
				]),
				"fileSystemInfo": JSONValue([
					"lastModifiedDateTime": mtime.toISOExtString()
				])
			];
			
			// Perform the move operation on OneDrive
			JSONValue response;
			try {
				response = onedrive.updateById(fromItem.driveId, fromItem.id, diff, fromItem.eTag);
			} catch (OneDriveException e) {
				if (e.httpStatusCode == 412) {
					// OneDrive threw a 412 error, most likely: ETag does not match current item's value
					// Retry without eTag
					log.vdebug("File Move Failed - OneDrive eTag / cTag match issue");
					log.vlog("OneDrive returned a 'HTTP 412 - Precondition Failed' when attempting to move the file - gracefully handling error");
					string nullTag = null;
					// move the file but without the eTag
					response = onedrive.updateById(fromItem.driveId, fromItem.id, diff, nullTag);
				}
			} 
			// save the move response from OneDrive in the database
			// Is the response a valid JSON object - validation checking done in saveItem
			saveItem(response);
		}
	}

	// delete an item by it's path
	void deleteByPath(const(string) path)
	{
		Item item;
		// Need to check all driveid's we know about, not just the defaultDriveId
		bool itemInDB = false;
		foreach (searchDriveId; driveIDsArray) {
			if (itemdb.selectByPath(path, searchDriveId, item)) {
				// item was found in the DB
				itemInDB = true;
				break;
			}
		}
		if (!itemInDB) {
			throw new SyncException("The item to delete is not in the local database");
		}
		
		if (item.parentId == null) {
			// the item is a remote folder, need to do the operation on the parent
			enforce(itemdb.selectByPathWithoutRemote(path, defaultDriveId, item));
		}
		try {
			if (noRemoteDelete) {
				// do not process remote delete
				log.vlog("Skipping remote delete as --upload-only & --no-remote-delete configured");
			} else {
				uploadDeleteItem(item, path);
			}
		} catch (OneDriveException e) {
			if (e.httpStatusCode == 404) {
				log.log(e.msg);
			} else {
				// display what the error is
				displayOneDriveErrorMessage(e.msg, getFunctionName!({}));
			}
		}
	}
	
	// move a OneDrive folder from one name to another
	void moveByPath(const(string) source, const(string) destination)
	{
		log.vlog("Moving remote folder: ", source, " -> ", destination);
		
		// Source and Destination are relative to ~/OneDrive
		string sourcePath = source;
		string destinationBasePath = dirName(destination).idup;
		
		// if destinationBasePath == '.' then destinationBasePath needs to be ""
		if (destinationBasePath == ".") {
			destinationBasePath = "";
		}
		
		string newFolderName = baseName(destination).idup;
		string destinationPathString = "/drive/root:/" ~ destinationBasePath;
		
		// Build up the JSON changes
		JSONValue moveData = ["name": newFolderName];
		JSONValue destinationPath = ["path": destinationPathString];
		moveData["parentReference"] = destinationPath;
				
		// Make the change on OneDrive
		auto res = onedrive.moveByPath(sourcePath, moveData);	
	}
	
	// Query Office 365 SharePoint Shared Library site to obtain it's Drive ID
	void querySiteCollectionForDriveID(string o365SharedLibraryName)
	{
		// Steps to get the ID:
		// 1. Query https://graph.microsoft.com/v1.0/sites?search= with the name entered
		// 2. Evaluate the response. A valid response will contain the description and the id. If the response comes back with nothing, the site name cannot be found or no access
		// 3. If valid, use the returned ID and query the site drives
		//		https://graph.microsoft.com/v1.0/sites/<site_id>/drives
		// 4. Display Shared Library Name & Drive ID
		
		string site_id;
		string drive_id;
		bool found = false;
		JSONValue siteQuery;
		string nextLink;
		string[] siteSearchResults;
		
		log.log("Office 365 Library Name Query: ", o365SharedLibraryName);
		
		for (;;) {
			try {
				siteQuery = onedrive.o365SiteSearch(nextLink);
			} catch (OneDriveException e) {
				log.error("ERROR: Query of OneDrive for Office 365 Library Name failed");
				if (e.httpStatusCode == 403) {
					// Forbidden - most likely authentication scope needs to be updated
					log.error("ERROR: Authentication scope needs to be updated. Use --logout and re-authenticate client.");
					return;
				}
				// HTTP request returned status code 429 (Too Many Requests)
				if (e.httpStatusCode == 429) {
					// HTTP request returned status code 429 (Too Many Requests). We need to leverage the response Retry-After HTTP header to ensure minimum delay until the throttle is removed.
					handleOneDriveThrottleRequest();
					log.vdebug("Retrying original request that generated the OneDrive HTTP 429 Response Code (Too Many Requests) - attempting to query OneDrive drive children");
				}
				// HTTP request returned status code 504 (Gateway Timeout) or 429 retry
				if ((e.httpStatusCode == 429) || (e.httpStatusCode == 504)) {
					// re-try the specific changes queries	
					if (e.httpStatusCode == 504) {
						log.log("OneDrive returned a 'HTTP 504 - Gateway Timeout' when attempting to query Sharepoint Sites - retrying applicable request");
						log.vdebug("siteQuery = onedrive.o365SiteSearch(nextLink) previously threw an error - retrying");
						// The server, while acting as a proxy, did not receive a timely response from the upstream server it needed to access in attempting to complete the request. 
						log.vdebug("Thread sleeping for 30 seconds as the server did not receive a timely response from the upstream server it needed to access in attempting to complete the request");
						Thread.sleep(dur!"seconds"(30));
					}
					// re-try original request - retried for 429 and 504
					try {
						log.vdebug("Retrying Query: siteQuery = onedrive.o365SiteSearch(nextLink)");
						siteQuery = onedrive.o365SiteSearch(nextLink);
						log.vdebug("Query 'siteQuery = onedrive.o365SiteSearch(nextLink)' performed successfully on re-try");
					} catch (OneDriveException e) {
						// display what the error is
						log.vdebug("Query Error: siteQuery = onedrive.o365SiteSearch(nextLink) on re-try after delay");
						// error was not a 504 this time
						displayOneDriveErrorMessage(e.msg, getFunctionName!({}));
						return;
					}
				} else {
					// display what the error is
					displayOneDriveErrorMessage(e.msg, getFunctionName!({}));
					return;
				}
			}
			
			// is siteQuery a valid JSON object & contain data we can use?
			if ((siteQuery.type() == JSONType.object) && ("value" in siteQuery)) {
				// valid JSON object
				log.vdebug("O365 Query Response: ", siteQuery);
				
				foreach (searchResult; siteQuery["value"].array) {
					// Need an 'exclusive' match here with o365SharedLibraryName as entered
					log.vdebug("Found O365 Site: ", searchResult);
					
					// 'displayName' and 'id' have to be present in the search result record in order to query the site
					if (("displayName" in searchResult) && ("id" in searchResult)) {
						if (o365SharedLibraryName == searchResult["displayName"].str){
							// 'displayName' matches search request
							site_id = searchResult["id"].str;
							JSONValue siteDriveQuery;
							
							try {
								siteDriveQuery = onedrive.o365SiteDrives(site_id);
							} catch (OneDriveException e) {
								log.error("ERROR: Query of OneDrive for Office Site ID failed");
								// display what the error is
								displayOneDriveErrorMessage(e.msg, getFunctionName!({}));
								return;
							}
							
							// is siteDriveQuery a valid JSON object & contain data we can use?
							if ((siteDriveQuery.type() == JSONType.object) && ("value" in siteDriveQuery)) {
								// valid JSON object
								foreach (driveResult; siteDriveQuery["value"].array) {
									// Display results
									writeln("-----------------------------------------------");
									log.vdebug("Site Details: ", driveResult);
									found = true;
									writeln("Site Name:    ", searchResult["displayName"].str);
									writeln("Library Name: ", driveResult["name"].str);
									writeln("drive_id:     ", driveResult["id"].str);
									writeln("Library URL:  ", driveResult["webUrl"].str);
								}
								// closeout
								writeln("-----------------------------------------------");
							} else {
								// not a valid JSON object
								log.error("ERROR: There was an error performing this operation on OneDrive");
								log.error("ERROR: Increase logging verbosity to assist determining why.");
								return;
							}
						}
					} else {
						// 'displayName', 'id' or ''webUrl' not present in JSON results for a specific site
						string siteNameAvailable = "Site 'name' was restricted by OneDrive API permissions";
						bool displayNameAvailable = false;
						bool idAvailable = false;
						if ("name" in searchResult) siteNameAvailable = searchResult["name"].str;
						if ("displayName" in searchResult) displayNameAvailable = true;
						if ("id" in searchResult) idAvailable = true;
						
						// Display error details for this site data
						log.error("\nERROR: SharePoint Site details not provided for: ", siteNameAvailable);
						log.error("ERROR: The SharePoint Site results returned from OneDrive API do not contain the required items to match. Please check your permissions with your site administrator.");
						log.error("ERROR: Your site security settings is preventing the following details from being accessed: 'displayName' or 'id'");
						log.vlog(" - Is 'displayName' available = ", displayNameAvailable);
						log.vlog(" - Is 'id' available          = ", idAvailable);
						log.error("ERROR: To debug this further, please increase verbosity (--verbose or --verbose --verbose) to provide further insight as to what details are actually being returned.");
					}
				}
				
				if(!found) {
					// The SharePoint site we are searching for was not found in this bundle set
					// Add to siteSearchResults so we can display what we did find
					string siteSearchResultsEntry;
					foreach (searchResult; siteQuery["value"].array) {
						// We can only add the displayName if it is available
						if ("displayName" in searchResult) {
							// Use the displayName
							siteSearchResultsEntry = " * " ~ searchResult["displayName"].str;
							siteSearchResults ~= siteSearchResultsEntry;
						} else {
							// Add, but indicate displayName unavailable, use id
							if ("id" in searchResult) {
								siteSearchResultsEntry = " * " ~ "Unknown displayName (Data not provided by API), Site ID: " ~ searchResult["id"].str;
								siteSearchResults ~= siteSearchResultsEntry;
							} else {
								// displayName and id unavailable, display in debug log the entry
								log.vdebug("Bad SharePoint Data for site: ", searchResult);
							}
						}
					}
				}
			} else {
				// not a valid JSON object
				log.error("ERROR: There was an error performing this operation on OneDrive");
				log.error("ERROR: Increase logging verbosity to assist determining why.");
				return;
			}
			
			// If a collection exceeds the default page size (200 items), the @odata.nextLink property is returned in the response 
			// to indicate more items are available and provide the request URL for the next page of items.
			if ("@odata.nextLink" in siteQuery) {
				// Update nextLink to next set of SharePoint library names
				nextLink = siteQuery["@odata.nextLink"].str;
				log.vdebug("Setting nextLink to (@odata.nextLink): ", nextLink);
			} else break;
		}
		
		// Was the intended target found?
		if(!found) {
			log.error("\nERROR: The requested SharePoint site could not be found. Please check it's name and your permissions to access the site.");
			// List all sites returned to assist user
			log.log("\nThe following SharePoint site names were returned:");
			foreach (searchResultEntry; siteSearchResults) {
				// list the display name that we use to match against the user query
				log.log(searchResultEntry);
			}
		}
	}
	
	// Create an anonymous read-only shareable link for an existing file on OneDrive
	void createShareableLinkForFile(string filePath)
	{
		JSONValue onedrivePathDetails;
		JSONValue createShareableLinkResponse;
		string driveId;
		string itemId;
		string fileShareLink;
		
		// Get the path details from OneDrive
		try {
			onedrivePathDetails = onedrive.getPathDetails(filePath); // Returns a JSON String for the OneDrive Path
		} catch (OneDriveException e) {
			log.vdebug("onedrivePathDetails = onedrive.getPathDetails(filePath); generated a OneDriveException");
			if (e.httpStatusCode == 404) {
				// Requested path could not be found
				log.error("ERROR: The requested path to query was not found on OneDrive");
				return;
			}
			
			if (e.httpStatusCode == 429) {
				// HTTP request returned status code 429 (Too Many Requests). We need to leverage the response Retry-After HTTP header to ensure minimum delay until the throttle is removed.
				handleOneDriveThrottleRequest();
				// Retry original request by calling function again to avoid replicating any further error handling
				log.vdebug("Retrying original request that generated the OneDrive HTTP 429 Response Code (Too Many Requests) - calling queryDriveForChanges(path);");
				createShareableLinkForFile(filePath);
				// return back to original call
				return;
			}
			
			if (e.httpStatusCode == 504) {
				// HTTP request returned status code 504 (Gateway Timeout)
				log.log("OneDrive returned a 'HTTP 504 - Gateway Timeout' - retrying request");
				// Retry original request by calling function again to avoid replicating any further error handling
				createShareableLinkForFile(filePath);
				// return back to original call
				return;
			} else {
				// display what the error is
				displayOneDriveErrorMessage(e.msg, getFunctionName!({}));
				return;
			}
		} 
		
		// Was a valid JSON response received?
		if (onedrivePathDetails.type() == JSONType.object) {
			// valid JSON response for the file was received
			// Configure the required variables
			driveId = onedrivePathDetails["parentReference"]["driveId"].str;
			itemId = onedrivePathDetails["id"].str;
			
			// configure the access scope
			JSONValue accessScope = [
				"type": "view",
				"scope": "anonymous"
			];
			
			// Create the shareable file link
			createShareableLinkResponse = onedrive.createShareableLink(driveId, itemId, accessScope);
			if ((createShareableLinkResponse.type() == JSONType.object) && ("link" in createShareableLinkResponse)) {
				// Extract the file share link from the JSON response
				fileShareLink = createShareableLinkResponse["link"]["webUrl"].str;
				writeln("File Shareable Link: ", fileShareLink);
			} else {
				// not a valid JSON object
				log.error("ERROR: There was an error performing this operation on OneDrive");
				log.error("ERROR: Increase logging verbosity to assist determining why.");
				return;
			}
		} else {
			// not a valid JSON object
			log.error("ERROR: There was an error performing this operation on OneDrive");
			log.error("ERROR: Increase logging verbosity to assist determining why.");
			return;
		} 
	}
	
	// Query OneDrive for a URL path of a file
	void queryOneDriveForFileURL(string localFilePath, string syncDir)
	{
		// Query if file is valid locally
		if (exists(localFilePath)) {
			// File exists locally, does it exist in the database
			// Path needs to be relative to sync_dir path
			Item item;
			string[] distinctDriveIds = itemdb.selectDistinctDriveIds();
			string relativePath = relativePath(localFilePath, syncDir);
			bool fileInDB = false;
			foreach (searchDriveId; distinctDriveIds) {
				if (itemdb.selectByPath(relativePath, searchDriveId, item)) {
					// File is in the local database cache
					fileInDB = true;
					JSONValue fileDetails;
					try {
						fileDetails = onedrive.getFileDetails(item.driveId, item.id);
					} catch (OneDriveException e) {
						// display what the error is
						displayOneDriveErrorMessage(e.msg, getFunctionName!({}));
						return;
					}

					if ((fileDetails.type() == JSONType.object) && ("webUrl" in fileDetails)) {
						// Valid JSON object
						writeln(fileDetails["webUrl"].str);
					}
				}
			}
			// was file found?
			if (!fileInDB) {
				// File has not been synced with OneDrive
				log.error("File has not been synced with OneDrive: ", localFilePath);
			}
		} else {
			// File does not exist locally
			log.error("File not found on local system: ", localFilePath);
		}
	}
	
	// Query the OneDrive 'drive' to determine if we are 'in sync' or if there are pending changes
	void queryDriveForChanges(const(string) path)
	{
		
		// Function variables
		int validChanges = 0;
		long downloadSize = 0;
		string driveId;
		string folderId;
		string deltaLink;
		string thisItemId;
		string thisItemParentPath;
		string syncFolderName;
		string syncFolderPath;
		string syncFolderChildPath;
		JSONValue changes;
		JSONValue onedrivePathDetails;
		
		// Get the path details from OneDrive
		try {
			onedrivePathDetails = onedrive.getPathDetails(path); // Returns a JSON String for the OneDrive Path
		} catch (OneDriveException e) {
			log.vdebug("onedrivePathDetails = onedrive.getPathDetails(path); generated a OneDriveException");
			if (e.httpStatusCode == 404) {
				// Requested path could not be found
				log.error("ERROR: The requested path to query was not found on OneDrive");
				return;
			}
			
			if (e.httpStatusCode == 429) {
				// HTTP request returned status code 429 (Too Many Requests). We need to leverage the response Retry-After HTTP header to ensure minimum delay until the throttle is removed.
				handleOneDriveThrottleRequest();
				// Retry original request by calling function again to avoid replicating any further error handling
				log.vdebug("Retrying original request that generated the OneDrive HTTP 429 Response Code (Too Many Requests) - calling queryDriveForChanges(path);");
				queryDriveForChanges(path);
				// return back to original call
				return;
			}
			
			if (e.httpStatusCode == 504) {
				// HTTP request returned status code 504 (Gateway Timeout)
				log.log("OneDrive returned a 'HTTP 504 - Gateway Timeout' - retrying request");
				// Retry original request by calling function again to avoid replicating any further error handling
				queryDriveForChanges(path);
				// return back to original call
				return;
			} else {
				// display what the error is
				displayOneDriveErrorMessage(e.msg, getFunctionName!({}));
				return;
			}
		} 
		
		if(isItemRemote(onedrivePathDetails)){
			// remote changes
			driveId = onedrivePathDetails["remoteItem"]["parentReference"]["driveId"].str; // Should give something like 66d53be8a5056eca
			folderId = onedrivePathDetails["remoteItem"]["id"].str; // Should give something like BC7D88EC1F539DCF!107
			syncFolderName = onedrivePathDetails["name"].str;
			// A remote drive item will not have ["parentReference"]["path"]
			syncFolderPath = "";
			syncFolderChildPath = "";
		} else {
			driveId = defaultDriveId;
			folderId = onedrivePathDetails["id"].str; // Should give something like 12345ABCDE1234A1!101
			syncFolderName = onedrivePathDetails["name"].str;
			if (hasParentReferencePath(onedrivePathDetails)) {
				syncFolderPath = onedrivePathDetails["parentReference"]["path"].str;
				syncFolderChildPath = syncFolderPath ~ "/" ~ syncFolderName ~ "/";
			} else {
				// root drive item will not have ["parentReference"]["path"] 
				syncFolderPath = "";
				syncFolderChildPath = "";
			}
		}
		
		// Query Database for the deltaLink
		deltaLink = itemdb.getDeltaLink(driveId, folderId);
		
		const(char)[] idToQuery;
		if (driveId == defaultDriveId) {
			// The drive id matches our users default drive id
			idToQuery = defaultRootId.dup;
		} else {
			// The drive id does not match our users default drive id
			// Potentially the 'path id' we are requesting the details of is a Shared Folder (remote item)
			// Use folderId
			idToQuery = folderId;
		}
		
		// Query OneDrive changes
		try {
			changes = onedrive.viewChangesByItemId(driveId, idToQuery, deltaLink);
		} catch (OneDriveException e) {
			if (e.httpStatusCode == 429) {
				// HTTP request returned status code 429 (Too Many Requests). We need to leverage the response Retry-After HTTP header to ensure minimum delay until the throttle is removed.
				handleOneDriveThrottleRequest();
				// Retry original request by calling function again to avoid replicating any further error handling
				log.vdebug("Retrying original request that generated the OneDrive HTTP 429 Response Code (Too Many Requests) - calling queryDriveForChanges(path);");
				queryDriveForChanges(path);
				// return back to original call
				return;
			} else {
				// OneDrive threw an error
				log.vdebug("Error query: changes = onedrive.viewChangesById(driveId, idToQuery, deltaLink)");
				log.vdebug("OneDrive threw an error when querying for these changes:");
				log.vdebug("driveId:            ", driveId);
				log.vdebug("idToQuery:          ", idToQuery);
				log.vdebug("Previous deltaLink: ", deltaLink);
				displayOneDriveErrorMessage(e.msg, getFunctionName!({}));
				return;				
			}
		}
		
		// Are there any changes on OneDrive?
		if (count(changes["value"].array) != 0) {
			// Were we given a remote path to check if we are in sync for, or the root?
			if (path != "/") {
				// we were given a directory to check, we need to validate the list of changes against this path only
				foreach (item; changes["value"].array) {
					// Is this change valid for the 'path' we are checking?
					if (hasParentReferencePath(item)) {
						thisItemId = item["parentReference"]["id"].str;
						thisItemParentPath = item["parentReference"]["path"].str;
					} else {
						thisItemId = item["id"].str;
						// Is the defaultDriveId == driveId
						if (driveId == defaultDriveId){
							// 'root' items will not have ["parentReference"]["path"]
							if (isItemRoot(item)){
								thisItemParentPath = "";
							} else {
								thisItemParentPath = item["parentReference"]["path"].str;
							}
						} else {
							// A remote drive item will not have ["parentReference"]["path"]
							thisItemParentPath = "";
						}
					}
					
					if ( (thisItemId == folderId) || (canFind(thisItemParentPath, syncFolderChildPath)) || (canFind(thisItemParentPath, folderId)) ){
						// This is a change we want count
						validChanges++;
						if ((isItemFile(item)) && (hasFileSize(item))) {
							downloadSize = downloadSize + item["size"].integer;
						}
					}
				}
				// Are there any valid changes?
				if (validChanges != 0){
					writeln("Selected directory is out of sync with OneDrive");
					if (downloadSize > 0){
						downloadSize = downloadSize / 1000;
						writeln("Approximate data to download from OneDrive: ", downloadSize, " KB");
					}
				} else {
					writeln("No pending remote changes - selected directory is in sync");
				}
			} else {
				writeln("Local directory is out of sync with OneDrive");
				foreach (item; changes["value"].array) {
					if ((isItemFile(item)) && (hasFileSize(item))) {
						downloadSize = downloadSize + item["size"].integer;
					}
				}
				if (downloadSize > 0){
					downloadSize = downloadSize / 1000;
					writeln("Approximate data to download from OneDrive: ", downloadSize, " KB");
				}
			}
		} else {
			writeln("No pending remote changes - in sync");
		}
	}
	
	// Create a fake OneDrive response suitable for use with saveItem
	JSONValue createFakeResponse(const(string) path)
	{
		import std.digest.sha;
		// Generate a simulated JSON response which can be used
		// At a minimum we need:
		// 1. eTag
		// 2. cTag
		// 3. fileSystemInfo
		// 4. file or folder. if file, hash of file
		// 5. id
		// 6. name
		// 7. parent reference
		
		string fakeDriveId = defaultDriveId;
		string fakeRootId = defaultRootId;
		SysTime mtime = timeLastModified(path).toUTC();
		
		// If the account type is Business, and if Shared Business Folders are being used
		// Need to update the 'fakeDriveId' & 'fakeRootId' with elements from the database
		// Otherwise some calls to validate objects fail as the actual driveId being used is invalid
		if (accountType == "business") {
			string parentPath = dirName(path);
			Item databaseItem;
			
			if (parentPath != ".") {
				// Not a 'root' parent
				// For each driveid in the existing driveIDsArray 
				foreach (searchDriveId; driveIDsArray) {
					log.vdebug("FakeResponse: searching database for: ", searchDriveId, " ", parentPath);
					if (itemdb.selectByPath(parentPath, searchDriveId, databaseItem)) {
						log.vdebug("FakeResponse: Found Database Item: ", databaseItem);
						fakeDriveId = databaseItem.driveId;
						fakeRootId = databaseItem.id;
					}
				}
			}
		}
		
		// real id / eTag / cTag are different format for personal / business account
		auto sha1 = new SHA1Digest();
		ubyte[] hash1 = sha1.digest(path);
		
		JSONValue fakeResponse;
		
		if (isDir(path)) {
			// path is a directory
			fakeResponse = [
							"id": JSONValue(toHexString(hash1)),
							"cTag": JSONValue(toHexString(hash1)),
							"eTag": JSONValue(toHexString(hash1)),
							"fileSystemInfo": JSONValue([
														"createdDateTime": mtime.toISOExtString(),
														"lastModifiedDateTime": mtime.toISOExtString()
														]),
							"name": JSONValue(baseName(path)),
							"parentReference": JSONValue([
														"driveId": JSONValue(fakeDriveId),
														"driveType": JSONValue(accountType),
														"id": JSONValue(fakeRootId)
														]),
							"folder": JSONValue("")
							];
		} else {
			// path is a file
			// compute file hash - both business and personal responses use quickXorHash
			string quickXorHash = computeQuickXorHash(path);
	
			fakeResponse = [
							"id": JSONValue(toHexString(hash1)),
							"cTag": JSONValue(toHexString(hash1)),
							"eTag": JSONValue(toHexString(hash1)),
							"fileSystemInfo": JSONValue([
														"createdDateTime": mtime.toISOExtString(),
														"lastModifiedDateTime": mtime.toISOExtString()
														]),
							"name": JSONValue(baseName(path)),
							"parentReference": JSONValue([
														"driveId": JSONValue(fakeDriveId),
														"driveType": JSONValue(accountType),
														"id": JSONValue(fakeRootId)
														]),
							"file": JSONValue([
												"hashes":JSONValue([
																	"quickXorHash": JSONValue(quickXorHash)
																	])
												
												])
							];
		}
						
		log.vdebug("Generated Fake OneDrive Response: ", fakeResponse);
		return fakeResponse;
	}
	
	void handleOneDriveThrottleRequest()
	{
		// If OneDrive sends a status code 429 then this function will be used to process the Retry-After response header which contains the value by which we need to wait
		log.vdebug("Handling a OneDrive HTTP 429 Response Code (Too Many Requests)");
		// Read in the Retry-After HTTP header as set and delay as per this value before retrying the request
		auto retryAfterValue = onedrive.getRetryAfterValue();
		log.vdebug("Using Retry-After Value = ", retryAfterValue);
		
		// HTTP request returned status code 429 (Too Many Requests)
		// https://github.com/abraunegg/onedrive/issues/133
		// https://github.com/abraunegg/onedrive/issues/815
		
		ulong delayBeforeRetry = 0;
		if (retryAfterValue != 0) {
			// Use the HTTP Response Header Value
			delayBeforeRetry = retryAfterValue;
		} else {
			// Use a 120 second delay as a default given header value was zero
			// This value is based on log files and data when determining correct process for 429 response handling
			delayBeforeRetry = 120;
			// Update that we are over-riding the provided value with a default
			log.vdebug("HTTP Response Header retry-after value was 0 - Using a preconfigured default of: ", delayBeforeRetry);
		}
		
		// Sleep thread as per request
		log.log("Thread sleeping due to 'HTTP request returned status code 429' - The request has been throttled");
		log.log("Sleeping for ", delayBeforeRetry, " seconds");
		Thread.sleep(dur!"seconds"(delayBeforeRetry));
		
		// Reset retry-after value to zero as we have used this value now and it may be changed in the future to a different value
		onedrive.resetRetryAfterValue();
	}
	
	// Generage a /delta compatible response when using National Azure AD deployments that do not support /delta queries
	// see: https://docs.microsoft.com/en-us/graph/deployments#supported-features
	JSONValue generateDeltaResponse(const(char)[] driveId, const(char)[] idToQuery)
	{
		// JSON value which will be responded with
		JSONValue deltaResponse;
		// initial data
		JSONValue rootData;
		JSONValue driveData;
		JSONValue topLevelChildren;
		JSONValue[] childrenData;
		string nextLink;
		
		// Get drive details for the provided driveId
		try {
			driveData = onedrive.getPathDetailsById(driveId, idToQuery);
		} catch (OneDriveException e) {
			log.vdebug("driveData = onedrive.getPathDetailsById(driveId, idToQuery) generated a OneDriveException");
			// HTTP request returned status code 504 (Gateway Timeout) or 429 retry
			if ((e.httpStatusCode == 429) || (e.httpStatusCode == 504)) {
				// HTTP request returned status code 429 (Too Many Requests). We need to leverage the response Retry-After HTTP header to ensure minimum delay until the throttle is removed.
				if (e.httpStatusCode == 429) {
					log.vdebug("Retrying original request that generated the OneDrive HTTP 429 Response Code (Too Many Requests) - retrying applicable request");
					handleOneDriveThrottleRequest();
				}
				if (e.httpStatusCode == 504) {
					log.vdebug("Retrying original request that generated the HTTP 504 (Gateway Timeout) - retrying applicable request");
					Thread.sleep(dur!"seconds"(30));
				}
				// Retry original request by calling function again to avoid replicating any further error handling
				driveData = onedrive.getPathDetailsById(driveId, idToQuery);
			} else {
				// There was a HTTP 5xx Server Side Error
				displayOneDriveErrorMessage(e.msg, getFunctionName!({}));
				// Must exit here
				exit(-1);
			}
		}
		
		if (!isItemRoot(driveData)) {
			// Get root details for the provided driveId
			try {
				rootData = onedrive.getDriveIdRoot(driveId);
			} catch (OneDriveException e) {
				log.vdebug("rootData = onedrive.getDriveIdRoot(driveId) generated a OneDriveException");
				// HTTP request returned status code 504 (Gateway Timeout) or 429 retry
				if ((e.httpStatusCode == 429) || (e.httpStatusCode == 504)) {
					// HTTP request returned status code 429 (Too Many Requests). We need to leverage the response Retry-After HTTP header to ensure minimum delay until the throttle is removed.
					if (e.httpStatusCode == 429) {
						log.vdebug("Retrying original request that generated the OneDrive HTTP 429 Response Code (Too Many Requests) - retrying applicable request");
						handleOneDriveThrottleRequest();
					}
					if (e.httpStatusCode == 504) {
						log.vdebug("Retrying original request that generated the HTTP 504 (Gateway Timeout) - retrying applicable request");
						Thread.sleep(dur!"seconds"(30));
					}
					// Retry original request by calling function again to avoid replicating any further error handling
					rootData = onedrive.getDriveIdRoot(driveId);
					
				} else {
					// There was a HTTP 5xx Server Side Error
					displayOneDriveErrorMessage(e.msg, getFunctionName!({}));
					// Must exit here
					exit(-1);
				}
			}
			// Add driveData JSON data to array
			log.vlog("Adding OneDrive root details for processing");
			childrenData ~= rootData;
		}
		
		// Add driveData JSON data to array
		log.vlog("Adding OneDrive folder details for processing");
		childrenData ~= driveData;
		
		for (;;) {
			// query top level children
			try {
				topLevelChildren = onedrive.listChildren(driveId, idToQuery, nextLink);
			} catch (OneDriveException e) {
				// OneDrive threw an error
				log.vdebug("------------------------------------------------------------------");
				log.vdebug("Query Error: topLevelChildren = onedrive.listChildren(driveId, idToQuery, nextLink)");
				log.vdebug("driveId: ", driveId);
				log.vdebug("idToQuery: ", idToQuery);
				log.vdebug("nextLink: ", nextLink);
				
				// HTTP request returned status code 404 (Not Found)
				if (e.httpStatusCode == 404) {
					// Stop application
					log.log("\n\nOneDrive returned a 'HTTP 404 - Item not found'");
					log.log("The item id to query was not found on OneDrive");
					log.log("\nRemove your '", cfg.databaseFilePath, "' file and try to sync again\n");
				}
				
				// HTTP request returned status code 429 (Too Many Requests)
				if (e.httpStatusCode == 429) {
					// HTTP request returned status code 429 (Too Many Requests). We need to leverage the response Retry-After HTTP header to ensure minimum delay until the throttle is removed.
					handleOneDriveThrottleRequest();
					log.vdebug("Retrying original request that generated the OneDrive HTTP 429 Response Code (Too Many Requests) - attempting to query OneDrive drive children");
				}
				
				// HTTP request returned status code 500 (Internal Server Error)
				if (e.httpStatusCode == 500) {
					// display what the error is
					displayOneDriveErrorMessage(e.msg, getFunctionName!({}));
				}
				
				// HTTP request returned status code 504 (Gateway Timeout) or 429 retry
				if ((e.httpStatusCode == 429) || (e.httpStatusCode == 504)) {
					// re-try the specific changes queries	
					if (e.httpStatusCode == 504) {
						log.log("OneDrive returned a 'HTTP 504 - Gateway Timeout' when attempting to query OneDrive drive children - retrying applicable request");
						log.vdebug("topLevelChildren = onedrive.listChildren(driveId, idToQuery, nextLink) previously threw an error - retrying");
						// The server, while acting as a proxy, did not receive a timely response from the upstream server it needed to access in attempting to complete the request. 
						log.vdebug("Thread sleeping for 30 seconds as the server did not receive a timely response from the upstream server it needed to access in attempting to complete the request");
						Thread.sleep(dur!"seconds"(30));
					}
					// re-try original request - retried for 429 and 504
					try {
						log.vdebug("Retrying Query: topLevelChildren = onedrive.listChildren(driveId, idToQuery, nextLink)");
						topLevelChildren = onedrive.listChildren(driveId, idToQuery, nextLink);
						log.vdebug("Query 'topLevelChildren = onedrive.listChildren(driveId, idToQuery, nextLink)' performed successfully on re-try");
					} catch (OneDriveException e) {
						// display what the error is
						log.vdebug("Query Error: topLevelChildren = onedrive.listChildren(driveId, idToQuery, nextLink) on re-try after delay");
						// error was not a 504 this time
						displayOneDriveErrorMessage(e.msg, getFunctionName!({}));
					}
				} else {
					// Default operation if not 404, 410, 429, 500 or 504 errors
					// display what the error is
					displayOneDriveErrorMessage(e.msg, getFunctionName!({}));
				}
			}
			
			// process top level children
			log.vlog("Adding ", count(topLevelChildren["value"].array), " OneDrive items for processing from OneDrive folder");
			foreach (child; topLevelChildren["value"].array) {
				// add this child to the array of objects
				childrenData ~= child;
				// is this child a folder?
				if (isItemFolder(child)){
					// We have to query this folders children if childCount > 0
					if (child["folder"]["childCount"].integer > 0){
						// This child folder has children
						string childIdToQuery = child["id"].str;
						string childDriveToQuery = child["parentReference"]["driveId"].str;
						auto childParentPath = child["parentReference"]["path"].str.split(":");
						string folderPathToScan = childParentPath[1] ~ "/" ~ child["name"].str;
						string pathForLogging = "/" ~ driveData["name"].str ~ "/" ~ child["name"].str;
						JSONValue[] grandChildrenData = queryForChildren(childDriveToQuery, childIdToQuery, folderPathToScan, pathForLogging);
						foreach (grandChild; grandChildrenData.array) {
							// add the grandchild to the array
							childrenData ~= grandChild;
						}
					}
				}
			}
			// If a collection exceeds the default page size (200 items), the @odata.nextLink property is returned in the response 
			// to indicate more items are available and provide the request URL for the next page of items.
			if ("@odata.nextLink" in topLevelChildren) {
				// Update nextLink to next changeSet bundle
				log.vdebug("Setting nextLink to (@odata.nextLink): ", nextLink);
				nextLink = topLevelChildren["@odata.nextLink"].str;
			} else break;
		}
		
		// craft response from all returned elements
		deltaResponse = [
						"@odata.context": JSONValue("https://graph.microsoft.com/v1.0/$metadata#Collection(driveItem)"),
						"value": JSONValue(childrenData.array)
						];
		
		// return the generated JSON response
		return deltaResponse;
	}
	
	// query child for children
	JSONValue[] queryForChildren(const(char)[] driveId, const(char)[] idToQuery, const(char)[] childParentPath, string pathForLogging)
	{
		// function variables
		JSONValue thisLevelChildren;
		JSONValue[] thisLevelChildrenData;
		string nextLink;

		for (;;) {
			// query children
			try {
				thisLevelChildren = onedrive.listChildren(driveId, idToQuery, nextLink);
			} catch (OneDriveException e) {
				// OneDrive threw an error
				log.vdebug("------------------------------------------------------------------");
				log.vdebug("Query Error: thisLevelChildren = onedrive.listChildren(driveId, idToQuery, nextLink)");
				log.vdebug("driveId: ", driveId);
				log.vdebug("idToQuery: ", idToQuery);
				log.vdebug("nextLink: ", nextLink);
				
				// HTTP request returned status code 404 (Not Found)
				if (e.httpStatusCode == 404) {
					// Stop application
					log.log("\n\nOneDrive returned a 'HTTP 404 - Item not found'");
					log.log("The item id to query was not found on OneDrive");
					log.log("\nRemove your '", cfg.databaseFilePath, "' file and try to sync again\n");
				}
				
				// HTTP request returned status code 429 (Too Many Requests)
				if (e.httpStatusCode == 429) {
					// HTTP request returned status code 429 (Too Many Requests). We need to leverage the response Retry-After HTTP header to ensure minimum delay until the throttle is removed.
					handleOneDriveThrottleRequest();
					log.vdebug("Retrying original request that generated the OneDrive HTTP 429 Response Code (Too Many Requests) - attempting to query OneDrive drive children");
				}
				
				// HTTP request returned status code 500 (Internal Server Error)
				if (e.httpStatusCode == 500) {
					// display what the error is
					displayOneDriveErrorMessage(e.msg, getFunctionName!({}));
				}
				
				// HTTP request returned status code 504 (Gateway Timeout) or 429 retry
				if ((e.httpStatusCode == 429) || (e.httpStatusCode == 504)) {
					// re-try the specific changes queries	
					if (e.httpStatusCode == 504) {
						log.log("OneDrive returned a 'HTTP 504 - Gateway Timeout' when attempting to query OneDrive drive children - retrying applicable request");
						log.vdebug("thisLevelChildren = onedrive.listChildren(driveId, idToQuery, nextLink) previously threw an error - retrying");
						// The server, while acting as a proxy, did not receive a timely response from the upstream server it needed to access in attempting to complete the request. 
						log.vdebug("Thread sleeping for 30 seconds as the server did not receive a timely response from the upstream server it needed to access in attempting to complete the request");
						Thread.sleep(dur!"seconds"(30));
					}
					// re-try original request - retried for 429 and 504
					try {
						log.vdebug("Retrying Query: thisLevelChildren = onedrive.listChildren(driveId, idToQuery, nextLink)");
						thisLevelChildren = onedrive.listChildren(driveId, idToQuery, nextLink);
						log.vdebug("Query 'thisLevelChildren = onedrive.listChildren(driveId, idToQuery, nextLink)' performed successfully on re-try");
					} catch (OneDriveException e) {
						// display what the error is
						log.vdebug("Query Error: thisLevelChildren = onedrive.listChildren(driveId, idToQuery, nextLink) on re-try after delay");
						// error was not a 504 this time
						displayOneDriveErrorMessage(e.msg, getFunctionName!({}));
					}
				} else {
					// Default operation if not 404, 410, 429, 500 or 504 errors
					// display what the error is
					displayOneDriveErrorMessage(e.msg, getFunctionName!({}));
				}
			}
			
			// process this level children
			if (!childParentPath.empty) {
				// We dont use childParentPath to log, as this poses an information leak risk.
				// The full parent path of the child, as per the JSON might be:
				//   /Level 1/Level 2/Level 3/Child Shared Folder/some folder/another folder
				// But 'Child Shared Folder' is what is shared, thus '/Level 1/Level 2/Level 3/' is a potential information leak if logged.
				// Plus, the application output now shows accuratly what is being shared - so that is a good thing.
				log.vlog("Adding ", count(thisLevelChildren["value"].array), " OneDrive items for processing from ", pathForLogging);
			}
			foreach (child; thisLevelChildren["value"].array) {
				// add this child to the array of objects
				thisLevelChildrenData ~= child;
				// is this child a folder?
				if (isItemFolder(child)){
					// We have to query this folders children if childCount > 0
					if (child["folder"]["childCount"].integer > 0){
						// This child folder has children
						string childIdToQuery = child["id"].str;
						string childDriveToQuery = child["parentReference"]["driveId"].str;
						auto grandchildParentPath = child["parentReference"]["path"].str.split(":");
						string folderPathToScan = grandchildParentPath[1] ~ "/" ~ child["name"].str;
						string newLoggingPath = pathForLogging ~ "/" ~ child["name"].str;
						JSONValue[] grandChildrenData = queryForChildren(childDriveToQuery, childIdToQuery, folderPathToScan, newLoggingPath);
						foreach (grandChild; grandChildrenData.array) {
							// add the grandchild to the array
							thisLevelChildrenData ~= grandChild;
						}
					}
				}
			}
			// If a collection exceeds the default page size (200 items), the @odata.nextLink property is returned in the response 
			// to indicate more items are available and provide the request URL for the next page of items.
			if ("@odata.nextLink" in thisLevelChildren) {
				// Update nextLink to next changeSet bundle
				nextLink = thisLevelChildren["@odata.nextLink"].str;
				log.vdebug("Setting nextLink to (@odata.nextLink): ", nextLink);
			} else break;
		}
		
		// return response
		return thisLevelChildrenData;
	}
	
	// OneDrive Business Shared Folder support
	void listOneDriveBusinessSharedFolders()
	{
		// List OneDrive Business Shared Folders
		log.log("\nListing available OneDrive Business Shared Folders:");
		
		// Get My Tenent Details
		string myTenantID;
		JSONValue tenantDetailsResponse;
		
		try {
			tenantDetailsResponse = onedrive.getTenantID();
		} catch (OneDriveException e) {
			// display what the error is
			displayOneDriveErrorMessage(e.msg, getFunctionName!({}));
			log.error("\nERROR: Authorisation scopes potentially invalid, use --logout to authorize the client again.\n");
			return;
		}
		
		if (tenantDetailsResponse.type() == JSONType.object) {
			foreach (searchResult; tenantDetailsResponse["value"].array) {
				myTenantID = searchResult["id"].str;
			}
		} else {
			// Log that an invalid JSON object was returned
			log.error("ERROR: onedrive.getTenantID call returned an invalid JSON Object");
		}
		
		// Query the GET /me/drive/sharedWithMe API
		JSONValue graphQuery = onedrive.getSharedWithMe();
		if (graphQuery.type() == JSONType.object) {
			if (count(graphQuery["value"].array) == 0) {
				// no shared folders returned
				write("\nNo OneDrive Business Shared Folders were returned\n");
			} else {
				// shared folders were returned
				log.vdebug("onedrive.getSharedWithMe API Response: ", graphQuery);
				foreach (searchResult; graphQuery["value"].array) {
					// loop variables
					string sharedFolderName;
					string sharedByName;
					string sharedByEmail;
					// is the shared item with us a 'folder' ?
					// we only handle folders, not files or other items
					if (isItemFolder(searchResult)) {
						// Debug response output
						log.vdebug("shared folder entry: ", searchResult);
						sharedFolderName = searchResult["name"].str;
						
						// configure who this was shared by
						if ("sharedBy" in searchResult["remoteItem"]["shared"]) {
							// we have shared by details we can use
							if ("displayName" in searchResult["remoteItem"]["shared"]["sharedBy"]["user"]) {
								sharedByName = searchResult["remoteItem"]["shared"]["sharedBy"]["user"]["displayName"].str;
							}
							if ("email" in searchResult["remoteItem"]["shared"]["sharedBy"]["user"]) {
								sharedByEmail = searchResult["remoteItem"]["shared"]["sharedBy"]["user"]["email"].str;
							}
						}
						// Output query result
						log.log("---------------------------------------");
						// Default output
						log.log("Shared Folder:   ", sharedFolderName);
						if ((sharedByName != "") && (sharedByEmail != "")) {
							log.log("Shared By:       ", sharedByName, " (", sharedByEmail, ")");
						} else {
							if (sharedByName != "") {
								log.log("Shared By:       ", sharedByName);
							}
						}
						// Tenant details
						if (searchResult["remoteItem"]["sharepointIds"]["tenantId"].str == myTenantID) {
							log.log("External Organisation: no");
						} else {
							log.log("External Organisation: yes");
						}
						
						// Extra verbose output
						log.vlog("Item Id:         ", searchResult["remoteItem"]["id"].str);
						log.vlog("Parent Drive Id: ", searchResult["remoteItem"]["parentReference"]["driveId"].str);
						if ("id" in searchResult["remoteItem"]["parentReference"]) {
							log.vlog("Parent Item Id:  ", searchResult["remoteItem"]["parentReference"]["id"].str);
						}
						log.vlog("Tenant ID:             ", searchResult["remoteItem"]["sharepointIds"]["tenantId"].str);
					}
				}
			}
			write("\n");
		} else {
			// Log that an invalid JSON object was returned
			log.error("ERROR: onedrive.getSharedWithMe call returned an invalid JSON Object");
		}
	}
	
	// Query itemdb.computePath() and catch potential assert when DB consistency issue occurs
	string computeItemPath(string thisDriveId, string thisItemId)
	{
		static import core.exception;
		string calculatedPath;
		log.vdebug("Attempting to calculate local filesystem path for ", thisDriveId, " and ", thisItemId);
		try {
			calculatedPath = itemdb.computePath(thisDriveId, thisItemId);
		} catch (core.exception.AssertError) {
			// broken tree in the database, we cant compute the path for this item id, exit
			log.error("ERROR: A database consistency issue has been caught. A --resync is needed to rebuild the database.");
			// Must exit here to preserve data
			exit(-1);
		}
		
		// return calculated path as string
		return calculatedPath;
	}
}<|MERGE_RESOLUTION|>--- conflicted
+++ resolved
@@ -776,14 +776,10 @@
 										log.vlog("WARNING: Conflict Shared By:          ", sharedByName);
 									}
 								}
-							}	
-<<<<<<< HEAD
-						}	
-=======
+							}
 						} else {
 							log.vdebug("Shared Folder Name: NO MATCH to any entry in 'business_shared_folders'");
 						}
->>>>>>> b08690f1
 					} else {
 						// not a folder, is this a file?
 						if (isItemFile(searchResult)) {
