--- conflicted
+++ resolved
@@ -239,13 +239,9 @@
 	// is sync_list configured
 	private bool syncListConfigured = false;
 	// sync_list new folder added, trigger delta scan override
-<<<<<<< HEAD
-	private bool syncListFullScanTrigger = false;
+	private bool oneDriveFullScanTrigger = false;
 	// array of all OneDrive driveId's
 	private string[] driveIDsArray;
-=======
-	private bool oneDriveFullScanTrigger = false;
->>>>>>> 2a7e48b8
 
 	this(Config cfg, OneDriveApi onedrive, ItemDatabase itemdb, SelectiveSync selectiveSync)
 	{
