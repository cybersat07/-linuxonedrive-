import std.algorithm;
import std.array: array;
import std.datetime;
import std.exception: enforce;
import std.file, std.json, std.path;
import std.regex;
import std.stdio, std.string, std.uni, std.uri;
import std.conv;
import std.encoding;
import core.time, core.thread;
import core.stdc.stdlib;
import config, itemdb, onedrive, selective, upload, util;
static import log;

// threshold after which files will be uploaded using an upload session
private long thresholdFileSize = 4 * 2^^20; // 4 MiB

// flag to set whether local files should be deleted from OneDrive
private bool noRemoteDelete = false;

// flag to set whether the local file should be deleted once it is successfully uploaded to OneDrive
private bool localDeleteAfterUpload = false;

// flag to set if we are running as uploadOnly
private bool uploadOnly = false;

// Do we configure to disable the upload validation routine
private bool disableUploadValidation = false;

private bool isItemFolder(const ref JSONValue item)
{
	return ("folder" in item) != null;
}

private bool isItemFile(const ref JSONValue item)
{
	return ("file" in item) != null;
}

private bool isItemDeleted(const ref JSONValue item)
{
	return ("deleted" in item) != null;
}

private bool isItemRoot(const ref JSONValue item)
{
	return ("root" in item) != null;
}

private bool isItemRemote(const ref JSONValue item)
{
	return ("remoteItem" in item) != null;
}

private bool hasParentReference(const ref JSONValue item)
{
	return ("parentReference" in item) != null;
}

private bool hasParentReferenceId(const ref JSONValue item)
{
	return ("id" in item["parentReference"]) != null;
}

private bool hasParentReferencePath(const ref JSONValue item)
{
	return ("path" in item["parentReference"]) != null;
}

private bool isMalware(const ref JSONValue item)
{
	return ("malware" in item) != null;
}

private bool hasFileSize(const ref JSONValue item)
{
	return ("size" in item) != null;
}

private bool hasId(const ref JSONValue item)
{
	return ("id" in item) != null;
}

private bool hasHashes(const ref JSONValue item)
{
	return ("hashes" in item["file"]) != null;
}

private bool hasQuickXorHash(const ref JSONValue item)
{
	return ("quickXorHash" in item["file"]["hashes"]) != null;
}

private bool hasSha1Hash(const ref JSONValue item)
{
	return ("sha1Hash" in item["file"]["hashes"]) != null;
}

private bool isDotFile(string path)
{
	// always allow the root
	if (path == ".") return false;
	
	path = buildNormalizedPath(path);
	auto paths = pathSplitter(path);
	foreach(base; paths) {
		if (startsWith(base, ".")){
			return true;
		}
	}
	return false;
}

// construct an Item struct from a JSON driveItem
private Item makeItem(const ref JSONValue driveItem)
{
	Item item = {
		id: driveItem["id"].str,
		name: "name" in driveItem ? driveItem["name"].str : null, // name may be missing for deleted files in OneDrive Biz
		eTag: "eTag" in driveItem ? driveItem["eTag"].str : null, // eTag is not returned for the root in OneDrive Biz
		cTag: "cTag" in driveItem ? driveItem["cTag"].str : null, // cTag is missing in old files (and all folders in OneDrive Biz)
	};

	// OneDrive API Change: https://github.com/OneDrive/onedrive-api-docs/issues/834
	// OneDrive no longer returns lastModifiedDateTime if the item is deleted by OneDrive
	if(isItemDeleted(driveItem)){
		// Set mtime to SysTime(0)
		item.mtime = SysTime(0);
	} else {
		// Item is not in a deleted state
		// Resolve 'Key not found: fileSystemInfo' when then item is a remote item
		// https://github.com/abraunegg/onedrive/issues/11
		if (isItemRemote(driveItem)) {
			item.mtime = SysTime.fromISOExtString(driveItem["remoteItem"]["fileSystemInfo"]["lastModifiedDateTime"].str);
		} else {
			item.mtime = SysTime.fromISOExtString(driveItem["fileSystemInfo"]["lastModifiedDateTime"].str);
		}
	}
		
	if (isItemFile(driveItem)) {
		item.type = ItemType.file;
	} else if (isItemFolder(driveItem)) {
		item.type = ItemType.dir;
	} else if (isItemRemote(driveItem)) {
		item.type = ItemType.remote;
	} else {
		// do not throw exception, item will be removed in applyDifferences()
	}

	// root and remote items do not have parentReference
	if (!isItemRoot(driveItem) && ("parentReference" in driveItem) != null) {
		item.driveId = driveItem["parentReference"]["driveId"].str;
		if (hasParentReferenceId(driveItem)) {
			item.parentId = driveItem["parentReference"]["id"].str;
		}
	}

	// extract the file hash
	if (isItemFile(driveItem) && ("hashes" in driveItem["file"])) {
		if ("crc32Hash" in driveItem["file"]["hashes"]) {
			item.crc32Hash = driveItem["file"]["hashes"]["crc32Hash"].str;
		} else if ("sha1Hash" in driveItem["file"]["hashes"]) {
			item.sha1Hash = driveItem["file"]["hashes"]["sha1Hash"].str;
		} else if ("quickXorHash" in driveItem["file"]["hashes"]) {
			item.quickXorHash = driveItem["file"]["hashes"]["quickXorHash"].str;
		} else {
			log.vlog("The file does not have any hash");
		}
	}

	if (isItemRemote(driveItem)) {
		item.remoteDriveId = driveItem["remoteItem"]["parentReference"]["driveId"].str;
		item.remoteId = driveItem["remoteItem"]["id"].str;
	}

	return item;
}

private bool testFileHash(string path, const ref Item item)
{
	if (item.crc32Hash) {
		if (item.crc32Hash == computeCrc32(path)) return true;
	} else if (item.sha1Hash) {
		if (item.sha1Hash == computeSha1Hash(path)) return true;
	} else if (item.quickXorHash) {
		if (item.quickXorHash == computeQuickXorHash(path)) return true;
	}
	return false;
}

class SyncException: Exception
{
    @nogc @safe pure nothrow this(string msg, string file = __FILE__, size_t line = __LINE__)
    {
        super(msg, file, line);
    }
}

final class SyncEngine
{
	private Config cfg;
	private OneDriveApi onedrive;
	private ItemDatabase itemdb;
	private UploadSession session;
	private SelectiveSync selectiveSync;
	// list of items to skip while applying the changes
	private string[] skippedItems;
	// list of items to delete after the changes has been downloaded
	private string[2][] idsToDelete;
	// list of items we fake created when running --dry-run
	private string[2][] idsFaked;
	// default drive id
	private string defaultDriveId;
	// default root id
	private string defaultRootId;
	// type of OneDrive account
	private string accountType;
	// free space remaining at init()
	private long remainingFreeSpace;
	// file size limit for a new file
	private long newSizeLimit;
	// is file malware flag
	private bool malwareDetected = false;
	// download filesystem issue flag
	private bool downloadFailed = false;
	// upload failure - OneDrive or filesystem issue (reading data)
	private bool uploadFailed = false;
	// initialization has been done
	private bool initDone = false;
	// sync engine dryRun flag
	private bool dryRun = false;
	// quota details available
	private bool quotaAvailable = true;
	// sync business shared folders flag
	private bool syncBusinessFolders = false;
	// single directory scope flag
	private bool singleDirectoryScope = false;
	// is sync_list configured
	private bool syncListConfigured = false;
	// sync_list new folder added, trigger delta scan override
	private bool syncListFullScanTrigger = false;

	this(Config cfg, OneDriveApi onedrive, ItemDatabase itemdb, SelectiveSync selectiveSync)
	{
		assert(onedrive && itemdb && selectiveSync);
		this.cfg = cfg;
		this.onedrive = onedrive;
		this.itemdb = itemdb;
		this.selectiveSync = selectiveSync;
		// session = UploadSession(onedrive, cfg.uploadStateFilePath);
		this.dryRun = cfg.getValueBool("dry_run");
		this.newSizeLimit = cfg.getValueLong("skip_size") * 2^^20;
		this.newSizeLimit = (this.newSizeLimit == 0) ? long.max : this.newSizeLimit;
	}

	void reset()
	{
		initDone=false;
	}

	void init()
	{
		// Set accountType, defaultDriveId, defaultRootId & remainingFreeSpace once and reuse where possible
		JSONValue oneDriveDetails;
		JSONValue oneDriveRootDetails;

		if (initDone) {
			return;
		}

		session = UploadSession(onedrive, cfg.uploadStateFilePath);

		// Need to catch 400 or 5xx server side errors at initialization
		// Get Default Drive
		try {
			oneDriveDetails	= onedrive.getDefaultDrive();
		} catch (OneDriveException e) {
			log.vdebug("oneDriveDetails	= onedrive.getDefaultDrive() generated a OneDriveException");
			if (e.httpStatusCode == 400) {
				// OneDrive responded with 400 error: Bad Request
				log.error("\nERROR: OneDrive returned a 'HTTP 400 Bad Request' - Cannot Initialize Sync Engine");
				// Check this
				if (cfg.getValueString("drive_id").length) {
					log.error("ERROR: Check your 'drive_id' entry in your configuration file as it may be incorrect\n");
				}
				// Must exit here
				exit(-1);
			}
			if (e.httpStatusCode == 401) {
				// HTTP request returned status code 401 (Unauthorized)
				log.error("\nERROR: OneDrive returned a 'HTTP 401 Unauthorized' - Cannot Initialize Sync Engine");
				log.error("ERROR: Check your configuration as your refresh_token may be empty or invalid. You may need to issue a --logout and re-authorise this client.\n");
				// Must exit here
				exit(-1);
			}
			if (e.httpStatusCode == 429) {
				// HTTP request returned status code 429 (Too Many Requests). We need to leverage the response Retry-After HTTP header to ensure minimum delay until the throttle is removed.
				handleOneDriveThrottleRequest();
				// Retry original request by calling function again to avoid replicating any further error handling
				log.vdebug("Retrying original request that generated the OneDrive HTTP 429 Response Code (Too Many Requests) - calling init();");
				init();
				// return back to original call
				return;
			}
			if (e.httpStatusCode >= 500) {
				// There was a HTTP 5xx Server Side Error
				log.error("ERROR: OneDrive returned a 'HTTP 5xx Server Side Error' - Cannot Initialize Sync Engine");
				// Must exit here
				exit(-1);
			}
		}
		
		// Get Default Root
		try {
			oneDriveRootDetails = onedrive.getDefaultRoot();
		} catch (OneDriveException e) {
			log.vdebug("oneDriveRootDetails = onedrive.getDefaultRoot() generated a OneDriveException");
			if (e.httpStatusCode == 400) {
				// OneDrive responded with 400 error: Bad Request
				log.error("\nERROR: OneDrive returned a 'HTTP 400 Bad Request' - Cannot Initialize Sync Engine");
				// Check this
				if (cfg.getValueString("drive_id").length) {
					log.error("ERROR: Check your 'drive_id' entry in your configuration file as it may be incorrect\n");
				}
				// Must exit here
				exit(-1);
			}
			if (e.httpStatusCode == 401) {
				// HTTP request returned status code 401 (Unauthorized)
				log.error("\nERROR: OneDrive returned a 'HTTP 401 Unauthorized' - Cannot Initialize Sync Engine");
				log.error("ERROR: Check your configuration as your refresh_token may be empty or invalid. You may need to issue a --logout and re-authorise this client.\n");
				// Must exit here
				exit(-1);
			}
			if (e.httpStatusCode == 429) {
				// HTTP request returned status code 429 (Too Many Requests). We need to leverage the response Retry-After HTTP header to ensure minimum delay until the throttle is removed.
				handleOneDriveThrottleRequest();
				// Retry original request by calling function again to avoid replicating any further error handling
				log.vdebug("Retrying original request that generated the OneDrive HTTP 429 Response Code (Too Many Requests) - calling init();");
				init();
				// return back to original call
				return;
			}
			if (e.httpStatusCode >= 500) {
				// There was a HTTP 5xx Server Side Error
				log.error("ERROR: OneDrive returned a 'HTTP 5xx Server Side Error' - Cannot Initialize Sync Engine");
				// Must exit here
				exit(-1);
			}
		}

		if ((oneDriveDetails.type() == JSONType.object) && (oneDriveRootDetails.type() == JSONType.object) && (hasId(oneDriveDetails)) && (hasId(oneDriveRootDetails))) {
			// JSON elements are valid
			// Debug OneDrive Account details response
			log.vdebug("OneDrive Account Details:      ", oneDriveDetails);
			log.vdebug("OneDrive Account Root Details: ", oneDriveRootDetails);
			
			// Successfully got details from OneDrive without a server side error such as 'HTTP/1.1 500 Internal Server Error' or 'HTTP/1.1 504 Gateway Timeout' 
			accountType = oneDriveDetails["driveType"].str;
			defaultDriveId = oneDriveDetails["id"].str;
			defaultRootId = oneDriveRootDetails["id"].str;
			remainingFreeSpace = oneDriveDetails["quota"]["remaining"].integer;
			
			// In some cases OneDrive Business configurations 'restrict' quota details thus is empty / blank / negative value / zero
			if (remainingFreeSpace <= 0) {
				// quota details not available
				log.error("ERROR: OneDrive quota information is being restricted. Please fix by speaking to your OneDrive / Office 365 Administrator.");
				log.error("ERROR: Flagging to disable upload space checks - this MAY have undesirable results if a file cannot be uploaded due to out of space.");
				quotaAvailable = false;
			}
			
			// Display accountType, defaultDriveId, defaultRootId & remainingFreeSpace for verbose logging purposes
			log.vlog("Application version: ", strip(import("version")));
			log.vlog("Account Type: ", accountType);
			log.vlog("Default Drive ID: ", defaultDriveId);
			log.vlog("Default Root ID: ", defaultRootId);
			log.vlog("Remaining Free Space: ", remainingFreeSpace);
		
			// If account type is documentLibrary - then most likely this is a SharePoint repository
			// and files 'may' be modified after upload. See: https://github.com/abraunegg/onedrive/issues/205
			if(accountType == "documentLibrary") {
				setDisableUploadValidation();
			}
		
			// Check the local database to ensure the OneDrive Root details are in the database
			checkDatabaseForOneDriveRoot();
		
			// Check if there is an interrupted upload session
			if (session.restore()) {
				log.log("Continuing the upload session ...");
				auto item = session.upload();
				saveItem(item);
			}		
			initDone = true;
		} else {
			// init failure
			initDone = false;
			// log why
			log.error("ERROR: Unable to query OneDrive to initialize application");
			// Debug OneDrive Account details response
			log.vdebug("OneDrive Account Details:      ", oneDriveDetails);
			log.vdebug("OneDrive Account Root Details: ", oneDriveRootDetails);
			// Must exit here
			exit(-1);
		}
	}

	// Configure uploadOnly if function is called
	// By default, uploadOnly = false;
	void setUploadOnly()
	{
		uploadOnly = true;
	}
	
	// Configure noRemoteDelete if function is called
	// By default, noRemoteDelete = false;
	// Meaning we will process local deletes to delete item on OneDrive
	void setNoRemoteDelete()
	{
		noRemoteDelete = true;
	}
	
	// Configure localDeleteAfterUpload if function is called
	// By default, localDeleteAfterUpload = false;
	// Meaning we will not delete any local file after upload is successful
	void setLocalDeleteAfterUpload()
	{
		localDeleteAfterUpload = true;
	}
	
	// Configure singleDirectoryScope if function is called
	// By default, singleDirectoryScope = false
	void setSingleDirectoryScope()
	{
		singleDirectoryScope = true;
	}
	
	// Configure disableUploadValidation if function is called
	// By default, disableUploadValidation = false;
	// Meaning we will always validate our uploads
	// However, when uploading a file that can contain metadata SharePoint will associate some 
	// metadata from the library the file is uploaded to directly in the file
	// which breaks this validation. See https://github.com/abraunegg/onedrive/issues/205
	void setDisableUploadValidation()
	{
		disableUploadValidation = true;
		log.vdebug("documentLibrary account type - flagging to disable upload validation checks due to Microsoft SharePoint file modification enrichments");
	}
	
	// Issue #658 Handling
	// If an existing folder is moved into a sync_list valid path (where it previously was out of scope due to sync_list), 
	// then set this flag to true, so that on the second 'true-up' sync, we force a rescan of the OneDrive path to capture any 'files'
	void setSyncListFullScanTrigger()
	{
		syncListFullScanTrigger = true;
		log.vdebug("Setting syncListFullScanTrigger = true due to new folder creation request in a location that is in-scope via sync_list");
	}
	
	// unset method
	void unsetSyncListFullScanTrigger()
	{
		syncListFullScanTrigger = false;
		log.vdebug("Setting syncListFullScanTrigger = false");
	}
	
	// set syncListConfigured to true
	void setSyncListConfigured()
	{
		syncListConfigured = true;
		log.vdebug("Setting syncListConfigured = true");
	}
	
	// download all new changes from OneDrive
	void applyDifferences(bool performFullItemScan)
	{
		// Set defaults for the root folder
		// Use the global's as initialised via init() rather than performing unnecessary additional HTTPS calls
		string driveId = defaultDriveId;
		string rootId = defaultRootId;
		applyDifferences(driveId, rootId, performFullItemScan);

		// Check OneDrive Personal Shared Folders
		// https://github.com/OneDrive/onedrive-api-docs/issues/764
		Item[] items = itemdb.selectRemoteItems();
		foreach (item; items) {
			log.vdebug("------------------------------------------------------------------");
			log.vlog("Syncing OneDrive Shared Folder: ", item.name);
			applyDifferences(item.remoteDriveId, item.remoteId, performFullItemScan);
		}
	}

	// download all new changes from a specified folder on OneDrive
	void applyDifferencesSingleDirectory(string path)
	{
		log.vlog("Getting path details from OneDrive ...");
		JSONValue onedrivePathDetails;
		
		// test if the path we are going to sync from actually exists on OneDrive
		try {
			onedrivePathDetails = onedrive.getPathDetails(path); // Returns a JSON String for the OneDrive Path
		} catch (OneDriveException e) {
			log.vdebug("onedrivePathDetails = onedrive.getPathDetails(path) generated a OneDriveException");
			if (e.httpStatusCode == 404) {
				// The directory was not found 
				log.error("ERROR: The requested single directory to sync was not found on OneDrive");
				return;
			}
			
			if (e.httpStatusCode == 429) {
				// HTTP request returned status code 429 (Too Many Requests). We need to leverage the response Retry-After HTTP header to ensure minimum delay until the throttle is removed.
				handleOneDriveThrottleRequest();
				// Retry original request by calling function again to avoid replicating any further error handling
				log.vdebug("Retrying original request that generated the OneDrive HTTP 429 Response Code (Too Many Requests) - calling applyDifferencesSingleDirectory(path);");
				applyDifferencesSingleDirectory(path);
				// return back to original call
				return;
			}
						
			if (e.httpStatusCode >= 500) {
				// OneDrive returned a 'HTTP 5xx Server Side Error' - gracefully handling error - error message already logged
				return;
			}
		} 
		// OK - the path on OneDrive should exist, get the driveId and rootId for this folder
		// Was the response a valid JSON Object?
		if (onedrivePathDetails.type() == JSONType.object) {
			string driveId;
			string folderId;
			
			if(isItemRemote(onedrivePathDetails)){
				// 2 step approach:
				//		1. Ensure changes for the root remote path are captured
				//		2. Download changes specific to the remote path
				
				// root remote
				applyDifferences(defaultDriveId, onedrivePathDetails["id"].str, false);
			
				// remote changes
				driveId = onedrivePathDetails["remoteItem"]["parentReference"]["driveId"].str; // Should give something like 66d53be8a5056eca
				folderId = onedrivePathDetails["remoteItem"]["id"].str; // Should give something like BC7D88EC1F539DCF!107
				
				// Apply any differences found on OneDrive for this path (download data)
				applyDifferences(driveId, folderId, false);
			} else {
				// use the item id as folderId
				folderId = onedrivePathDetails["id"].str; // Should give something like 12345ABCDE1234A1!101
				// Apply any differences found on OneDrive for this path (download data)
				applyDifferences(defaultDriveId, folderId, false);
			}
		} else {
			// Log that an invalid JSON object was returned
			log.vdebug("onedrive.getPathDetails call returned an invalid JSON Object");
		}
	}
	
	// make sure the OneDrive root is in our database
	auto checkDatabaseForOneDriveRoot()
	{
		log.vlog("Fetching details for OneDrive Root");
		JSONValue rootPathDetails = onedrive.getDefaultRoot(); // Returns a JSON Value
		
		// validate object is a JSON value
		if (rootPathDetails.type() == JSONType.object) {
			// valid JSON object
			Item rootPathItem = makeItem(rootPathDetails);
			// configure driveId and rootId for the OneDrive Root
			// Set defaults for the root folder
			string driveId = rootPathDetails["parentReference"]["driveId"].str; // Should give something like 12345abcde1234a1
			string rootId = rootPathDetails["id"].str; // Should give something like 12345ABCDE1234A1!101
			
			// Query the database
			if (!itemdb.selectById(driveId, rootId, rootPathItem)) {
				log.vlog("OneDrive Root does not exist in the database. We need to add it.");	
				applyDifference(rootPathDetails, driveId, true);
				log.vlog("Added OneDrive Root to the local database");
			} else {
				log.vlog("OneDrive Root exists in the database");
			}
		} else {
			// Log that an invalid JSON object was returned
			log.error("ERROR: Unable to query OneDrive for account details");
			log.vdebug("onedrive.getDefaultRoot call returned an invalid JSON Object");
			// Must exit here as we cant configure our required variables
			exit(-1);
		}
	}
	
	// create a directory on OneDrive without syncing
	auto createDirectoryNoSync(string path)
	{
		// Attempt to create the requested path within OneDrive without performing a sync
		log.vlog("Attempting to create the requested path within OneDrive");
		
		// Handle the remote folder creation and updating of the local database without performing a sync
		uploadCreateDir(path);
	}
	
	// delete a directory on OneDrive without syncing
	auto deleteDirectoryNoSync(string path)
	{
		// Use the global's as initialised via init() rather than performing unnecessary additional HTTPS calls
		const(char)[] rootId = defaultRootId;
		
		// Attempt to delete the requested path within OneDrive without performing a sync
		log.vlog("Attempting to delete the requested path within OneDrive");
		
		// test if the path we are going to exists on OneDrive
		try {
			onedrive.getPathDetails(path);
		} catch (OneDriveException e) {
			log.vdebug("onedrive.getPathDetails(path) generated a OneDriveException");
			if (e.httpStatusCode == 404) {
				// The directory was not found on OneDrive - no need to delete it
				log.vlog("The requested directory to delete was not found on OneDrive - skipping removing the remote directory as it doesn't exist");
				return;
			}
			
			if (e.httpStatusCode == 429) {
				// HTTP request returned status code 429 (Too Many Requests). We need to leverage the response Retry-After HTTP header to ensure minimum delay until the throttle is removed.
				handleOneDriveThrottleRequest();
				// Retry original request by calling function again to avoid replicating any further error handling
				log.vdebug("Retrying original request that generated the OneDrive HTTP 429 Response Code (Too Many Requests) - calling deleteDirectoryNoSync(path);");
				deleteDirectoryNoSync(path);
				// return back to original call
				return;
			}
			
			if (e.httpStatusCode >= 500) {
				// OneDrive returned a 'HTTP 5xx Server Side Error' - gracefully handling error - error message already logged
				return;
			}
		}
		
		Item item;
		if (!itemdb.selectByPath(path, defaultDriveId, item)) {
			// this is odd .. this directory is not in the local database - just go delete it
			log.vlog("The requested directory to delete was not found in the local database - pushing delete request direct to OneDrive");
			uploadDeleteItem(item, path);
		} else {
			// the folder was in the local database
			// Handle the deletion and saving any update to the local database
			log.vlog("The requested directory to delete was found in the local database. Processing the deletion normally");
			deleteByPath(path);
		}
	}
	
	// rename a directory on OneDrive without syncing
	auto renameDirectoryNoSync(string source, string destination)
	{
		try {
			// test if the local path exists on OneDrive
			onedrive.getPathDetails(source);
		} catch (OneDriveException e) {
			log.vdebug("onedrive.getPathDetails(source); generated a OneDriveException");
			if (e.httpStatusCode == 404) {
				// The directory was not found 
				log.vlog("The requested directory to rename was not found on OneDrive");
				return;
			}
			
			if (e.httpStatusCode == 429) {
				// HTTP request returned status code 429 (Too Many Requests). We need to leverage the response Retry-After HTTP header to ensure minimum delay until the throttle is removed.
				handleOneDriveThrottleRequest();
				// Retry original request by calling function again to avoid replicating any further error handling
				log.vdebug("Retrying original request that generated the OneDrive HTTP 429 Response Code (Too Many Requests) - calling renameDirectoryNoSync(source, destination);");
				renameDirectoryNoSync(source, destination);
				// return back to original call
				return;
			}
			
			if (e.httpStatusCode >= 500) {
				// OneDrive returned a 'HTTP 5xx Server Side Error' - gracefully handling error - error message already logged
				return;
			}
		}
		// The OneDrive API returned a 200 OK status, so the folder exists
		// Rename the requested directory on OneDrive without performing a sync
		moveByPath(source, destination);
	}
	
	// download the new changes of a specific item
	// id is the root of the drive or a shared folder
	private void applyDifferences(string driveId, const(char)[] id, bool performFullItemScan)
	{
		log.vlog("Applying changes of Path ID: " ~ id);
		JSONValue changes;
		JSONValue changesAvailable;
		
		// Query the name of this folder id
		string syncFolderName;
		string syncFolderPath;
		string syncFolderChildPath;
		JSONValue idDetails = parseJSON("{}");
		try {
			idDetails = onedrive.getPathDetailsById(driveId, id);
		} catch (OneDriveException e) {
			log.vdebug("idDetails = onedrive.getPathDetailsById(driveId, id) generated a OneDriveException");
			if (e.httpStatusCode == 404) {
				// id was not found - possibly a remote (shared) folder
				log.vlog("No details returned for given Path ID");
				return;
			}
			
			if (e.httpStatusCode == 429) {
				// HTTP request returned status code 429 (Too Many Requests). We need to leverage the response Retry-After HTTP header to ensure minimum delay until the throttle is removed.
				handleOneDriveThrottleRequest();
				// Retry original request by calling function again to avoid replicating any further error handling
				log.vdebug("Retrying original request that generated the OneDrive HTTP 429 Response Code (Too Many Requests) - calling applyDifferences(driveId, id, performFullItemScan);");
				applyDifferences(driveId, id, performFullItemScan);
				// return back to original call
				return;
			}
			
			if (e.httpStatusCode >= 500) {
				// OneDrive returned a 'HTTP 5xx Server Side Error' - gracefully handling error - error message already logged
				return;
			}
		} 
		
		// validate that idDetails is a JSON value
		if (idDetails.type() == JSONType.object) {
			// Get the name of this 'Path ID'
			if (("id" in idDetails) != null) {
				// valid response from onedrive.getPathDetailsById(driveId, id) - a JSON item object present
				if ((idDetails["id"].str == id) && (!isItemFile(idDetails))){
					// Is a Folder or Remote Folder
					syncFolderName = idDetails["name"].str;
				}
				
				// Debug output of path details as queried from OneDrive
				log.vdebug("OneDrive Path Details: ", idDetails);
							
				// OneDrive Personal Folder Item Reference (24/4/2019)
				//	"@odata.context": "https://graph.microsoft.com/v1.0/$metadata#drives('66d53be8a5056eca')/items/$entity",
				//	"cTag": "adDo2NkQ1M0JFOEE1MDU2RUNBITEwMS42MzY5MTY5NjQ1ODcwNzAwMDA",
				//	"eTag": "aNjZENTNCRThBNTA1NkVDQSExMDEuMQ",
				//	"fileSystemInfo": {
				//		"createdDateTime": "2018-06-06T20:45:24.436Z",
				//		"lastModifiedDateTime": "2019-04-24T07:09:31.29Z"
				//	},
				//	"folder": {
				//		"childCount": 3,
				//		"view": {
				//			"sortBy": "takenOrCreatedDateTime",
				//			"sortOrder": "ascending",
				//			"viewType": "thumbnails"
				//		}
				//	},
				//	"id": "66D53BE8A5056ECA!101",
				//	"name": "root",
				//	"parentReference": {
				//		"driveId": "66d53be8a5056eca",
				//		"driveType": "personal"
				//	},
				//	"root": {},
				//	"size": 0
			
				// OneDrive Personal Remote / Shared Folder Item Reference (4/9/2019)
				//	"@odata.context": "https://graph.microsoft.com/v1.0/$metadata#drives('driveId')/items/$entity",
				//	"cTag": "cTag",
				//	"eTag": "eTag",
				//	"id": "itemId",
				//	"name": "shared",
				//	"parentReference": {
				//		"driveId": "driveId",
				//		"driveType": "personal",
				//		"id": "parentItemId",
				//		"path": "/drive/root:"
				//	},
				//	"remoteItem": {
				//		"fileSystemInfo": {
				//			"createdDateTime": "2019-01-14T18:54:43.2666667Z",
				//			"lastModifiedDateTime": "2019-04-24T03:47:22.53Z"
				//		},
				//		"folder": {
				//			"childCount": 0,
				//			"view": {
				//				"sortBy": "takenOrCreatedDateTime",
				//				"sortOrder": "ascending",
				//				"viewType": "thumbnails"
				//			}
				//		},
				//		"id": "remoteItemId",
				//		"parentReference": {
				//			"driveId": "remoteDriveId",
				//			"driveType": "personal"
				//			"id": "id",
				//			"name": "name",
				//			"path": "/drives/<remote_drive_id>/items/<remote_parent_id>:/<parent_name>"
				//		},
				//		"size": 0,
				//		"webUrl": "webUrl"
				//	}
				
				// OneDrive Business Folder & Shared Folder Item Reference (24/4/2019)
				//	"@odata.context": "https://graph.microsoft.com/v1.0/$metadata#drives('driveId')/items/$entity",
				//	"@odata.etag": "\"{eTag},1\"",
				//	"cTag": "\"c:{cTag},0\"",
				//	"eTag": "\"{eTag},1\"",
				//	"fileSystemInfo": {
				//		"createdDateTime": "2019-04-17T04:00:43Z",
				//		"lastModifiedDateTime": "2019-04-17T04:00:43Z"
				//	},
				//	"folder": {
				//		"childCount": 2
				//	},
				//	"id": "itemId",
				//	"name": "shared_folder",
				//	"parentReference": {
				//		"driveId": "parentDriveId",
				//		"driveType": "business",
				//		"id": "parentId",
				//		"path": "/drives/driveId/root:"
				//	},
				//	"size": 0
				
				// To evaluate a change received from OneDrive, this must be set correctly
				if (hasParentReferencePath(idDetails)) {
					// Path from OneDrive has a parentReference we can use
					log.vdebug("Item details returned contains parent reference path - potentially shared folder object");
					syncFolderPath = idDetails["parentReference"]["path"].str;
					syncFolderChildPath = syncFolderPath ~ "/" ~ idDetails["name"].str ~ "/";
				} else {
					// No parentReference, set these to blank
					log.vdebug("Item details returned no parent reference path");
					syncFolderPath = "";
					syncFolderChildPath = ""; 
				}
				
				// Debug Output
				log.vdebug("Sync Folder Name:        ", syncFolderName);
				log.vdebug("Sync Folder Parent Path: ", syncFolderPath);
				log.vdebug("Sync Folder Actual Path: ", syncFolderChildPath);
			}
		} else {
			// Log that an invalid JSON object was returned
			log.vdebug("onedrive.getPathDetailsById call returned an invalid JSON Object");
		}
		
		// Issue #658
		// If we are using a sync_list file, using deltaLink will actually 'miss' changes (moves & deletes) on OneDrive as using sync_list discards changes
		// Use the performFullItemScan boolean to control whether we perform a full object scan of use the delta link for the root folder
		// When using --synchronize the normal process order is:
		//   1. Scan OneDrive for changes
		//   2. Scan local folder for changes
		//   3. Scan OneDrive for changes
		// When using sync_list and performing a full scan, what this means is a full scan is performed twice, which leads to massive processing & time overheads 
		// Control this via performFullItemScan
		
		// Get the current delta link
		string deltaLink = "";
		string deltaLinkAvailable = itemdb.getDeltaLink(driveId, id);
		log.vdebug("syncListConfigured = ", syncListConfigured);
		log.vdebug("syncListFullScanTrigger = ", syncListFullScanTrigger);
		log.vdebug("performFullItemScan = ", performFullItemScan);
		// if sync_list is not configured, syncListConfigured should be false
		// depending on the scan type (--monitor or --synchronize) performFullItemScan is set depending on the number of sync passes performed (--monitor) or ALWAYS if just --synchronize is used
		if (!performFullItemScan){
			// performFullItemScan == false
			// use delta link
			deltaLink = deltaLinkAvailable;
			log.vdebug("performFullItemScan is false, using the deltaLink as per database entry");
			if (deltaLinkAvailable == ""){
				log.vdebug("deltaLink was requested to be used, but contains no data - resulting API query will be treated as a full scan of OneDrive");
			} else {
				log.vdebug("deltaLink contains valid data - resulting API query will be treated as a delta scan of OneDrive");
			}
		}
		
		for (;;) {
			// Due to differences in OneDrive API's between personal and business we need to get changes only from defaultRootId
			// If we used the 'id' passed in & when using --single-directory with a business account we get:
			//	'HTTP request returned status code 501 (Not Implemented): view.delta can only be called on the root.'
			// To view changes correctly, we need to use the correct path id for the request
			const(char)[] idToQuery;
			if (driveId == defaultDriveId) {
				// The drive id matches our users default drive id
				idToQuery = defaultRootId.dup;
			} else {
				// The drive id does not match our users default drive id
				// Potentially the 'path id' we are requesting the details of is a Shared Folder (remote item)
				// Use the 'id' that was passed in (folderId)
				idToQuery = id;
			}
			
			try {
				// Fetch the changes relative to the path id we want to query
				changes = onedrive.viewChangesById(driveId, idToQuery, deltaLink);
				changesAvailable = onedrive.viewChangesById(driveId, idToQuery, deltaLinkAvailable);
			} catch (OneDriveException e) {
				// OneDrive threw an error
				log.vdebug("OneDrive threw an error when querying for these changes:");
				log.vdebug("driveId: ", driveId);
				log.vdebug("idToQuery: ", idToQuery);
				log.vdebug("deltaLink: ", deltaLink);
				
				// HTTP request returned status code 404 (Not Found)
				if (e.httpStatusCode == 404) {
					// Stop application
					log.log("\n\nOneDrive returned a 'HTTP 404 - Item not found'");
					log.log("The item id to query was not found on OneDrive");
					log.log("\nRemove your '", cfg.databaseFilePath, "' file and try to sync again\n");
					return;
				}
				
				// HTTP request returned status code 410 (The requested resource is no longer available at the server)
				if (e.httpStatusCode == 410) {
					log.vlog("Delta link expired, re-syncing...");
					deltaLink = null;
					continue;
				}
				
				// HTTP request returned status code 429 (Too Many Requests)
				if (e.httpStatusCode == 429) {
					// HTTP request returned status code 429 (Too Many Requests). We need to leverage the response Retry-After HTTP header to ensure minimum delay until the throttle is removed.
					handleOneDriveThrottleRequest();
					// Retry original request by calling function again to avoid replicating any further error handling
					log.vdebug("Retrying original request that generated the OneDrive HTTP 429 Response Code (Too Many Requests) - calling applyDifferences(driveId, idToQuery, performFullItemScan);");
					applyDifferences(driveId, idToQuery, performFullItemScan);
					// return back to original call
					return;
				}
				
				// HTTP request returned status code 500 (Internal Server Error)
				if (e.httpStatusCode == 500) {
					// display what the error is
					displayOneDriveErrorMessage(e.msg);
					return;
				}
				
				// HTTP request returned status code 504 (Gateway Timeout)
				if (e.httpStatusCode == 504) {
					// Retry by calling applyDifferences() again
					log.log("OneDrive returned a 'HTTP 504 - Gateway Timeout' - retrying request");
					applyDifferences(driveId, idToQuery, performFullItemScan);
				} else {
					// Default operation if not 404, 410, 429, 500 or 504 errors
					// display what the error is
					displayOneDriveErrorMessage(e.msg);
					log.log("\nRemove your '", cfg.databaseFilePath, "' file and try to sync again\n");
					return;
				}
			}
			
			// is changesAvailable a valid JSON response
			long deltaChanges = 0;
			if (changesAvailable.type() == JSONType.object) {
				// are there any delta changes?
				if (("value" in changesAvailable) != null) {
					deltaChanges = count(changesAvailable["value"].array);
				}
			}
			
			// is changes a valid JSON response
			if (changes.type() == JSONType.object) {
				// Are there any changes to process?
				if ((("value" in changes) != null) && ((deltaChanges > 0) || (syncListFullScanTrigger))) {
					auto nrChanges = count(changes["value"].array);
					auto changeCount = 0;
					
					// Display the number of changes or OneDrive objects we are processing
					// OneDrive ships 'changes' in ~200 bundles. We display that we are processing X number of objects
					// Do not display anything unless we are doing a verbose debug as due to #658 we are essentially doing a --resync each time when using sync_list
					
					// is nrChanges >= min_notify_changes (default of min_notify_changes = 5)
					if (nrChanges >= cfg.getValueLong("min_notify_changes")) {
						// nrChanges is >= than min_notify_changes
						// verbose log, no 'notify' .. it is over the top
						if (!syncListConfigured) {
							// sync_list is not being used - lets use the right messaging here
							log.vlog("Processing ", nrChanges, " changes");
						} else {
							// sync_list is being used - why are we going through the entire OneDrive contents?
							log.vlog("Processing ", nrChanges, " OneDrive items to ensure consistent state due to sync_list being used");
						}
					} else {
						// There are valid changes but less than the min_notify_changes configured threshold
						// We will only output the number of changes being processed to debug log if this is set to assist with debugging
						// As this is debug logging, messaging can be the same, regardless of sync_list being used or not
						log.vdebug("Number of changes from OneDrive to process: ", nrChanges);
						
						// is performFullItemScan set due to a full scan required?
						if (performFullItemScan){
							// full scan was triggered due to using sync_list
							log.vdebug("Number of items from OneDrive to process: ", nrChanges);
							// unset now the full scan trigger if set
							if (syncListFullScanTrigger) {
								unsetSyncListFullScanTrigger();
							}
						}
					}

					foreach (item; changes["value"].array) {
						bool isRoot = false;
						string thisItemPath;
						changeCount++;
						
						// Change as reported by OneDrive
						log.vdebug("------------------------------------------------------------------");
						log.vdebug("Processing change ", changeCount, " of ", nrChanges);
						log.vdebug("OneDrive Change: ", item);
						
						// Deleted items returned from onedrive.viewChangesByItemId or onedrive.viewChangesByDriveId (/delta) do not have a 'name' attribute
						// Thus we cannot name check for 'root' below on deleted items
						if(!isItemDeleted(item)){
							// This is not a deleted item
							log.vdebug("Not a OneDrive deleted item change");
							// Test is this is the OneDrive Users Root?
							// Debug output of change evaluation items
							log.vdebug("defaultRootId                                        = ", defaultRootId);
							log.vdebug("'search id'                                          = ", id);
							log.vdebug("id == defaultRootId                                  = ", (id == defaultRootId));
							log.vdebug("isItemRoot(item)                                     = ", (isItemRoot(item)));
							log.vdebug("item['name'].str == 'root'                           = ", (item["name"].str == "root"));
							log.vdebug("singleDirectoryScope                                 = ", (singleDirectoryScope));
							
							// Use the global's as initialised via init() rather than performing unnecessary additional HTTPS calls
							// In a --single-directory scenario however, '(id == defaultRootId) = false' for root items
							if ( ((id == defaultRootId) || (singleDirectoryScope)) && (isItemRoot(item)) && (item["name"].str == "root")) { 
								// This IS a OneDrive Root item
								log.vdebug("Change will flagged as a 'root' item change");
								isRoot = true;
							}
						}

						// How do we handle this change?
						if (isRoot || !hasParentReferenceId(item) || isItemDeleted(item)){
							// Is a root item, has no id in parentReference or is a OneDrive deleted item
							log.vdebug("isRoot                                               = ", isRoot);
							log.vdebug("!hasParentReferenceId(item)                          = ", (!hasParentReferenceId(item)));
							log.vdebug("isItemDeleted(item)                                  = ", (isItemDeleted(item)));
							log.vdebug("Handling change as 'root item', has no parent reference or is a deleted item");
							applyDifference(item, driveId, isRoot);
						} else {
							// What is this item's path?
							if (hasParentReferencePath(item)) {
								thisItemPath = item["parentReference"]["path"].str;
							} else {
								thisItemPath = "";
							}
							
							// Business Shared Folders special case handling
							bool sharedFoldersSpecialCase = false;
							
							// Debug output of change evaluation items
							log.vdebug("'parentReference id'                                 = ", item["parentReference"]["id"].str);
							log.vdebug("syncFolderName                                       = ", syncFolderName);
							log.vdebug("syncFolderPath                                       = ", syncFolderPath);
							log.vdebug("syncFolderChildPath                                  = ", syncFolderChildPath);
							log.vdebug("thisItemId                                           = ", item["id"].str);
							log.vdebug("thisItemPath                                         = ", thisItemPath);
							log.vdebug("'item id' matches search 'id'                        = ", (item["id"].str == id));
							log.vdebug("'parentReference id' matches search 'id'             = ", (item["parentReference"]["id"].str == id));
							log.vdebug("'thisItemPath' contains 'syncFolderChildPath'        = ", (canFind(thisItemPath, syncFolderChildPath)) );
							log.vdebug("'thisItemPath' contains search 'id'                  = ", (canFind(thisItemPath, id)) );
							
							// Special case handling
							// - IF we are syncing shared folders, and the shared folder is not the 'top level' folder being shared out
							// canFind(thisItemPath, syncFolderChildPath) will never match:
							//		Syncing this OneDrive Business Shared Folder: MyFolderName
							//		OneDrive Business Shared By:                  Firstname Lastname (email@address)
							//		Applying changes of Path ID:    pathId
							//		[DEBUG] Sync Folder Name:       MyFolderName
							//		[DEBUG] Sync Folder Path:       /drives/driveId/root:/TopLevel/ABCD
							//		[DEBUG] Sync Folder Child Path: /drives/driveId/root:/TopLevel/ABCD/MyFolderName/
							//		...
							//		[DEBUG] 'item id' matches search 'id'                        = false
							//		[DEBUG] 'parentReference id' matches search 'id'             = false
							//		[DEBUG] 'thisItemPath' contains 'syncFolderChildPath'        = false
							//		[DEBUG] 'thisItemPath' contains search 'id'                  = false
							//		[DEBUG] Change does not match any criteria to apply
							//		Remote change discarded - not in business shared folders sync scope
							
							if ((!canFind(thisItemPath, syncFolderChildPath)) && (syncBusinessFolders)) {
								// Syncing Shared Business folders & we dont have a path match
								// is this a reverse path match?
								log.vdebug("'thisItemPath' contains 'syncFolderName'             = ", (canFind(thisItemPath, syncFolderName)) );
								if (canFind(thisItemPath, syncFolderName)) {
									sharedFoldersSpecialCase = true;
								}
							}
							
							// Check this item's path to see if this is a change on the path we want:
							// 1. 'item id' matches 'id'
							// 2. 'parentReference id' matches 'id'
							// 3. 'item path' contains 'syncFolderChildPath'
							// 4. 'item path' contains 'id'
							
							if ( (item["id"].str == id) || (item["parentReference"]["id"].str == id) || (canFind(thisItemPath, syncFolderChildPath)) || (canFind(thisItemPath, id)) || (sharedFoldersSpecialCase) ){
								// This is a change we want to apply
								if (!sharedFoldersSpecialCase) {
									log.vdebug("Change matches search criteria to apply");
								} else {
									log.vdebug("Change matches search criteria to apply - special case criteria - reverse path matching used");
								}
								// Apply OneDrive change
								applyDifference(item, driveId, isRoot);
							} else {
								// No item ID match or folder sync match
								log.vdebug("Change does not match any criteria to apply");
								// Before discarding change - does this ID still exist on OneDrive - as in IS this 
								// potentially a --single-directory sync and the user 'moved' the file out of the 'sync-dir' to another OneDrive folder
								// This is a corner edge case - https://github.com/skilion/onedrive/issues/341
								JSONValue oneDriveMovedNotDeleted;
								try {
									oneDriveMovedNotDeleted = onedrive.getPathDetailsById(driveId, item["id"].str);
								} catch (OneDriveException e) {
									log.vdebug("oneDriveMovedNotDeleted = onedrive.getPathDetailsById(driveId, item['id'].str); generated a OneDriveException");
									if (e.httpStatusCode == 404) {
										// No .. that ID is GONE
										log.vlog("Remote change discarded - item cannot be found");
										return;
									}
									
									if (e.httpStatusCode == 429) {
										// HTTP request returned status code 429 (Too Many Requests). We need to leverage the response Retry-After HTTP header to ensure minimum delay until the throttle is removed.
										handleOneDriveThrottleRequest();
										// Retry request after delay
										log.vdebug("Retrying original request that generated the OneDrive HTTP 429 Response Code (Too Many Requests) - calling oneDriveMovedNotDeleted = onedrive.getPathDetailsById(driveId, item['id'].str);");
										try {
											oneDriveMovedNotDeleted = onedrive.getPathDetailsById(driveId, item["id"].str);
										} catch (OneDriveException e) {
											// A further error was generated
											// Rather than retry original function, retry the actual call and replicate error handling
											if (e.httpStatusCode == 404) {
												// No .. that ID is GONE
												log.vlog("Remote change discarded - item cannot be found");
												return;
											} else {
												// not a 404
												displayOneDriveErrorMessage(e.msg);
												return;
											}
										}
									} else {
										// not a 404 or a 429
										displayOneDriveErrorMessage(e.msg);
										return;
									}
								}
								// Yes .. ID is still on OneDrive but elsewhere .... #341 edge case handling
								// What is the original local path for this ID in the database? Does it match 'syncFolderChildPath'
								if (itemdb.idInLocalDatabase(driveId, item["id"].str)){
									// item is in the database
									string originalLocalPath = itemdb.computePath(driveId, item["id"].str);
									if (canFind(originalLocalPath, syncFolderChildPath)){
										// This 'change' relates to an item that WAS in 'syncFolderChildPath' but is now 
										// stored elsewhere on OneDrive - outside the path we are syncing from
										// Remove this item locally as it's local path is now obsolete
										idsToDelete ~= [driveId, item["id"].str];
									} else {
										// out of scope for some other reason
										if (singleDirectoryScope){
											log.vlog("Remote change discarded - not in --single-directory sync scope");
										} else {
											log.vlog("Remote change discarded - not in sync scope");
										}
										log.vdebug("Remote change discarded: ", item); 
									}
								} else {
									// item is not in the database
									if (singleDirectoryScope){
										// We are syncing a single directory, so this is the reason why it is out of scope
										log.vlog("Remote change discarded - not in --single-directory sync scope");
										log.vdebug("Remote change discarded: ", item);
									} else {
										// Not a single directory sync
										if (syncBusinessFolders) {
											// if we are syncing shared business folders, a 'change' may be out of scope as we are not syncing that 'folder'
											// but we are sent all changes from the 'parent root' as we cannot query the 'delta' for this folder
											// as that is a 501 error - not implemented
											log.vlog("Remote change discarded - not in business shared folders sync scope");
											log.vdebug("Remote change discarded: ", item);
										} else {
											// out of scope for some other reason
											log.vlog("Remote change discarded - not in sync scope");
											log.vdebug("Remote change discarded: ", item);
										}
									}
								}
							} 
						}
					}
				} else {
					// No changes reported on OneDrive
					log.vdebug("OneDrive Reported no delta changes - Local path and OneDrive in-sync");
				}
				
				// the response may contain either @odata.deltaLink or @odata.nextLink
				if ("@odata.deltaLink" in changes) deltaLink = changes["@odata.deltaLink"].str;
				if (deltaLink) itemdb.setDeltaLink(driveId, id, deltaLink);
				if ("@odata.nextLink" in changes) deltaLink = changes["@odata.nextLink"].str;
				else break;
			} else {
				// Log that an invalid JSON object was returned
				if ((driveId == defaultDriveId) || (!syncBusinessFolders)) {
					log.vdebug("onedrive.viewChangesByItemId call returned an invalid JSON Object");
				} else {
					log.vdebug("onedrive.viewChangesByDriveId call returned an invalid JSON Object");
				}
			}	
		}

		// delete items in idsToDelete
		if (idsToDelete.length > 0) deleteItems();
		// empty the skipped items
		skippedItems.length = 0;
		assumeSafeAppend(skippedItems);
	}

	// process the change of a single DriveItem
	private void applyDifference(JSONValue driveItem, string driveId, bool isRoot)
	{
		// Format the OneDrive change into a consumable object for the database
		Item item = makeItem(driveItem);
		
		// Reset the malwareDetected flag for this item
		malwareDetected = false;
		
		// Reset the downloadFailed flag for this item
		downloadFailed = false;
		
		if(isItemDeleted(driveItem)){
			// Change is to delete an item
			log.vdebug("Remote deleted item");
		} else {
			// Is the change from OneDrive a 'root' item
			// The change should be considered a 'root' item if:
			// 1. Contains a ["root"] element
			// 2. Has no ["parentReference"]["id"] ... #323 & #324 highlighted that this is false as some 'root' shared objects now can have an 'id' element .. OneDrive API change
			// 2. Has no ["parentReference"]["path"]
			// 3. Was detected by an input flag as to be handled as a root item regardless of actual status
			if (isItemRoot(driveItem) || !hasParentReferencePath(driveItem) || isRoot) {
				log.vdebug("Handing a OneDrive 'root' change");
				item.parentId = null; // ensures that it has no parent
				item.driveId = driveId; // HACK: makeItem() cannot set the driveId property of the root
				log.vdebug("Update/Insert local database with item details");
				itemdb.upsert(item);
				log.vdebug("item details: ", item);
				return;
			}
		}

		bool unwanted;
		// Check if the parent id is something we need to skip
		if (skippedItems.find(item.parentId).length != 0) {
			// Potentially need to flag as unwanted
			log.vdebug("Flagging as unwanted: find(item.parentId).length != 0");
			unwanted = true;
			
			// Is this item id in the database?
			if (itemdb.idInLocalDatabase(item.driveId, item.id)){
				// item exists in database, most likely moved out of scope for current client configuration
				log.vdebug("This item was previously synced / seen by the client");				
				if (("name" in driveItem["parentReference"]) != null) {
					// How is this out of scope?
					if (selectiveSync.isPathExcludedViaSyncList(driveItem["parentReference"]["name"].str)) {
						// Previously synced item is now out of scope as it has been moved out of what is included in sync_list
						log.vdebug("This previously synced item is now excluded from being synced due to sync_list exclusion");
					}
					// flag to delete local file as it now is no longer in sync with OneDrive
					log.vdebug("Flagging to delete item locally");
					idsToDelete ~= [item.driveId, item.id];					
				} 
			}
		}
		
		// Check if this is excluded by config option: skip_dir
		if (!unwanted) {
			// Only check path if config is != ""
			if (cfg.getValueString("skip_dir") != "") {
				// Is the item a folder and not a deleted item?
				if ((isItemFolder(driveItem)) && (!isItemDeleted(driveItem))) {
					// work out the 'snippet' path where this folder would be created
					string simplePathToCheck = "";
					string complexPathToCheck = "";
					string matchDisplay = "";
					
					if (hasParentReference(driveItem)) {
						// we need to workout the FULL path for this item
						string parentDriveId = driveItem["parentReference"]["driveId"].str;
						string parentItem = driveItem["parentReference"]["id"].str;
						// simple path
						if (("name" in driveItem["parentReference"]) != null) {
							simplePathToCheck = driveItem["parentReference"]["name"].str ~ "/" ~ driveItem["name"].str;
						} else {
							simplePathToCheck = driveItem["name"].str;
						}
						// complex path
						complexPathToCheck = itemdb.computePath(parentDriveId, parentItem) ~ "/" ~ driveItem["name"].str;
						complexPathToCheck = buildNormalizedPath(complexPathToCheck);
						log.vdebug("skip_dir path to check (simple):  ", simplePathToCheck);
						log.vdebug("skip_dir path to check (complex): ", complexPathToCheck);
					} else {
						simplePathToCheck = driveItem["name"].str;
					}
					
					// OK .. what checks are we doing?
					if ((simplePathToCheck != "") && (complexPathToCheck == "")) {
						// just a simple check
						log.vdebug("Performing a simple check only");
						unwanted = selectiveSync.isDirNameExcluded(simplePathToCheck);
					} else {
						// simple and complex
						log.vdebug("Performing a simple & complex path match if required");
						// simple first
						unwanted = selectiveSync.isDirNameExcluded(simplePathToCheck);
						matchDisplay = simplePathToCheck;
						if (!unwanted) {
							log.vdebug("Simple match was false, attempting complex match");
							// simple didnt match, perform a complex check
							unwanted = selectiveSync.isDirNameExcluded(complexPathToCheck);
							matchDisplay = complexPathToCheck;
						}
					}
					
					log.vdebug("Result: ", unwanted);
					if (unwanted) log.vlog("Skipping item - excluded by skip_dir config match: ", matchDisplay);
				}
			}
		}
		
		// Check if this is excluded by config option: skip_file
		if (!unwanted) {
			// Is the item a file and not a deleted item?
			if ((isItemFile(driveItem)) && (!isItemDeleted(driveItem))) {
				log.vdebug("skip_file item to check: ", item.name);
				unwanted = selectiveSync.isFileNameExcluded(item.name);
				log.vdebug("Result: ", unwanted);
				if (unwanted) log.vlog("Skipping item - excluded by skip_file config: ", item.name);
			}
		}

		// check the item type
		if (!unwanted) {
			if (isItemFile(driveItem)) {
				log.vdebug("The item we are syncing is a file");
			} else if (isItemFolder(driveItem)) {
				log.vdebug("The item we are syncing is a folder");
			} else if (isItemRemote(driveItem)) {
				log.vdebug("The item we are syncing is a remote item");
				assert(isItemFolder(driveItem["remoteItem"]), "The remote item is not a folder");
			} else {
				log.vlog("This item type (", item.name, ") is not supported");
				unwanted = true;
				log.vdebug("Flagging as unwanted: item type is not supported");
			}
		}

		// check for selective sync
		string path;
		if (!unwanted) {
			// Is the item parent in the local database?
			if (itemdb.idInLocalDatabase(item.driveId, item.parentId)){
				// compute the item path to see if the path is excluded
				path = itemdb.computePath(item.driveId, item.parentId) ~ "/" ~ item.name;
				path = buildNormalizedPath(path);
				if (selectiveSync.isPathExcludedViaSyncList(path)) {
					// selective sync advised to skip, however is this a file and are we configured to upload / download files in the root?
					if ((isItemFile(driveItem)) && (cfg.getValueBool("sync_root_files")) && (rootName(path) == "") ) {
						// This is a file
						// We are configured to sync all files in the root
						// This is a file in the logical root
						unwanted = false;
					} else {
						// path is unwanted
						unwanted = true;
						log.vlog("Skipping item - excluded by sync_list config: ", path);
						// flagging to skip this file now, but does this exist in the DB thus needs to be removed / deleted?
						if (itemdb.idInLocalDatabase(item.driveId, item.id)){
							log.vlog("Flagging item for local delete as item exists in database: ", path);
							// flag to delete
							idsToDelete ~= [item.driveId, item.id];
						}
					}
				}
			} else {
				// Parent not in the database
				// Is the parent a 'folder' from another user? ie - is this a 'shared folder' that has been shared with us?
				if (defaultDriveId == item.driveId){
					// Flagging as unwanted
					log.vdebug("Flagging as unwanted: item.driveId (", item.driveId,"), item.parentId (", item.parentId,") not in local database");
					unwanted = true;
				} else {
					// Edge case as the parent (from another users OneDrive account) will never be in the database
					log.vdebug("Parent not in database but appears to be a shared folder: item.driveId (", item.driveId,"), item.parentId (", item.parentId,") not in local database");
					item.parentId = null; // ensures that it has no parent
					log.vdebug("Update/Insert local database with item details");
					itemdb.upsert(item);
					log.vdebug("item details: ", item);
					return;
				}
			}
		}
		
		// skip downloading dot files if configured
		if (cfg.getValueBool("skip_dotfiles")) {
			if (isDotFile(path)) {
				log.vlog("Skipping item - .file or .folder: ", path);
				unwanted = true;
			}
		}

		// skip unwanted items early
		if (unwanted) {
			log.vdebug("Skipping OneDrive change as this is determined to be unwanted");
			skippedItems ~= item.id;
			return;
		}

		// check if the item has been seen before
		Item oldItem;
		bool cached = itemdb.selectById(item.driveId, item.id, oldItem);

		// check if the item is going to be deleted
		if (isItemDeleted(driveItem)) {
			// item.name is not available, so we get a bunch of meaningless log output
			// Item name we will attempt to delete will be printed out later
			if (cached) {
				// flag to delete
				log.vdebug("Flagging item for deletion: ", item);
				idsToDelete ~= [item.driveId, item.id];
			} else {
				// flag to ignore
				log.vdebug("Flagging item to skip: ", item);
				skippedItems ~= item.id;
			}
			return;
		}

		// rename the local item if it is unsynced and there is a new version of it on OneDrive
		string oldPath;
		if (cached && item.eTag != oldItem.eTag) {
			// Is the item in the local database
			if (itemdb.idInLocalDatabase(item.driveId, item.id)){
				oldPath = itemdb.computePath(item.driveId, item.id);
				if (!isItemSynced(oldItem, oldPath)) {
					if (exists(oldPath)) {
						// Is the local file technically 'newer' based on UTC timestamp?
						SysTime localModifiedTime = timeLastModified(oldPath).toUTC();
						localModifiedTime.fracSecs = Duration.zero;
						item.mtime.fracSecs = Duration.zero;
						
						if (localModifiedTime > item.mtime) {
							// local file is newer than item on OneDrive
							// no local rename
							// no download needed
							log.vlog("Local item modified time is newer based on UTC time conversion - keeping local item");
							log.vdebug("Skipping OneDrive change as this is determined to be unwanted due to local item modified time being newer than OneDrive item");
							skippedItems ~= item.id;
							return;
						} else {
							// remote file is newer than local item
							log.vlog("Remote item modified time is newer based on UTC time conversion");
							auto ext = extension(oldPath);
							auto newPath = path.chomp(ext) ~ "-" ~ deviceName ~ ext;
							
							// has the user configured to IGNORE local data protection rules?
							if (cfg.getValueString("bypass_data_preservation")){
								// The user has configured to ignore data safety checks and overwrite local data rather than preserve & rename
								log.vlog("WARNING: Local Data Protection has been disabled. You may experience data loss on this file: ", oldPath);
							} else {
								// local data protection is configured, renaming local file
								log.vlog("The local item is out-of-sync with OneDrive, renaming to preserve existing file and prevent data loss: ", oldPath, " -> ", newPath);
								
								// perform the rename action
								if (!dryRun) {
									safeRename(oldPath);
								} else {
									// Expectation here is that there is a new file locally (newPath) however as we don't create this, the "new file" will not be uploaded as it does not exist
									log.vdebug("DRY-RUN: Skipping local file rename");
								}							
							}
						}
					}
					cached = false;
				}
			}
		}

		// update the item
		if (cached) {
			log.vdebug("OneDrive change is an update to an existing local item");
			applyChangedItem(oldItem, oldPath, item, path);
		} else {
			log.vdebug("OneDrive change is a new local item");
			// Check if file should be skipped based on size limit
			if (isItemFile(driveItem)) {
				if (cfg.getValueLong("skip_size") != 0) {
					if (driveItem["size"].integer >= this.newSizeLimit) {
						log.vlog("Skipping item - excluded by skip_size config: ", item.name, " (", driveItem["size"].integer/2^^20, " MB)");
						return;
					}
				}
			}
			applyNewItem(item, path);
		}

		if ((malwareDetected == false) && (downloadFailed == false)){
			// save the item in the db
			// if the file was detected as malware and NOT downloaded, we dont want to falsify the DB as downloading it as otherwise the next pass will think it was deleted, thus delete the remote item
			// Likewise if the download failed, we dont want to falsify the DB as downloading it as otherwise the next pass will think it was deleted, thus delete the remote item 
			if (cached) {
				log.vdebug("Updating local database with item details");
				itemdb.update(item);
			} else {
				log.vdebug("Inserting item details to local database");
				itemdb.insert(item);
			}
			// What was the item that was saved
			log.vdebug("item details: ", item);
		}
	}

	// download an item that was not synced before
	private void applyNewItem(Item item, string path)
	{
		if (exists(path)) {
			// path exists locally
			if (isItemSynced(item, path)) {
				// file details from OneDrive and local file details in database are in-sync
				log.vdebug("The item to sync is already present on the local file system and is in-sync with the local database");
				return;
			} else {
				// file is not in sync with the database
				// is the local file technically 'newer' based on UTC timestamp?
				SysTime localModifiedTime = timeLastModified(path).toUTC();
				localModifiedTime.fracSecs = Duration.zero;
				item.mtime.fracSecs = Duration.zero;
				
				// is the local modified time greater than that from OneDrive?
				if (localModifiedTime > item.mtime) {
					// local file is newer than item on OneDrive based on file modified time
					// Is this item id in the database?
					if (itemdb.idInLocalDatabase(item.driveId, item.id)){
						// no local rename
						// no download needed
						log.vlog("Local item modified time is newer based on UTC time conversion - keeping local item as this exists in the local database");
						log.vdebug("Skipping OneDrive change as this is determined to be unwanted due to local item modified time being newer than OneDrive item and present in the sqlite database");
						return;
					} else {
						// Should this 'download' be skipped?
						// Do we need to check for .nosync? Only if --check-for-nosync was passed in
						if (cfg.getValueBool("check_nosync")) {
							// need the parent path for this object
							string parentPath = dirName(path);		
							if (exists(parentPath ~ "/.nosync")) {
								log.vlog("Skipping downloading item - .nosync found in parent folder & --check-for-nosync is enabled: ", path);
								// flag that this download failed, otherwise the 'item' is added to the database - then, as not present on the local disk, would get deleted from OneDrive
								downloadFailed = true;
								// clean up this partial file, otherwise every sync we will get theis warning
								log.vlog("Removing previous partial file download due to .nosync found in parent folder & --check-for-nosync is enabled");
								safeRemove(path);
								return;
							}
						}
						// file exists locally but is not in the sqlite database - maybe a failed download?
						log.vlog("Local item does not exist in local database - replacing with file from OneDrive - failed download?");
					}
				} else {
					// remote file is newer than local item
					log.vlog("Remote item modified time is newer based on UTC time conversion");
					auto ext = extension(path);
					auto newPath = path.chomp(ext) ~ "-" ~ deviceName ~ ext;
<<<<<<< HEAD
					
					// has the user configured to IGNORE local data protection rules?
					if (cfg.getValueString("bypass_data_preservation")){
						// The user has configured to ignore data safety checks and overwrite local data rather than preserve & rename
						log.vlog("WARNING: Local Data Protection has been disabled. You may experience data loss on this file: ", path);
=======
					log.vlog("The local item is out-of-sync with OneDrive, renaming to preserve existing file: ", path, " -> ", newPath);
					if (!dryRun) {
						// rename the local file to prevent data loss incase the local file is actually needed
						safeRename(path);
>>>>>>> c41adda7
					} else {
						// local data protection is configured, renaming local file
						log.vlog("The local item is out-of-sync with OneDrive, renaming to preserve existing file and prevent data loss: ", path, " -> ", newPath);
						
						// perform the rename action
						if (!dryRun) {
							safeRename(path);
						} else {
							// Expectation here is that there is a new file locally (newPath) however as we don't create this, the "new file" will not be uploaded as it does not exist
							log.vdebug("DRY-RUN: Skipping local file rename");
						}							
					}
				}
			}
		} else {
			// path does not exist locally - this will be a new file download or folder creation
			// Should this 'download' be skipped?
			// Do we need to check for .nosync? Only if --check-for-nosync was passed in
			if (cfg.getValueBool("check_nosync")) {
				// need the parent path for this object
				string parentPath = dirName(path);		
				if (exists(parentPath ~ "/.nosync")) {
					log.vlog("Skipping downloading item - .nosync found in parent folder & --check-for-nosync is enabled: ", path);
					// flag that this download failed, otherwise the 'item' is added to the database - then, as not present on the local disk, would get deleted from OneDrive
					downloadFailed = true;
					return;
				}
			}
		}
		
		// how to handle this item?
		final switch (item.type) {
		case ItemType.file:
			downloadFileItem(item, path);
			if (dryRun) {
				// we dont download the file, but we need to track that we 'faked it'
				idsFaked ~= [item.driveId, item.id];
			}
			break;
		case ItemType.dir:
		case ItemType.remote:
			log.log("Creating directory: ", path);
			
			// Issue #658 handling
			auto syncListExcluded = selectiveSync.isPathExcludedViaSyncList(path);
			log.vdebug("sync_list excluded: ", syncListExcluded);
			if (!syncListExcluded) {
				// path we are creating is not excluded via sync_list
				setSyncListFullScanTrigger();
			}
			
			if (!dryRun) {
				mkdirRecurse(path);
			} else {
				// we dont create the directory, but we need to track that we 'faked it'
				idsFaked ~= [item.driveId, item.id];
			}
			break;
		}
	}

	// update a local item
	// the local item is assumed to be in sync with the local db
	private void applyChangedItem(Item oldItem, string oldPath, Item newItem, string newPath)
	{
		assert(oldItem.driveId == newItem.driveId);
		assert(oldItem.id == newItem.id);
		assert(oldItem.type == newItem.type);
		assert(oldItem.remoteDriveId == newItem.remoteDriveId);
		assert(oldItem.remoteId == newItem.remoteId);

		if (oldItem.eTag != newItem.eTag) {
			// handle changed name/path
			if (oldPath != newPath) {
				log.log("Moving ", oldPath, " to ", newPath);
				if (exists(newPath)) {
					Item localNewItem;
					if (itemdb.selectByPath(newPath, defaultDriveId, localNewItem)) {
						if (isItemSynced(localNewItem, newPath)) {
							log.vlog("Destination is in sync and will be overwritten");
						} else {
							// TODO: force remote sync by deleting local item
							log.vlog("The destination is occupied, renaming the conflicting file...");
							safeRename(newPath);
						}
					} else {
						// to be overwritten item is not already in the itemdb, so it should
						// be synced. Do a safe rename here, too.
						// TODO: force remote sync by deleting local item
						log.vlog("The destination is occupied by new file, renaming the conflicting file...");
						safeRename(newPath);
					}
				}
				rename(oldPath, newPath);
			}
			// handle changed content and mtime
			// HACK: use mtime+hash instead of cTag because of https://github.com/OneDrive/onedrive-api-docs/issues/765
			if (newItem.type == ItemType.file && oldItem.mtime != newItem.mtime && !testFileHash(newPath, newItem)) {
				downloadFileItem(newItem, newPath);
			} 
			
			// handle changed time
			if (newItem.type == ItemType.file && oldItem.mtime != newItem.mtime) {
				try {
					setTimes(newPath, newItem.mtime, newItem.mtime);
				} catch (FileException e) {
					// display the error message
					displayFileSystemErrorMessage(e.msg);
				}
			}
		} 
	}

	// downloads a File resource
	private void downloadFileItem(Item item, string path)
	{
		assert(item.type == ItemType.file);
		write("Downloading file ", path, " ... ");
		JSONValue fileDetails;
		
		try {
			fileDetails = onedrive.getFileDetails(item.driveId, item.id);
		} catch (OneDriveException e) {
			log.error("ERROR: Query of OneDrive for file details failed");
			if (e.httpStatusCode >= 500) {
				// OneDrive returned a 'HTTP 5xx Server Side Error' - gracefully handling error - error message already logged
				downloadFailed = true;
				return;
			}
		}
		
		// fileDetails has to be a valid JSON object
		if (fileDetails.type() == JSONType.object){
			if (isMalware(fileDetails)){
				// OneDrive reports that this file is malware
				log.error("ERROR: MALWARE DETECTED IN FILE - DOWNLOAD SKIPPED");
				// set global flag
				malwareDetected = true;
				return;
			}
		} else {
			// Issue #550 handling
			log.error("ERROR: Query of OneDrive for file details failed");
			log.vdebug("onedrive.getFileDetails call returned an invalid JSON Object");
			// We want to return, cant download
			downloadFailed = true;
			return;
		}
		
		if (!dryRun) {
			ulong fileSize = 0;
			string OneDriveFileHash;
			
			// fileDetails should be a valid JSON due to prior check
			if (hasFileSize(fileDetails)) {
				// Use the configured filesize as reported by OneDrive
				fileSize = fileDetails["size"].integer;
			} else {
				// filesize missing
				log.vdebug("WARNING: fileDetails['size'] is missing");
			}

			if (hasHashes(fileDetails)) {
				// File details returned hash details
				// QuickXorHash
				if (hasQuickXorHash(fileDetails)) {
					// Use the configured quickXorHash as reported by OneDrive
					if (fileDetails["file"]["hashes"]["quickXorHash"].str != "") {
						OneDriveFileHash = fileDetails["file"]["hashes"]["quickXorHash"].str;
					}
				} 
				// Check for Sha1Hash
				if (hasSha1Hash(fileDetails)) {
					// Use the configured sha1Hash as reported by OneDrive
					if (fileDetails["file"]["hashes"]["sha1Hash"].str != "") {
						OneDriveFileHash = fileDetails["file"]["hashes"]["sha1Hash"].str;
					}
				}
			} else {
				// file hash data missing
				log.vdebug("WARNING: fileDetails['file']['hashes'] is missing - unable to compare file hash after download");
			}
			
			try {
				onedrive.downloadById(item.driveId, item.id, path, fileSize);
			} catch (OneDriveException e) {
				log.vdebug("onedrive.downloadById(item.driveId, item.id, path, fileSize); generated a OneDriveException");
				// 408 = Request Time Out 
				// 429 = Too Many Requests - need to delay
				
				if (e.httpStatusCode == 408) {
					// 408 error handling - request time out
					// https://github.com/abraunegg/onedrive/issues/694
					// Back off & retry with incremental delay
					int retryCount = 10; 
					int retryAttempts = 1;
					int backoffInterval = 2;
					while (retryAttempts < retryCount){
						// retry in 2,4,8,16,32,64,128,256,512,1024 seconds
						Thread.sleep(dur!"seconds"(retryAttempts*backoffInterval));
						try {
							onedrive.downloadById(item.driveId, item.id, path, fileSize);
							// successful download
							retryAttempts = retryCount;
						} catch (OneDriveException e) {
							log.vdebug("onedrive.downloadById(item.driveId, item.id, path, fileSize); generated a OneDriveException");
							if ((e.httpStatusCode == 429) || (e.httpStatusCode == 408)) {
								// If another 408 .. 
								if (e.httpStatusCode == 408) {
									// Increment & loop around
									log.vdebug("HTTP 408 generated - incrementing retryAttempts");
									retryAttempts++;
								}
								// If a 429 ..
								if (e.httpStatusCode == 429) {
									// Increment & loop around
									handleOneDriveThrottleRequest();
									log.vdebug("HTTP 429 generated - incrementing retryAttempts");
									retryAttempts++;
								}
							} else {
								displayOneDriveErrorMessage(e.msg);
							}
						}
					}
				}
			
				if (e.httpStatusCode == 429) {
					// HTTP request returned status code 429 (Too Many Requests)
					// https://github.com/abraunegg/onedrive/issues/133
					int retryCount = 10; 
					int retryAttempts = 1;
					while (retryAttempts < retryCount){
						// retry after waiting the timeout value from the 429 HTTP response header Retry-After
						handleOneDriveThrottleRequest();
						try {
							onedrive.downloadById(item.driveId, item.id, path, fileSize);
							// successful download
							retryAttempts = retryCount;
						} catch (OneDriveException e) {
							log.vdebug("onedrive.downloadById(item.driveId, item.id, path, fileSize); generated a OneDriveException");
							if ((e.httpStatusCode == 429) || (e.httpStatusCode == 408)) {
								// If another 408 .. 
								if (e.httpStatusCode == 408) {
									// Increment & loop around
									log.vdebug("HTTP 408 generated - incrementing retryAttempts");
									retryAttempts++;
								}
								// If a 429 ..
								if (e.httpStatusCode == 429) {
									// Increment & loop around
									handleOneDriveThrottleRequest();
									log.vdebug("HTTP 429 generated - incrementing retryAttempts");
									retryAttempts++;
								}
							} else {
								displayOneDriveErrorMessage(e.msg);
							}
						}
					}
				}
			} catch (std.exception.ErrnoException e) {
				// There was a file system error
				// display the error message
				displayFileSystemErrorMessage(e.msg);							
				downloadFailed = true;
				return;
			}
			// file has to have downloaded in order to set the times / data for the file
			if (exists(path)) {
				// A 'file' was downloaded - does what we downloaded = reported fileSize or if there is some sort of funky local disk compression going on
				// does the file hash OneDrive reports match what we have locally?
				string quickXorHash = computeQuickXorHash(path);
				string sha1Hash = computeSha1Hash(path);
				
				if ((getSize(path) == fileSize) || (OneDriveFileHash == quickXorHash) || (OneDriveFileHash == sha1Hash)) {
					// downloaded matches either size or hash
					log.vdebug("Downloaded file matches reported size and or reported file hash");
					try {
						setTimes(path, item.mtime, item.mtime);
					} catch (FileException e) {
						// display the error message
						displayFileSystemErrorMessage(e.msg);
					}
				} else {
					// size error?
					if (getSize(path) != fileSize) {
						// downloaded file size does not match
						log.error("ERROR: File download size mis-match. Increase logging verbosity to determine why.");
					}
					// hash error?
					if ((OneDriveFileHash != quickXorHash) || (OneDriveFileHash != sha1Hash))  {
						// downloaded file hash does not match
						log.error("ERROR: File download hash mis-match. Increase logging verbosity to determine why.");
					}	
					// we do not want this local file to remain on the local file system
					safeRemove(path);	
					downloadFailed = true;
					return;
				}
			} else {
				log.error("ERROR: File failed to download. Increase logging verbosity to determine why.");
				downloadFailed = true;
				return;
			}
		}
		
		if (!downloadFailed) {
			writeln("done.");
			log.fileOnly("Downloading file ", path, " ... done.");
		}
	}

	// returns true if the given item corresponds to the local one
	private bool isItemSynced(Item item, string path)
	{
		if (!exists(path)) return false;
		final switch (item.type) {
		case ItemType.file:
			if (isFile(path)) {
				SysTime localModifiedTime = timeLastModified(path).toUTC();
				// HACK: reduce time resolution to seconds before comparing
				item.mtime.fracSecs = Duration.zero;
				localModifiedTime.fracSecs = Duration.zero;
				if (localModifiedTime == item.mtime) {
					return true;
				} else {
					log.vlog("The local item has a different modified time ", localModifiedTime, " remote is ", item.mtime);
				}
				if (testFileHash(path, item)) {
					return true;
				} else {
					log.vlog("The local item has a different hash");
				}
			} else {
				log.vlog("The local item is a directory but should be a file");
			}
			break;
		case ItemType.dir:
		case ItemType.remote:
			if (isDir(path)) {
				return true;
			} else {
				log.vlog("The local item is a file but should be a directory");
			}
			break;
		}
		return false;
	}

	private void deleteItems()
	{
		foreach_reverse (i; idsToDelete) {
			Item item;
			if (!itemdb.selectById(i[0], i[1], item)) continue; // check if the item is in the db
			string path = itemdb.computePath(i[0], i[1]);
			log.log("Trying to delete item ", path);
			if (!dryRun) {
				// Actually process the database entry removal
				itemdb.deleteById(item.driveId, item.id);
				if (item.remoteDriveId != null) {
					// delete the linked remote folder
					itemdb.deleteById(item.remoteDriveId, item.remoteId);
				}
			}
			bool needsRemoval = false;
			if (exists(path)) {
				// path exists on the local system	
				// make sure that the path refers to the correct item
				Item pathItem;
				if (itemdb.selectByPath(path, item.driveId, pathItem)) {
					if (pathItem.id == item.id) {
						needsRemoval = true;
					} else {
						log.log("Skipped due to id difference!");
					}
				} else {
					// item has disappeared completely
					needsRemoval = true;
				}
			}
			if (needsRemoval) {
				log.log("Deleting item ", path);
				if (!dryRun) {
					if (isFile(path)) {
						remove(path);
					} else {
						try {
							// Remove any children of this path if they still exist
							// Resolve 'Directory not empty' error when deleting local files
							foreach (DirEntry child; dirEntries(path, SpanMode.depth, false)) {
								attrIsDir(child.linkAttributes) ? rmdir(child.name) : remove(child.name);
							}
							// Remove the path now that it is empty of children
							rmdirRecurse(path);
						} catch (FileException e) {
							// display the error message
							displayFileSystemErrorMessage(e.msg);
						}
					}
				}
			}
		}
		
		if (!dryRun) {
			// clean up idsToDelete
			idsToDelete.length = 0;
			assumeSafeAppend(idsToDelete);
		}
	}
	
	// scan the given directory for differences and new items
	void scanForDifferences(string path)
	{
		// scan for changes
		log.vlog("Uploading differences of ", path);
		Item item;
		if (itemdb.selectByPath(path, defaultDriveId, item)) {
			uploadDifferences(item);
		}
		log.vlog("Uploading new items of ", path);
		uploadNewItems(path);
		
		// clean up idsToDelete only if --dry-run is set
		if (dryRun) {
			idsToDelete.length = 0;
			assumeSafeAppend(idsToDelete);
		}
	}

	private void uploadDifferences(Item item)
	{
		// see if this item.id we were supposed to have deleted
		// match early and return
		if (dryRun) {
			foreach (i; idsToDelete) {
				if (i[1] == item.id) {
					return;
				}	
			}
		}
		
		log.vlog("Processing ", item.name);
		bool unwanted = false;
		string path;
		
		// Is the path excluded?
		unwanted = selectiveSync.isDirNameExcluded(item.name);
		
		// If the path is not excluded, is the filename excluded?
		if (!unwanted) {
			unwanted = selectiveSync.isFileNameExcluded(item.name);
		}

		// If path or filename does not exclude, is this excluded due to use of selective sync?
		if (!unwanted) {
			path = itemdb.computePath(item.driveId, item.id);
			unwanted = selectiveSync.isPathExcludedViaSyncList(path);
		}

		// skip unwanted items
		if (unwanted) {
			//log.vlog("Filtered out");
			return;
		}
		
		// Restriction and limitations about windows naming files
		if (!isValidName(path)) {
			log.log("Skipping item - invalid name (Microsoft Naming Convention): ", path);
			return;
		}
		
		// Check for bad whitespace items
		if (!containsBadWhiteSpace(path)) {
			log.log("Skipping item - invalid name (Contains an invalid whitespace item): ", path);
			return;
		}
		
		// Check for HTML ASCII Codes as part of file name
		if (!containsASCIIHTMLCodes(path)) {
			log.log("Skipping item - invalid name (Contains HTML ASCII Code): ", path);
			return;
		}
		
		final switch (item.type) {
		case ItemType.dir:
			uploadDirDifferences(item, path);
			break;
		case ItemType.file:
			uploadFileDifferences(item, path);
			break;
		case ItemType.remote:
			uploadRemoteDirDifferences(item, path);
			break;
		}
	}

	private void uploadDirDifferences(Item item, string path)
	{
		assert(item.type == ItemType.dir);
		if (exists(path)) {
			if (!isDir(path)) {
				log.vlog("The item was a directory but now it is a file");
				uploadDeleteItem(item, path);
				uploadNewFile(path);
			} else {
				log.vlog("The directory has not changed");
				// loop through the children
				foreach (Item child; itemdb.selectChildren(item.driveId, item.id)) {
					uploadDifferences(child);
				}
			}
		} else {
			// Directory does not exist locally
			// If we are in a --dry-run situation - this directory may never have existed as we never downloaded it
			if (!dryRun) {
				log.vlog("The directory has been deleted locally");
				if (noRemoteDelete) {
					// do not process remote directory delete
					log.vlog("Skipping remote directory delete as --upload-only & --no-remote-delete configured");
				} else {
					uploadDeleteItem(item, path);
				}
			} else {
				// we are in a --dry-run situation, directory appears to have deleted locally - this directory may never have existed as we never downloaded it ..
				// Check if path does not exist in database
				if (!itemdb.selectByPath(path, defaultDriveId, item)) {
					// Path not found in database
					log.vlog("The directory has been deleted locally");
					if (noRemoteDelete) {
						// do not process remote directory delete
						log.vlog("Skipping remote directory delete as --upload-only & --no-remote-delete configured");
					} else {
						uploadDeleteItem(item, path);
					}
				} else {
					// Path was found in the database
					// Did we 'fake create it' as part of --dry-run ?
					foreach (i; idsFaked) {
						if (i[1] == item.id) {
							log.vdebug("Matched faked dir which is 'supposed' to exist but not created due to --dry-run use");
							log.vlog("The directory has not changed");
							return;
						}
					}
					// item.id did not match a 'faked' download new directory creation
					log.vlog("The directory has been deleted locally");
					uploadDeleteItem(item, path);
				}
			}
		}
	}

	private void uploadRemoteDirDifferences(Item item, string path)
	{
		assert(item.type == ItemType.remote);
		if (exists(path)) {
			if (!isDir(path)) {
				log.vlog("The item was a directory but now it is a file");
				uploadDeleteItem(item, path);
				uploadNewFile(path);
			} else {
				log.vlog("The directory has not changed");
				// continue through the linked folder
				assert(item.remoteDriveId && item.remoteId);
				Item remoteItem;
				bool found = itemdb.selectById(item.remoteDriveId, item.remoteId, remoteItem);
				if(found){
					// item was found in the database
					uploadDifferences(remoteItem);
				}
			}
		} else {
			log.vlog("The directory has been deleted");
			uploadDeleteItem(item, path);
		}
	}

	// upload local file system differences to OneDrive
	private void uploadFileDifferences(Item item, string path)
	{
		// Reset upload failure - OneDrive or filesystem issue (reading data)
		uploadFailed = false;
	
		assert(item.type == ItemType.file);
		if (exists(path)) {
			if (isFile(path)) {
				SysTime localModifiedTime = timeLastModified(path).toUTC();
				// HACK: reduce time resolution to seconds before comparing
				item.mtime.fracSecs = Duration.zero;
				localModifiedTime.fracSecs = Duration.zero;
				
				if (localModifiedTime != item.mtime) {
					log.vlog("The file last modified time has changed");					
					string eTag = item.eTag;
					if (!testFileHash(path, item)) {
						log.vlog("The file content has changed");
						write("Uploading modified file ", path, " ... ");
						JSONValue response;
						
						if (!dryRun) {
							// Are we using OneDrive Personal or OneDrive Business?
							// To solve 'Multiple versions of file shown on website after single upload' (https://github.com/abraunegg/onedrive/issues/2)
							// check what 'account type' this is as this issue only affects OneDrive Business so we need some extra logic here
							if (accountType == "personal"){
								// Original file upload logic
								if (getSize(path) <= thresholdFileSize) {
									try {
										response = onedrive.simpleUploadReplace(path, item.driveId, item.id, item.eTag);
									} catch (OneDriveException e) {
										if (e.httpStatusCode == 401) {
											// OneDrive returned a 'HTTP/1.1 401 Unauthorized Error' - file failed to be uploaded
											writeln("skipped.");
											log.vlog("OneDrive returned a 'HTTP 401 - Unauthorized' - gracefully handling error");
											uploadFailed = true;
											return;
										}
										if (e.httpStatusCode == 404) {
											// HTTP request returned status code 404 - the eTag provided does not exist
											// Delete record from the local database - file will be uploaded as a new file
											writeln("skipped.");
											log.vlog("OneDrive returned a 'HTTP 404 - eTag Issue' - gracefully handling error");
											itemdb.deleteById(item.driveId, item.id);
											uploadFailed = true;
											return;
										}
										// Resolve https://github.com/abraunegg/onedrive/issues/36
										if ((e.httpStatusCode == 409) || (e.httpStatusCode == 423)) {
											// The file is currently checked out or locked for editing by another user
											// We cant upload this file at this time
											writeln("skipped.");
											log.fileOnly("Uploading modified file ", path, " ... skipped.");
											write("", path, " is currently checked out or locked for editing by another user.");
											log.fileOnly(path, " is currently checked out or locked for editing by another user.");
											uploadFailed = true;
											return;
										}
										if (e.httpStatusCode == 412) {
											// HTTP request returned status code 412 - ETag does not match current item's value
											// Delete record from the local database - file will be uploaded as a new file
											writeln("skipped.");
											log.vdebug("Simple Upload Replace Failed - OneDrive eTag / cTag match issue");
											log.vlog("OneDrive returned a 'HTTP 412 - Precondition Failed' - gracefully handling error. Will upload as new file.");
											itemdb.deleteById(item.driveId, item.id);
											uploadFailed = true;
											return;
										}
										if (e.httpStatusCode == 504) {
											// HTTP request returned status code 504 (Gateway Timeout)
											log.log("OneDrive returned a 'HTTP 504 - Gateway Timeout' - retrying upload request as a session");
											// Try upload as a session
											response = session.upload(path, item.driveId, item.parentId, baseName(path), item.eTag);
										} else {
											// display what the error is
											writeln("skipped.");
											displayOneDriveErrorMessage(e.msg);
											uploadFailed = true;
											return;
										}
									} catch (FileException e) {
										// display the error message
										writeln("skipped.");
										displayFileSystemErrorMessage(e.msg);
										uploadFailed = true;
										return;
									}
									// upload done without error
									writeln("done.");
								} else {
									writeln("");
									try {
										response = session.upload(path, item.driveId, item.parentId, baseName(path), item.eTag);
									} catch (OneDriveException e) {
										if (e.httpStatusCode == 401) {
											// OneDrive returned a 'HTTP/1.1 401 Unauthorized Error' - file failed to be uploaded
											writeln("skipped.");
											log.vlog("OneDrive returned a 'HTTP 401 - Unauthorized' - gracefully handling error");
											uploadFailed = true;
											return;
										}
										if (e.httpStatusCode == 412) {
											// HTTP request returned status code 412 - ETag does not match current item's value
											// Delete record from the local database - file will be uploaded as a new file
											writeln("skipped.");
											log.vdebug("Simple Upload Replace Failed - OneDrive eTag / cTag match issue");
											log.vlog("OneDrive returned a 'HTTP 412 - Precondition Failed' - gracefully handling error. Will upload as new file.");
											itemdb.deleteById(item.driveId, item.id);
											uploadFailed = true;
											return;
										} else {
											// display what the error is
											writeln("skipped.");
											displayOneDriveErrorMessage(e.msg);
											uploadFailed = true;
											return;
										}
									} catch (FileException e) {
										// display the error message
										writeln("skipped.");
										displayFileSystemErrorMessage(e.msg);
										uploadFailed = true;
										return;
									}
									// upload done without error
									writeln("done.");
								}
							} else {
								// OneDrive Business Account
								// We need to always use a session to upload, but handle the changed file correctly
								if (accountType == "business"){
									
									try {
										// is this a zero-byte file?
										if (getSize(path) == 0) {
											// the file we are trying to upload as a session is a zero byte file - we cant use a session to upload or replace the file 
											// as OneDrive technically does not support zero byte files
											writeln("skipped.");
											log.fileOnly("Uploading modified file ", path, " ... skipped.");
											log.vlog("Skip Reason: Microsoft OneDrive does not support 'zero-byte' files as a modified upload. Will upload as new file.");
											// delete file on OneDrive
											onedrive.deleteById(item.driveId, item.id, item.eTag);
											// delete file from local database
											itemdb.deleteById(item.driveId, item.id);
											return;
										} else {
											// For logging consistency
											writeln("");
											// normal session upload
											response = session.upload(path, item.driveId, item.parentId, baseName(path), item.eTag);
										}
									} catch (OneDriveException e) {
										if (e.httpStatusCode == 401) {
											// OneDrive returned a 'HTTP/1.1 401 Unauthorized Error' - file failed to be uploaded
											writeln("skipped.");
											log.vlog("OneDrive returned a 'HTTP 401 - Unauthorized' - gracefully handling error");
											uploadFailed = true;
											return;
										}
										// Resolve https://github.com/abraunegg/onedrive/issues/36
										if ((e.httpStatusCode == 409) || (e.httpStatusCode == 423)) {
											// The file is currently checked out or locked for editing by another user
											// We cant upload this file at this time
											writeln("skipped.");
											log.fileOnly("Uploading modified file ", path, " ... skipped.");
											writeln("", path, " is currently checked out or locked for editing by another user.");
											log.fileOnly(path, " is currently checked out or locked for editing by another user.");
											uploadFailed = true;
											return;
										} else {
											// display what the error is
											writeln("skipped.");
											displayOneDriveErrorMessage(e.msg);
											uploadFailed = true;
											return;
										}
									} catch (FileException e) {
										// display the error message
										writeln("skipped.");
										displayFileSystemErrorMessage(e.msg);
										uploadFailed = true;
										return;
									}
									// upload done without error
									writeln("done.");
									
									// As the session.upload includes the last modified time, save the response
									// Is the response a valid JSON object - validation checking done in saveItem
									saveItem(response);
								}
								// OneDrive documentLibrary
								if (accountType == "documentLibrary"){
									// is this a zero-byte file?
									if (getSize(path) == 0) {
										// the file we are trying to upload as a session is a zero byte file - we cant use a session to upload or replace the file 
										// as OneDrive technically does not support zero byte files
										writeln("skipped.");
										log.fileOnly("Uploading modified file ", path, " ... skipped.");
										log.vlog("Skip Reason: Microsoft OneDrive does not support 'zero-byte' files as a modified upload. Will upload as new file.");
										// delete file on OneDrive
										onedrive.deleteById(item.driveId, item.id, item.eTag);
										// delete file from local database
										itemdb.deleteById(item.driveId, item.id);
										return;
									} else {
										// Handle certain file types differently
										if ((extension(path) == ".txt") || (extension(path) == ".csv")) {
											// .txt and .csv are unaffected by https://github.com/OneDrive/onedrive-api-docs/issues/935 
											// For logging consistency
											writeln("");
											try {
												response = session.upload(path, item.driveId, item.parentId, baseName(path), item.eTag);
											} catch (OneDriveException e) {
												if (e.httpStatusCode == 401) {
													// OneDrive returned a 'HTTP/1.1 401 Unauthorized Error' - file failed to be uploaded
													writeln("skipped.");
													log.vlog("OneDrive returned a 'HTTP 401 - Unauthorized' - gracefully handling error");
													uploadFailed = true;
													return;
												}										
												// Resolve https://github.com/abraunegg/onedrive/issues/36
												if ((e.httpStatusCode == 409) || (e.httpStatusCode == 423)) {
													// The file is currently checked out or locked for editing by another user
													// We cant upload this file at this time
													writeln("skipped.");
													log.fileOnly("Uploading modified file ", path, " ... skipped.");
													writeln("", path, " is currently checked out or locked for editing by another user.");
													log.fileOnly(path, " is currently checked out or locked for editing by another user.");
													uploadFailed = true;
													return;
												} else {
													// display what the error is
													writeln("skipped.");
													displayOneDriveErrorMessage(e.msg);
													uploadFailed = true;
													return;
												}
											} catch (FileException e) {
												// display the error message
												writeln("skipped.");
												displayFileSystemErrorMessage(e.msg);
												uploadFailed = true;
												return;
											}
											// upload done without error
											writeln("done.");
											// As the session.upload includes the last modified time, save the response
											// Is the response a valid JSON object - validation checking done in saveItem
											saveItem(response);
										} else {									
											// Due to https://github.com/OneDrive/onedrive-api-docs/issues/935 Microsoft modifies all PDF, MS Office & HTML files with added XML content. It is a 'feature' of SharePoint.
											// This means, as a session upload, on 'completion' the file is 'moved' and generates a 404 ......
											writeln("skipped.");
											log.fileOnly("Uploading modified file ", path, " ... skipped.");
											log.vlog("Skip Reason: Microsoft Sharepoint 'enrichment' after upload issue");
											log.vlog("See: https://github.com/OneDrive/onedrive-api-docs/issues/935 for further details");
											// Delete record from the local database - file will be uploaded as a new file
											itemdb.deleteById(item.driveId, item.id);
											return;
										}
									}
								}
							}
							log.fileOnly("Uploading modified file ", path, " ... done.");
							if ("cTag" in response) {
								// use the cTag instead of the eTag because OneDrive may update the metadata of files AFTER they have been uploaded via simple upload
								eTag = response["cTag"].str;
							} else {
								// Is there an eTag in the response?
								if ("eTag" in response) {
									// use the eTag from the response as there was no cTag
									eTag = response["eTag"].str;
								} else {
									// no tag available - set to nothing
									eTag = "";
								}
							}
						} else {
							// we are --dry-run - simulate the file upload
							writeln("done.");
							response = createFakeResponse(path);
							// Log action to log file
							log.fileOnly("Uploading modified file ", path, " ... done.");
							// Is the response a valid JSON object - validation checking done in saveItem
							saveItem(response);
							return;
						}
					}
					if (accountType == "personal"){
						// If Personal, call to update the modified time as stored on OneDrive
						if (!dryRun) {
							uploadLastModifiedTime(item.driveId, item.id, eTag, localModifiedTime.toUTC());
						}
					}
				} else {
					log.vlog("The file has not changed");
				}
			} else {
				log.vlog("The item was a file but now is a directory");
				uploadDeleteItem(item, path);
				uploadCreateDir(path);
			}
		} else {
			// File does not exist locally
			// If we are in a --dry-run situation - this file may never have existed as we never downloaded it
			if (!dryRun) {
				// Not --dry-run situation
				log.vlog("The file has been deleted locally");
				if (noRemoteDelete) {
					// do not process remote file delete
					log.vlog("Skipping remote file delete as --upload-only & --no-remote-delete configured");
				} else {
					uploadDeleteItem(item, path);
				}
			} else {
				// We are in a --dry-run situation, file appears to have deleted locally - this file may never have existed as we never downloaded it ..
				// Check if path does not exist in database
				if (!itemdb.selectByPath(path, defaultDriveId, item)) {
					// file not found in database
					log.vlog("The file has been deleted locally");
					if (noRemoteDelete) {
						// do not process remote file delete
						log.vlog("Skipping remote file delete as --upload-only & --no-remote-delete configured");
					} else {
						uploadDeleteItem(item, path);
					}
				} else {
					// file was found in the database
					// Did we 'fake create it' as part of --dry-run ?
					foreach (i; idsFaked) {
						if (i[1] == item.id) {
							log.vdebug("Matched faked file which is 'supposed' to exist but not created due to --dry-run use");
							log.vlog("The file has not changed");
							return;
						}
					}
					// item.id did not match a 'faked' download new file creation
					log.vlog("The file has been deleted locally");
					if (noRemoteDelete) {
						// do not process remote file delete
						log.vlog("Skipping remote file delete as --upload-only & --no-remote-delete configured");
					} else {
						uploadDeleteItem(item, path);
					}
				}
			}
		}
	}

	// upload new items to OneDrive
	private void uploadNewItems(string path)
	{
		//	https://support.microsoft.com/en-us/help/3125202/restrictions-and-limitations-when-you-sync-files-and-folders
		//  If the path is greater than allowed characters, then one drive will return a '400 - Bad Request' 
		//  Need to ensure that the URI is encoded before the check is made
		//  400 Character Limit for OneDrive Business / Office 365
		//  430 Character Limit for OneDrive Personal
		auto maxPathLength = 0;
		import std.range : walkLength;
		import std.uni : byGrapheme;
		if (accountType == "business"){
			// Business Account
			maxPathLength = 400;
		} else {
			// Personal Account
			maxPathLength = 430;
		}
		
		// A short lived file that has disappeared will cause an error - is the path valid?
		if (!exists(path)) {
			log.log("Skipping item - has disappeared: ", path);
			return;
		}
		
		// Invalid UTF-8 sequence check
		// https://github.com/skilion/onedrive/issues/57
		// https://github.com/abraunegg/onedrive/issues/487
		if(!isValid(path)) {
			// Path is not valid according to https://dlang.org/phobos/std_encoding.html
			log.vlog("Skipping item - invalid character sequences: ", path);
			return;
		}
		
		if(path.byGrapheme.walkLength < maxPathLength){
			// path is less than maxPathLength
			
			// skip dot files if configured
			if (cfg.getValueBool("skip_dotfiles")) {
				if (isDotFile(path)) {
					log.vlog("Skipping item - .file or .folder: ", path);
					return;
				}
			}
			
			// Do we need to check for .nosync? Only if --check-for-nosync was passed in
			if (cfg.getValueBool("check_nosync")) {
				if (exists(path ~ "/.nosync")) {
					log.vlog("Skipping item - .nosync found & --check-for-nosync enabled: ", path);
					return;
				}
			}
			
			if (isSymlink(path)) {
				// if config says so we skip all symlinked items
				if (cfg.getValueBool("skip_symlinks")) {
					log.vlog("Skipping item - skip symbolic links configured: ", path);
					return;

				}
				// skip unexisting symbolic links
				else if (!exists(readLink(path))) {
					log.log("Skipping item - invalid symbolic link: ", path);
					return;
				}
			}
			
			// Restriction and limitations about windows naming files
			if (!isValidName(path)) {
				log.log("Skipping item - invalid name (Microsoft Naming Convention): ", path);
				return;
			}
			
			// Check for bad whitespace items
			if (!containsBadWhiteSpace(path)) {
				log.log("Skipping item - invalid name (Contains an invalid whitespace item): ", path);
				return;
			}
			
			// Check for HTML ASCII Codes as part of file name
			if (!containsASCIIHTMLCodes(path)) {
				log.log("Skipping item - invalid name (Contains HTML ASCII Code): ", path);
				return;
			}

			// filter out user configured items to skip
			if (path != ".") {
				if (isDir(path)) {
					log.vdebug("Checking path: ", path);
					// Only check path if config is != ""
					if (cfg.getValueString("skip_dir") != "") {
						if (selectiveSync.isDirNameExcluded(strip(path,"./"))) {
							log.vlog("Skipping item - excluded by skip_dir config: ", path);
							return;
						}
					}
				}
				if (isFile(path)) {
					log.vdebug("Checking file: ", path);
					if (selectiveSync.isFileNameExcluded(strip(path,"./"))) {
						log.vlog("Skipping item - excluded by skip_file config: ", path);
						return;
					}
				}
				if (selectiveSync.isPathExcludedViaSyncList(path)) {
					if ((isFile(path)) && (cfg.getValueBool("sync_root_files")) && (rootName(strip(path,"./")) == "")) {
						log.vdebug("Not skipping path due to sync_root_files inclusion: ", path);
					} else {
						string userSyncList = cfg.configDirName ~ "/sync_list";
						if (exists(userSyncList)){
							// skipped most likely due to inclusion in sync_list
							log.vlog("Skipping item - excluded by sync_list config: ", path);
							return;
						} else {
							// skipped for some other reason
							log.vlog("Skipping item - path excluded by user config: ", path);
							return;
						}
					}
				}
			}

			// This item passed all the unwanted checks
			// We want to upload this new item
			if (isDir(path)) {
				Item item;
				if (!itemdb.selectByPath(path, defaultDriveId, item)) {
					uploadCreateDir(path);
				}
				// recursively traverse children
				// the above operation takes time and the directory might have
				// disappeared in the meantime
				if (!exists(path)) {
					log.vlog("Directory disappeared during upload: ", path);
					return;
				}
				
				// Try and access the directory and any path below
				try {
					auto entries = dirEntries(path, SpanMode.shallow, false);
					foreach (DirEntry entry; entries) {
						uploadNewItems(entry.name);
					}
				} catch (FileException e) {
					// display the error message
					displayFileSystemErrorMessage(e.msg);
					return;
				}
			} else {
				// This item is a file
				auto fileSize = getSize(path);
				// Can we upload this file - is there enough free space? - https://github.com/skilion/onedrive/issues/73
				// However if the OneDrive account does not provide the quota details, we have no idea how much free space is available
				if ((!quotaAvailable) || ((remainingFreeSpace - fileSize) > 0)){
					if (!quotaAvailable) {
						log.vlog("Ignoring OneDrive account quota details to upload file - this may fail if not enough space on OneDrive ..");
					}
					Item item;
					if (!itemdb.selectByPath(path, defaultDriveId, item)) {
						// item is not in the database, upload new file
						uploadNewFile(path);
						
						// did the upload fail?
						if (!uploadFailed) {
							// upload did not fail
							// Issue #763 - Delete local files after sync handling
							// are we in an --upload-only scenario?
							if (uploadOnly) {
								// are we in a delete local file after upload?
								if (localDeleteAfterUpload) {
									// Log that we are deleting a local item
									log.log("Removing local file as --upload-only & --remove-source-files configured");
									// are we in a --dry-run scenario?
									if (!dryRun) {
										// No --dry-run ... process local file delete
										log.vdebug("Removing local file: ", path);
										safeRemove(path);
									}
								}
							}
							
							// how much space is left on OneDrive after upload?
							remainingFreeSpace = (remainingFreeSpace - fileSize);
							log.vlog("Remaining free space on OneDrive: ", remainingFreeSpace);
						}
					}
				} else {
					// Not enough free space
					log.log("Skipping item '", path, "' due to insufficient free space available on OneDrive");
 				}
			}
		} else {
			// This path was skipped - why?
			log.log("Skipping item '", path, "' due to the full path exceeding ", maxPathLength, " characters (Microsoft OneDrive limitation)");
		}
	}

	// create new directory on OneDrive
	private void uploadCreateDir(const(string) path)
	{
		log.vlog("OneDrive Client requested to create remote path: ", path);
		JSONValue onedrivePathDetails;
		Item parent;
		
		// Was the path entered the root path?
		if (path != "."){
			// If this is null or empty - we cant query the database properly
			if ((parent.driveId == "") && (parent.id == "")){
				// What path to use?
				string parentPath = dirName(path);		// will be either . or something else
								
				try {
					log.vdebug("Attempting to query OneDrive for this parent path: ", parentPath);
					onedrivePathDetails = onedrive.getPathDetails(parentPath);
				} catch (OneDriveException e) {
					log.vdebug("onedrivePathDetails = onedrive.getPathDetails(parentPath); generated a OneDriveException");
					// exception - set onedriveParentRootDetails to a blank valid JSON
					onedrivePathDetails = parseJSON("{}");
					if (e.httpStatusCode == 404) {
						// Parent does not exist ... need to create parent
						log.vdebug("Parent path does not exist: ", parentPath);
						uploadCreateDir(parentPath);
					}
					
					if (e.httpStatusCode == 429) {
						// HTTP request returned status code 429 (Too Many Requests). We need to leverage the response Retry-After HTTP header to ensure minimum delay until the throttle is removed.
						handleOneDriveThrottleRequest();
						// Retry original request by calling function again to avoid replicating any further error handling
						log.vdebug("Retrying original request that generated the OneDrive HTTP 429 Response Code (Too Many Requests) - calling uploadCreateDir(path);");
						uploadCreateDir(path);
						// return back to original call
						return;
					}
					
					if (e.httpStatusCode >= 500) {
						// OneDrive returned a 'HTTP 5xx Server Side Error' - gracefully handling error - error message already logged
						return;
					}
				}
				
				// configure the parent item data
				if (hasId(onedrivePathDetails) && hasParentReference(onedrivePathDetails)){
					log.vdebug("Parent path found, configuring parent item");
					parent.id = onedrivePathDetails["id"].str; // This item's ID. Should give something like 12345ABCDE1234A1!101
					parent.driveId = onedrivePathDetails["parentReference"]["driveId"].str; // Should give something like 12345abcde1234a1
				} else {
					// OneDrive API query failed
					// Assume client defaults
					log.vdebug("Parent path could not be queried, using OneDrive account defaults");
					parent.id = defaultRootId;  // Should give something like 12345ABCDE1234A1!101
					parent.driveId = defaultDriveId;  // Should give something like 12345abcde1234a1
				}
			}
		
			JSONValue response;
			// test if the path we are going to create already exists on OneDrive
			try {
				log.vdebug("Attempting to query OneDrive for this path: ", path);
				response = onedrive.getPathDetails(path);
			} catch (OneDriveException e) {
				log.vdebug("response = onedrive.getPathDetails(path); generated a OneDriveException");
				if (e.httpStatusCode == 404) {
					// The directory was not found 
					log.vlog("The requested directory to create was not found on OneDrive - creating remote directory: ", path);

					if (!dryRun) {
						// Perform the database lookup - is the parent in the database?
						if (!itemdb.selectByPath(dirName(path), parent.driveId, parent)) {
							// parent is not in the database
							log.vdebug("Parent path is not in the database - need to add it");
							uploadCreateDir(dirName(path));
						}
						// still enforce check of parent path. if the above was triggered, the below will generate a sync retry and will now be sucessful
						enforce(itemdb.selectByPath(dirName(path), parent.driveId, parent), "The parent item id is not in the database");
						
						JSONValue driveItem = [
								"name": JSONValue(baseName(path)),
								"folder": parseJSON("{}")
						];
						
						// Submit the creation request
						// Fix for https://github.com/skilion/onedrive/issues/356
						try {
							response = onedrive.createById(parent.driveId, parent.id, driveItem);
						} catch (OneDriveException e) {
							if (e.httpStatusCode == 409) {
								// OneDrive API returned a 404 (above) to say the directory did not exist
								// but when we attempted to create it, OneDrive responded that it now already exists
								log.vlog("OneDrive reported that ", path, " already exists .. OneDrive API race condition");
								return;
							} else {
								// some other error from OneDrive was returned - display what it is
								log.error("OneDrive generated an error when creating this path: ", path);
								displayOneDriveErrorMessage(e.msg);
								return;
							}
						}
						// Is the response a valid JSON object - validation checking done in saveItem
						saveItem(response);
					} else {
						// Simulate a successful 'directory create' & save it to the dryRun database copy
						// The simulated response has to pass 'makeItem' as part of saveItem
						auto fakeResponse = createFakeResponse(path);
						saveItem(fakeResponse);
					}
						
					log.vlog("Successfully created the remote directory ", path, " on OneDrive");
					return;
				}
				
				if (e.httpStatusCode == 429) {
					// HTTP request returned status code 429 (Too Many Requests). We need to leverage the response Retry-After HTTP header to ensure minimum delay until the throttle is removed.
					handleOneDriveThrottleRequest();
					// Retry original request by calling function again to avoid replicating any further error handling
					log.vdebug("Retrying original request that generated the OneDrive HTTP 429 Response Code (Too Many Requests) - calling uploadCreateDir(path);");
					uploadCreateDir(path);
					// return back to original call
					return;
				}
				
				if (e.httpStatusCode >= 500) {
					// OneDrive returned a 'HTTP 5xx Server Side Error' - gracefully handling error - error message already logged
					return;
				}
			} 
			
			// response from OneDrive has to be a valid JSON object
			if (response.type() == JSONType.object){
				// https://docs.microsoft.com/en-us/windows/desktop/FileIO/naming-a-file
				// Do not assume case sensitivity. For example, consider the names OSCAR, Oscar, and oscar to be the same, 
				// even though some file systems (such as a POSIX-compliant file system) may consider them as different. 
				// Note that NTFS supports POSIX semantics for case sensitivity but this is not the default behavior.
				
				if (response["name"].str == baseName(path)){
					// OneDrive 'name' matches local path name
					log.vlog("The requested directory to create was found on OneDrive - skipping creating the directory: ", path );
					// Check that this path is in the database
					if (!itemdb.selectById(parent.driveId, parent.id, parent)){
						// parent for 'path' is NOT in the database
						log.vlog("The parent for this path is not in the local database - need to add parent to local database");
						string parentPath = dirName(path);
						uploadCreateDir(parentPath);
					} else {
						// parent is in database
						log.vlog("The parent for this path is in the local database - adding requested path (", path ,") to database");
						
						// are we in a --dry-run scenario?
						if (!dryRun) {
							// get the live data
							auto res = onedrive.getPathDetails(path);
							// Is the response a valid JSON object - validation checking done in saveItem
							saveItem(res);
						} else {
							// need to fake this data
							auto fakeResponse = createFakeResponse(path);
							saveItem(fakeResponse);
						}
					}
				} else {
					// They are the "same" name wise but different in case sensitivity
					log.error("ERROR: Current directory has a 'case-insensitive match' to an existing directory on OneDrive");
					log.error("ERROR: To resolve, rename this local directory: ", absolutePath(path));
					log.error("ERROR: Remote OneDrive directory: ", response["name"].str);
					log.log("Skipping: ", absolutePath(path));
					return;
				}
			} else {
				// response is not valid JSON, an error was returned from OneDrive
				log.error("ERROR: There was an error performing this operation on OneDrive");
				log.error("ERROR: Increase logging verbosity to assist determining why.");
				log.log("Skipping: ", absolutePath(path));
				return;
			}
		}
	}
	
	// upload a new file to OneDrive
	private void uploadNewFile(string path)
	{
		// Reset upload failure - OneDrive or filesystem issue (reading data)
		uploadFailed = false;
	
		Item parent;
		// Check the database for the parent
		//enforce(itemdb.selectByPath(dirName(path), defaultDriveId, parent), "The parent item is not in the local database");
		if ((dryRun) || (itemdb.selectByPath(dirName(path), defaultDriveId, parent))) {
			// Maximum file size upload
			//	https://support.microsoft.com/en-au/help/3125202/restrictions-and-limitations-when-you-sync-files-and-folders
			//	1. OneDrive Business say's 15GB
			//	2. Another article updated April 2018 says 20GB:
			//		https://answers.microsoft.com/en-us/onedrive/forum/odoptions-oddesktop-sdwin10/personal-onedrive-file-upload-size-max/a3621fc9-b766-4a99-99f8-bcc01ccb025f
			
			// Use smaller size for now
			auto maxUploadFileSize = 16106127360; // 15GB
			//auto maxUploadFileSize = 21474836480; // 20GB
			auto thisFileSize = getSize(path);
			// To avoid a 409 Conflict error - does the file actually exist on OneDrive already?
			JSONValue fileDetailsFromOneDrive;
			
			// Can we read the file - as a permissions issue or file corruption will cause a failure
			// https://github.com/abraunegg/onedrive/issues/113
			if (readLocalFile(path)){
				// able to read the file
				if (thisFileSize <= maxUploadFileSize){
					// Resolves: https://github.com/skilion/onedrive/issues/121, https://github.com/skilion/onedrive/issues/294, https://github.com/skilion/onedrive/issues/329
					// Does this 'file' already exist on OneDrive?
					try {
						// test if the local path exists on OneDrive
						fileDetailsFromOneDrive = onedrive.getPathDetails(path);
					} catch (OneDriveException e) {
						log.vdebug("fileDetailsFromOneDrive = onedrive.getPathDetails(path); generated a OneDriveException");
						if (e.httpStatusCode == 401) {
							// OneDrive returned a 'HTTP/1.1 401 Unauthorized Error'
							log.vlog("Skipping item - OneDrive returned a 'HTTP 401 - Unauthorized' when attempting to query if file exists");
							return;
						}
					
						if (e.httpStatusCode == 404) {
							// The file was not found on OneDrive, need to upload it		
							// Check if file should be skipped based on skip_size config
							if (thisFileSize >= this.newSizeLimit) {
								log.vlog("Skipping item - excluded by skip_size config: ", path, " (", thisFileSize/2^^20," MB)");
								return;
							}
							write("Uploading new file ", path, " ... ");
							JSONValue response;
							
							if (!dryRun) {
								// Resolve https://github.com/abraunegg/onedrive/issues/37
								if (thisFileSize == 0){
									// We can only upload zero size files via simpleFileUpload regardless of account type
									// https://github.com/OneDrive/onedrive-api-docs/issues/53
									try {
										response = onedrive.simpleUpload(path, parent.driveId, parent.id, baseName(path));
									} catch (OneDriveException e) {
										// error uploading file
										if (e.httpStatusCode == 401) {
											// OneDrive returned a 'HTTP/1.1 401 Unauthorized Error' - file failed to be uploaded
											writeln("skipped.");
											log.vlog("OneDrive returned a 'HTTP 401 - Unauthorized' - gracefully handling error");
											uploadFailed = true;
											return;
										}
										if (e.httpStatusCode == 429) {
											// HTTP request returned status code 429 (Too Many Requests). We need to leverage the response Retry-After HTTP header to ensure minimum delay until the throttle is removed.
											handleOneDriveThrottleRequest();
											// Retry original request by calling function again to avoid replicating any further error handling
											uploadNewFile(path);
											// return back to original call
											return;
										}
										if (e.httpStatusCode == 504) {
											// HTTP request returned status code 504 (Gateway Timeout)
											log.log("OneDrive returned a 'HTTP 504 - Gateway Timeout' - retrying upload request");
											// Retry original request by calling function again to avoid replicating any further error handling
											uploadNewFile(path);
											// return back to original call
											return;
										} else {
											// display what the error is
											writeln("skipped.");
											displayOneDriveErrorMessage(e.msg);
											uploadFailed = true;
											return;
										}
									} catch (FileException e) {
										// display the error message
										writeln("skipped.");
										displayFileSystemErrorMessage(e.msg);
										uploadFailed = true;
										return;
									}
								} else {
									// File is not a zero byte file
									// Are we using OneDrive Personal or OneDrive Business?
									// To solve 'Multiple versions of file shown on website after single upload' (https://github.com/abraunegg/onedrive/issues/2)
									// check what 'account type' this is as this issue only affects OneDrive Business so we need some extra logic here
									if (accountType == "personal"){
										// Original file upload logic
										if (thisFileSize <= thresholdFileSize) {
											try {
												response = onedrive.simpleUpload(path, parent.driveId, parent.id, baseName(path));
											} catch (OneDriveException e) {
												if (e.httpStatusCode == 401) {
													// OneDrive returned a 'HTTP/1.1 401 Unauthorized Error' - file failed to be uploaded
													writeln("skipped.");
													log.vlog("OneDrive returned a 'HTTP 401 - Unauthorized' - gracefully handling error");
													uploadFailed = true;
													return;
												}
												
												if (e.httpStatusCode == 429) {
													// HTTP request returned status code 429 (Too Many Requests). We need to leverage the response Retry-After HTTP header to ensure minimum delay until the throttle is removed.
													handleOneDriveThrottleRequest();
													// Retry original request by calling function again to avoid replicating any further error handling
													uploadNewFile(path);
													// return back to original call
													return;
												}
												
												if (e.httpStatusCode == 504) {
													// HTTP request returned status code 504 (Gateway Timeout)
													log.log("OneDrive returned a 'HTTP 504 - Gateway Timeout' - retrying upload request as a session");
													// Try upload as a session
													try {
														response = session.upload(path, parent.driveId, parent.id, baseName(path));
													} catch (OneDriveException e) {
														// error uploading file
														if (e.httpStatusCode == 429) {
															// HTTP request returned status code 429 (Too Many Requests). We need to leverage the response Retry-After HTTP header to ensure minimum delay until the throttle is removed.
															handleOneDriveThrottleRequest();
															// Retry original request by calling function again to avoid replicating any further error handling
															uploadNewFile(path);
															// return back to original call
															return;
														} else {
															// display what the error is
															writeln("skipped.");
															displayOneDriveErrorMessage(e.msg);
															uploadFailed = true;
															return;
														}
													}
												} else {
													// display what the error is
													writeln("skipped.");
													displayOneDriveErrorMessage(e.msg);
													uploadFailed = true;
													return;
												}
											} catch (FileException e) {
												// display the error message
												writeln("skipped.");
												displayFileSystemErrorMessage(e.msg);
												uploadFailed = true;
												return;
											}
										} else {
											// File larger than threshold - use a session to upload
											writeln("");
											try {
												response = session.upload(path, parent.driveId, parent.id, baseName(path));
											} catch (OneDriveException e) {
												if (e.httpStatusCode == 401) {
													// OneDrive returned a 'HTTP/1.1 401 Unauthorized Error' - file failed to be uploaded
													writeln("skipped.");
													log.vlog("OneDrive returned a 'HTTP 401 - Unauthorized' - gracefully handling error");
													uploadFailed = true;
													return;
												}	
												if (e.httpStatusCode == 429) {
													// HTTP request returned status code 429 (Too Many Requests). We need to leverage the response Retry-After HTTP header to ensure minimum delay until the throttle is removed.
													handleOneDriveThrottleRequest();
													// Retry original request by calling function again to avoid replicating any further error handling
													uploadNewFile(path);
													// return back to original call
													return;
												} 
												if (e.httpStatusCode == 504) {
													// HTTP request returned status code 504 (Gateway Timeout)
													log.log("OneDrive returned a 'HTTP 504 - Gateway Timeout' - retrying upload request");
													// Retry original request by calling function again to avoid replicating any further error handling
													uploadNewFile(path);
													// return back to original call
													return;
												} else {
													// display what the error is
													writeln("skipped.");
													displayOneDriveErrorMessage(e.msg);
													uploadFailed = true;
													return;
												}
											} catch (FileException e) {
												// display the error message
												writeln("skipped.");
												displayFileSystemErrorMessage(e.msg);
												uploadFailed = true;
												return;
											}
										}
									} else {
										// OneDrive Business Account - always use a session to upload
										writeln("");
										try {
											response = session.upload(path, parent.driveId, parent.id, baseName(path));
										} catch (OneDriveException e) {
											if (e.httpStatusCode == 401) {
												// OneDrive returned a 'HTTP/1.1 401 Unauthorized Error' - file failed to be uploaded
												writeln("skipped.");
												log.vlog("OneDrive returned a 'HTTP 401 - Unauthorized' - gracefully handling error");
												uploadFailed = true;
												return;
											}	
											if (e.httpStatusCode == 429) {
												// HTTP request returned status code 429 (Too Many Requests). We need to leverage the response Retry-After HTTP header to ensure minimum delay until the throttle is removed.
												handleOneDriveThrottleRequest();
												// Retry original request by calling function again to avoid replicating any further error handling
												uploadNewFile(path);
												// return back to original call
												return;
											}
											if (e.httpStatusCode == 504) {
												// HTTP request returned status code 504 (Gateway Timeout)
												log.log("OneDrive returned a 'HTTP 504 - Gateway Timeout' - retrying upload request");
												// Retry original request by calling function again to avoid replicating any further error handling
												uploadNewFile(path);
												// return back to original call
												return;
											} else {
												// display what the error is
												writeln("skipped.");
												displayOneDriveErrorMessage(e.msg);
												uploadFailed = true;
												return;
											}
										} catch (FileException e) {
											// display the error message
											writeln("skipped.");
											displayFileSystemErrorMessage(e.msg);
											uploadFailed = true;
											return;
										}
									}
								}
								
								// response from OneDrive has to be a valid JSON object
								if (response.type() == JSONType.object){
									// upload done without error
									writeln("done.");
									// Log action to log file
									log.fileOnly("Uploading new file ", path, " ... done.");
									// The file was uploaded, or a 4xx / 5xx error was generated
									if ("size" in response){
										// The response JSON contains size, high likelihood valid response returned 
										ulong uploadFileSize = response["size"].integer;
										
										// In some cases the file that was uploaded was not complete, but 'completed' without errors on OneDrive
										// This has been seen with PNG / JPG files mainly, which then contributes to generating a 412 error when we attempt to update the metadata
										// Validate here that the file uploaded, at least in size, matches in the response to what the size is on disk
										if (thisFileSize != uploadFileSize){
											if(disableUploadValidation){
												// Print a warning message
												log.log("WARNING: Uploaded file size does not match local file - skipping upload validation");
											} else {
												// OK .. the uploaded file does not match and we did not disable this validation
												log.log("Uploaded file size does not match local file - upload failure - retrying");
												// Delete uploaded bad file
												onedrive.deleteById(response["parentReference"]["driveId"].str, response["id"].str, response["eTag"].str);
												// Re-upload
												uploadNewFile(path);
												return;
											}
										} 
										
										// File validation is OK
										if ((accountType == "personal") || (thisFileSize == 0)){
											// Update the item's metadata on OneDrive
											string id = response["id"].str;
											string cTag; 
											
											// Is there a valid cTag in the response?
											if ("cTag" in response) {
												// use the cTag instead of the eTag because OneDrive may update the metadata of files AFTER they have been uploaded
												cTag = response["cTag"].str;
											} else {
												// Is there an eTag in the response?
												if ("eTag" in response) {
													// use the eTag from the response as there was no cTag
													cTag = response["eTag"].str;
												} else {
													// no tag available - set to nothing
													cTag = "";
												}
											}
											
											if (exists(path)) {
												SysTime mtime = timeLastModified(path).toUTC();
												uploadLastModifiedTime(parent.driveId, id, cTag, mtime);
											} else {
												// will be removed in different event!
												log.log("File disappeared after upload: ", path);
											}
											return;
										} else {
											// OneDrive Business Account - always use a session to upload
											// The session includes a Request Body element containing lastModifiedDateTime
											// which negates the need for a modify event against OneDrive
											// Is the response a valid JSON object - validation checking done in saveItem
											saveItem(response);
											return;
										}
									}
								} else {
									// response is not valid JSON, an error was returned from OneDrive
									log.fileOnly("Uploading new file ", path, " ... error");
									uploadFailed = true;
									return;
								}
							} else {
								// we are --dry-run - simulate the file upload
								writeln("done.");
								response = createFakeResponse(path);
								// Log action to log file
								log.fileOnly("Uploading new file ", path, " ... done.");
								// Is the response a valid JSON object - validation checking done in saveItem
								saveItem(response);
								return;
							}
						}

						if (e.httpStatusCode == 429) {
							// HTTP request returned status code 429 (Too Many Requests). We need to leverage the response Retry-After HTTP header to ensure minimum delay until the throttle is removed.
							handleOneDriveThrottleRequest();
							// Retry original request by calling function again to avoid replicating any further error handling
							log.vdebug("Retrying original request that generated the OneDrive HTTP 429 Response Code (Too Many Requests) - calling uploadNewFile(path);");
							uploadNewFile(path);
							// return back to original call
							return;
						}
					
						if (e.httpStatusCode >= 500) {
							// OneDrive returned a 'HTTP 5xx Server Side Error' - gracefully handling error - error message already logged
							uploadFailed = true;
							return;
						}
					}
					
					// Check that the filename that is returned is actually the file we wish to upload
					// https://docs.microsoft.com/en-us/windows/desktop/FileIO/naming-a-file
					// Do not assume case sensitivity. For example, consider the names OSCAR, Oscar, and oscar to be the same, 
					// even though some file systems (such as a POSIX-compliant file system) may consider them as different. 
					// Note that NTFS supports POSIX semantics for case sensitivity but this is not the default behavior.
					
					// fileDetailsFromOneDrive has to be a valid object
					if (fileDetailsFromOneDrive.type() == JSONType.object){
						// Check that 'name' is in the JSON response (validates data) and that 'name' == the path we are looking for
						if (("name" in fileDetailsFromOneDrive) && (fileDetailsFromOneDrive["name"].str == baseName(path))) {
							// OneDrive 'name' matches local path name
							log.vlog("Requested file to upload exists on OneDrive - local database is out of sync for this file: ", path);
							
							// Is the local file newer than the uploaded file?
							SysTime localFileModifiedTime = timeLastModified(path).toUTC();
							SysTime remoteFileModifiedTime = SysTime.fromISOExtString(fileDetailsFromOneDrive["fileSystemInfo"]["lastModifiedDateTime"].str);
							localFileModifiedTime.fracSecs = Duration.zero;
							
							if (localFileModifiedTime > remoteFileModifiedTime){
								// local file is newer
								log.vlog("Requested file to upload is newer than existing file on OneDrive");
								write("Uploading modified file ", path, " ... ");
								JSONValue response;
								
								if (!dryRun) {
									if (accountType == "personal"){
										// OneDrive Personal account upload handling
										if (thisFileSize <= thresholdFileSize) {
											try {
												response = onedrive.simpleUpload(path, parent.driveId, parent.id, baseName(path));
												writeln("done.");
											} catch (OneDriveException e) {
												log.vdebug("response = onedrive.simpleUpload(path, parent.driveId, parent.id, baseName(path)); generated a OneDriveException");
												if (e.httpStatusCode == 401) {
													// OneDrive returned a 'HTTP/1.1 401 Unauthorized Error' - file failed to be uploaded
													writeln("skipped.");
													log.vlog("OneDrive returned a 'HTTP 401 - Unauthorized' - gracefully handling error");
													uploadFailed = true;
													return;
												}
												
												if (e.httpStatusCode == 429) {
													// HTTP request returned status code 429 (Too Many Requests). We need to leverage the response Retry-After HTTP header to ensure minimum delay until the throttle is removed.
													handleOneDriveThrottleRequest();
													// Retry original request by calling function again to avoid replicating any further error handling
													log.vdebug("Retrying original request that generated the OneDrive HTTP 429 Response Code (Too Many Requests) - calling uploadNewFile(path);");
													uploadNewFile(path);
													// return back to original call
													return;
												}
												
												if (e.httpStatusCode == 504) {
													// HTTP request returned status code 504 (Gateway Timeout)
													log.log("OneDrive returned a 'HTTP 504 - Gateway Timeout' - retrying upload request as a session");
													// Try upload as a session
													try {
														response = session.upload(path, parent.driveId, parent.id, baseName(path));
														writeln("done.");
													} catch (OneDriveException e) {
														if (e.httpStatusCode == 429) {
															// HTTP request returned status code 429 (Too Many Requests). We need to leverage the response Retry-After HTTP header to ensure minimum delay until the throttle is removed.
															handleOneDriveThrottleRequest();
															// Retry original request by calling function again to avoid replicating any further error handling
															uploadNewFile(path);
															// return back to original call
															return;
														} else {
															// error uploading file
															// display what the error is
															writeln("skipped.");
															displayOneDriveErrorMessage(e.msg);
															uploadFailed = true;
															return;
														}
													}
												} else {
													// display what the error is
													writeln("skipped.");
													displayOneDriveErrorMessage(e.msg);
													uploadFailed = true;
													return;
												}
											} catch (FileException e) {
												// display the error message
												writeln("skipped.");
												displayFileSystemErrorMessage(e.msg);
												uploadFailed = true;
												return;
											}
										} else {
											// File larger than threshold - use a session to upload
											writeln("");
											try {
												response = session.upload(path, parent.driveId, parent.id, baseName(path));
												writeln("done.");
											} catch (OneDriveException e) {
												log.vdebug("response = session.upload(path, parent.driveId, parent.id, baseName(path)); generated a OneDriveException");
												if (e.httpStatusCode == 401) {
													// OneDrive returned a 'HTTP/1.1 401 Unauthorized Error' - file failed to be uploaded
													writeln("skipped.");
													log.vlog("OneDrive returned a 'HTTP 401 - Unauthorized' - gracefully handling error");
													uploadFailed = true;
													return;
												}
												if (e.httpStatusCode == 429) {
													// HTTP request returned status code 429 (Too Many Requests). We need to leverage the response Retry-After HTTP header to ensure minimum delay until the throttle is removed.
													handleOneDriveThrottleRequest();
													// Retry original request by calling function again to avoid replicating any further error handling
													log.vdebug("Retrying original request that generated the OneDrive HTTP 429 Response Code (Too Many Requests) - calling uploadNewFile(path);");
													uploadNewFile(path);
													// return back to original call
													return;
												} 
												if (e.httpStatusCode == 504) {
													// HTTP request returned status code 504 (Gateway Timeout)
													log.log("OneDrive returned a 'HTTP 504 - Gateway Timeout' - retrying upload request");
													// Retry original request by calling function again to avoid replicating any further error handling
													uploadNewFile(path);
													// return back to original call
													return;
												} else {
													// error uploading file
													// display what the error is
													writeln("skipped.");
													displayOneDriveErrorMessage(e.msg);
													uploadFailed = true;
													return;
												}
											} catch (FileException e) {
												// display the error message
												writeln("skipped.");
												displayFileSystemErrorMessage(e.msg);
												uploadFailed = true;
												return;
											}
										}
										
										// response from OneDrive has to be a valid JSON object
										if (response.type() == JSONType.object){
											// response is a valid JSON object
											string id = response["id"].str;
											string cTag;
										
											// Is there a valid cTag in the response?
											if ("cTag" in response) {
												// use the cTag instead of the eTag because Onedrive may update the metadata of files AFTER they have been uploaded
												cTag = response["cTag"].str;
											} else {
												// Is there an eTag in the response?
												if ("eTag" in response) {
													// use the eTag from the response as there was no cTag
													cTag = response["eTag"].str;
												} else {
													// no tag available - set to nothing
													cTag = "";
												}
											}
											// validate if path exists so mtime can be calculated
											if (exists(path)) {
												SysTime mtime = timeLastModified(path).toUTC();
												uploadLastModifiedTime(parent.driveId, id, cTag, mtime);
											} else {
												// will be removed in different event!
												log.log("File disappeared after upload: ", path);
											}
										} else {
											// Log that an invalid JSON object was returned
											log.vdebug("onedrive.simpleUpload or session.upload call returned an invalid JSON Object");
											return;
										}
									} else {
										// OneDrive Business account modified file upload handling
										if (accountType == "business"){
											// OneDrive Business Account - always use a session to upload
											writeln("");
											try {
												response = session.upload(path, parent.driveId, parent.id, baseName(path), fileDetailsFromOneDrive["eTag"].str);
											} catch (OneDriveException e) {
												log.vdebug("response = session.upload(path, parent.driveId, parent.id, baseName(path), fileDetailsFromOneDrive['eTag'].str); generated a OneDriveException");
												if (e.httpStatusCode == 401) {
													// OneDrive returned a 'HTTP/1.1 401 Unauthorized Error' - file failed to be uploaded
													writeln("skipped.");
													log.vlog("OneDrive returned a 'HTTP 401 - Unauthorized' - gracefully handling error");
													uploadFailed = true;
													return;
												}
												if (e.httpStatusCode == 429) {
													// HTTP request returned status code 429 (Too Many Requests). We need to leverage the response Retry-After HTTP header to ensure minimum delay until the throttle is removed.
													handleOneDriveThrottleRequest();
													// Retry original request by calling function again to avoid replicating any further error handling
													log.vdebug("Retrying original request that generated the OneDrive HTTP 429 Response Code (Too Many Requests) - calling uploadNewFile(path);");
													uploadNewFile(path);
													// return back to original call
													return;
												} 
												if (e.httpStatusCode == 504) {
													// HTTP request returned status code 504 (Gateway Timeout)
													log.log("OneDrive returned a 'HTTP 504 - Gateway Timeout' - retrying upload request");
													// Retry original request by calling function again to avoid replicating any further error handling
													uploadNewFile(path);
													// return back to original call
													return;
												} else {
													// error uploading file
													// display what the error is
													writeln("skipped.");
													displayOneDriveErrorMessage(e.msg);
													uploadFailed = true;
													return;
												}
											} catch (FileException e) {
												// display the error message
												writeln("skipped.");
												displayFileSystemErrorMessage(e.msg);
												uploadFailed = true;
												return;
											}
											// upload complete
											writeln("done.");
											saveItem(response);
										}
										
										// OneDrive SharePoint account modified file upload handling
										if (accountType == "documentLibrary"){
											// Depending on the file size, this will depend on how best to handle the modified local file
											// as if too large, the following error will be generated by OneDrive:
											//     HTTP request returned status code 413 (Request Entity Too Large)
											// We also cant use a session to upload the file, we have to use simpleUploadReplace
											
											if (getSize(path) <= thresholdFileSize) {
												// Upload file via simpleUploadReplace as below threshold size
												try {
													response = onedrive.simpleUploadReplace(path, fileDetailsFromOneDrive["parentReference"]["driveId"].str, fileDetailsFromOneDrive["id"].str, fileDetailsFromOneDrive["eTag"].str);
												} catch (OneDriveException e) {
													if (e.httpStatusCode == 401) {
														// OneDrive returned a 'HTTP/1.1 401 Unauthorized Error' - file failed to be uploaded
														writeln("skipped.");
														log.vlog("OneDrive returned a 'HTTP 401 - Unauthorized' - gracefully handling error");
														uploadFailed = true;
														return;
													} else {
														// display what the error is
														writeln("skipped.");
														displayOneDriveErrorMessage(e.msg);
														uploadFailed = true;
														return;
													}
												} catch (FileException e) {
													// display the error message
													writeln("skipped.");
													displayFileSystemErrorMessage(e.msg);
													uploadFailed = true;
													return;
												}
											} else {
												// Have to upload via a session, however we have to delete the file first otherwise this will generate a 404 error post session upload
												// Remove the existing file
												onedrive.deleteById(fileDetailsFromOneDrive["parentReference"]["driveId"].str, fileDetailsFromOneDrive["id"].str, fileDetailsFromOneDrive["eTag"].str);	
												// Upload as a session, as a new file
												writeln("");
												try {
													response = session.upload(path, parent.driveId, parent.id, baseName(path));
												} catch (OneDriveException e) {
													if (e.httpStatusCode == 401) {
														// OneDrive returned a 'HTTP/1.1 401 Unauthorized Error' - file failed to be uploaded
														writeln("skipped.");
														log.vlog("OneDrive returned a 'HTTP 401 - Unauthorized' - gracefully handling error");
														uploadFailed = true;
														return;
													} else {
														// display what the error is
														writeln("skipped.");
														displayOneDriveErrorMessage(e.msg);
														uploadFailed = true;
														return;
													}
												} catch (FileException e) {
													// display the error message
													writeln("skipped.");
													displayFileSystemErrorMessage(e.msg);
													uploadFailed = true;
													return;
												}
											}
											writeln(" done.");
											// Is the response a valid JSON object - validation checking done in saveItem
											saveItem(response);
											// Due to https://github.com/OneDrive/onedrive-api-docs/issues/935 Microsoft modifies all PDF, MS Office & HTML files with added XML content. It is a 'feature' of SharePoint.
											// So - now the 'local' and 'remote' file is technically DIFFERENT ... thanks Microsoft .. NO way to disable this stupidity
											if(!uploadOnly){
												// Download the Microsoft 'modified' file so 'local' is now in sync
												log.vlog("Due to Microsoft Sharepoint 'enrichment' of files, downloading 'enriched' file to ensure local file is in-sync");
												log.vlog("See: https://github.com/OneDrive/onedrive-api-docs/issues/935 for further details");
												auto fileSize = response["size"].integer;
												onedrive.downloadById(response["parentReference"]["driveId"].str, response["id"].str, path, fileSize);
											} else {
												// we are not downloading a file, warn that file differences will exist
												log.vlog("WARNING: Due to Microsoft Sharepoint 'enrichment' of files, this file is now technically different to your local copy");
												log.vlog("See: https://github.com/OneDrive/onedrive-api-docs/issues/935 for further details");
											}
										}
									}
								} else {
									// we are --dry-run - simulate the file upload
									writeln("done.");
									response = createFakeResponse(path);
									// Log action to log file
									log.fileOnly("Uploading modified file ", path, " ... done.");
									// Is the response a valid JSON object - validation checking done in saveItem
									saveItem(response);
									return;
								}
								
								// Log action to log file
								log.fileOnly("Uploading modified file ", path, " ... done.");
							} else {
								// Save the details of the file that we got from OneDrive
								// --dry-run safe
								log.vlog("Updating the local database with details for this file: ", path);
								if (!dryRun) {
									// use the live data
									saveItem(fileDetailsFromOneDrive);
								} else {
									// need to fake this data
									auto fakeResponse = createFakeResponse(path);
									saveItem(fakeResponse);
								}
							}
						} else {
							// The files are the "same" name wise but different in case sensitivity
							log.error("ERROR: A local file has the same name as another local file.");
							log.error("ERROR: To resolve, rename this local file: ", absolutePath(path));
							log.log("Skipping uploading this new file: ", absolutePath(path));
						}
					} else {
						// fileDetailsFromOneDrive is not valid JSON, an error was returned from OneDrive
						log.error("ERROR: An error was returned from OneDrive and the resulting response is not a valid JSON object");
						log.error("ERROR: Increase logging verbosity to assist determining why.");
						uploadFailed = true;
						return;
					}
				} else {
					// Skip file - too large
					log.log("Skipping uploading this new file as it exceeds the maximum size allowed by OneDrive: ", path);
					uploadFailed = true;
					return;
				}
			}
		} else {
			log.log("Skipping uploading this new file as parent path is not in the database: ", path);
			uploadFailed = true;
			return;
		}
	}

	// delete an item on OneDrive
	private void uploadDeleteItem(Item item, string path)
	{
		log.log("Deleting item from OneDrive: ", path);
		bool flagAsBigDelete = false;
		
		// query the database - how many objects will this remove?
		long itemsToDelete = 0;
		auto children = itemdb.selectChildren(item.driveId, item.id);
		itemsToDelete = count(children);
		foreach (Item child; children) {
			if (child.type != ItemType.file) {
				// recursively count the children of this child
				itemsToDelete = itemsToDelete + countChildren(child.driveId, child.id);
			}
		}
		
		// Are we running in monitor mode? A local delete of a file will issue a inotify event, which will trigger the local & remote data immediately
		if (!cfg.getValueBool("monitor")) {
			// not running in monitor mode
			if (itemsToDelete > cfg.getValueLong("classify_as_big_delete")) {
				// A big delete detected
				flagAsBigDelete = true;
				if (!cfg.getValueBool("force")) {
					log.error("ERROR: An attempt to remove a large volume of data from OneDrive has been detected. Exiting client to preserve data on OneDrive");
					log.error("ERROR: To delete delete a large volume of data use --force or increase the config value 'classify_as_big_delete' to a larger value");
					// Must exit here to preserve data on OneDrive
					exit(-1);
				}
			}
		}
		
		if (!dryRun) {
			// we are not in a --dry-run situation, process deletion to OneDrive
			if ((item.driveId == "") && (item.id == "") && (item.eTag == "")){
				// These are empty ... we cannot delete if this is empty ....
				log.vdebug("item.driveId, item.id & item.eTag are empty ... need to query OneDrive for values");
				log.vdebug("Checking OneDrive for path: ", path);
				JSONValue onedrivePathDetails = onedrive.getPathDetails(path); // Returns a JSON String for the OneDrive Path
				log.vdebug("OneDrive path details: ", onedrivePathDetails);
				item.driveId = onedrivePathDetails["parentReference"]["driveId"].str; // Should give something like 12345abcde1234a1
				item.id = onedrivePathDetails["id"].str; // This item's ID. Should give something like 12345ABCDE1234A1!101
				item.eTag = onedrivePathDetails["eTag"].str; // Should be something like aNjM2NjJFRUVGQjY2NjJFMSE5MzUuMA
			}
			
			//	do the delete
			try {
				onedrive.deleteById(item.driveId, item.id, item.eTag);
			} catch (OneDriveException e) {
				if (e.httpStatusCode == 404) {
					// item.id, item.eTag could not be found on driveId
					log.vlog("OneDrive reported: The resource could not be found.");
				} else {
					// Not a 404 response .. is this a 403 response due to OneDrive Business Retention Policy being enabled?
					if ((e.httpStatusCode == 403) && (accountType != "personal")) {
						auto errorArray = splitLines(e.msg);
						JSONValue errorMessage = parseJSON(replace(e.msg, errorArray[0], ""));
						if (errorMessage["error"]["message"].str == "Request was cancelled by event received. If attempting to delete a non-empty folder, it's possible that it's on hold") {
							// Issue #338 - Unable to delete OneDrive content when OneDrive Business Retention Policy is enabled
							// TODO: We have to recursively delete all files & folders from this path to delete
							// WARN: 
							log.error("\nERROR: Unable to delete the requested remote path from OneDrive: ", path);
							log.error("ERROR: This error is due to OneDrive Business Retention Policy being applied");
							log.error("WORKAROUND: Manually delete all files and folders from the above path as per Business Retention Policy\n");
						}
					} else {
						// Not a 403 response & OneDrive Business Account / O365 Shared Folder / Library
						// display what the error is
						displayOneDriveErrorMessage(e.msg);
						return;
					}
				}
			}
			
			// delete the reference in the local database
			itemdb.deleteById(item.driveId, item.id);
			if (item.remoteId != null) {
				// If the item is a remote item, delete the reference in the local database
				itemdb.deleteById(item.remoteDriveId, item.remoteId);
			}
		}
	}
	
	private long countChildren(string driveId, string id){
		// count children
		long childrenCount = 0;
		auto children = itemdb.selectChildren(driveId, id);
		childrenCount = count(children);
		foreach (Item child; children) {	
			if (child.type != ItemType.file) {
				// recursively count the children of this child
				childrenCount = childrenCount + countChildren(child.driveId, child.id);
			}
		}
		return childrenCount;
	}

	// update the item's last modified time
	private void uploadLastModifiedTime(const(char)[] driveId, const(char)[] id, const(char)[] eTag, SysTime mtime)
	{
		JSONValue data = [
			"fileSystemInfo": JSONValue([
				"lastModifiedDateTime": mtime.toISOExtString()
			])
		];
		
		JSONValue response;
		try {
			response = onedrive.updateById(driveId, id, data, eTag);
		} catch (OneDriveException e) {
			if (e.httpStatusCode == 412) {
				// OneDrive threw a 412 error, most likely: ETag does not match current item's value
				// Retry without eTag
				log.vdebug("File Metadata Update Failed - OneDrive eTag / cTag match issue");
				log.vlog("OneDrive returned a 'HTTP 412 - Precondition Failed' when attempting file time stamp update - gracefully handling error");
				string nullTag = null;
				response = onedrive.updateById(driveId, id, data, nullTag);
			}
		} 
		// save the updated response from OneDrive in the database
		// Is the response a valid JSON object - validation checking done in saveItem
		saveItem(response);
	}

	// save item details into database
	private void saveItem(JSONValue jsonItem)
	{
		// jsonItem has to be a valid object
		if (jsonItem.type() == JSONType.object){
			// Check if the response JSON has an 'id', otherwise makeItem() fails with 'Key not found: id'
			if (hasId(jsonItem)) {
				// Takes a JSON input and formats to an item which can be used by the database
				Item item = makeItem(jsonItem);
				// Add to the local database
				log.vdebug("Adding to database: ", item);
				itemdb.upsert(item);
			} else {
				// log error
				log.error("ERROR: OneDrive response missing required 'id' element");
				log.error("ERROR: ", jsonItem);
			}
		} else {
			// log error
			log.error("ERROR: An error was returned from OneDrive and the resulting response is not a valid JSON object");
			log.error("ERROR: Increase logging verbosity to assist determining why.");
		}
	}

	// Parse and display error message received from OneDrive
	private void displayOneDriveErrorMessage(string message) {
		log.error("ERROR: OneDrive returned an error with the following message:");
		auto errorArray = splitLines(message);
		log.error("  Error Message: ", errorArray[0]);
		// extract 'message' as the reason
		JSONValue errorMessage = parseJSON(replace(message, errorArray[0], ""));
		log.error("  Error Reason:  ", errorMessage["error"]["message"].str);	
	}
	
	// Parse and display error message received from the local file system
	private void displayFileSystemErrorMessage(string message) {
		log.error("ERROR: The local file system returned an error with the following message:");
		auto errorArray = splitLines(message);
		log.error("  Error Message: ", errorArray[0]);
	}
	
	// https://docs.microsoft.com/en-us/onedrive/developer/rest-api/api/driveitem_move
	// This function is only called in monitor mode when an move event is coming from
	// inotify and we try to move the item.
	void uploadMoveItem(string from, string to)
	{
		log.log("Moving ", from, " to ", to);
		Item fromItem, toItem, parentItem;
		if (!itemdb.selectByPath(from, defaultDriveId, fromItem)) {
			if (cfg.getValueBool("skip_dotfiles") && isDotFile(to)){	
				log.log("Skipping upload due to skip_dotfile = true");
				return;
			} else {
				uploadNewFile(to);
				return;
			}
		}
		if (fromItem.parentId == null) {
			// the item is a remote folder, need to do the operation on the parent
			enforce(itemdb.selectByPathNoRemote(from, defaultDriveId, fromItem));
		}
		if (itemdb.selectByPath(to, defaultDriveId, toItem)) {
			// the destination has been overwritten
			uploadDeleteItem(toItem, to);
		}
		if (!itemdb.selectByPath(dirName(to), defaultDriveId, parentItem)) {
			// the parent item is not in the database
			
			// is the destination a .folder that is being skipped?
			if (cfg.getValueBool("skip_dotfiles")) {
				if (isDotFile(dirName(to))) {
					// target location is a .folder
					log.vdebug("Target location is excluded from sync due to skip_dotfiles = true");
					// item will have been moved locally, but as this is now to a location that is not synced, needs to be removed from OneDrive
					log.log("Item has been moved to a location that is excluded from sync operations. Removing item from OneDrive");
					uploadDeleteItem(fromItem, from);
					return;
				}
			}
			
			// some other error
			throw new SyncException("Can't move an item to an unsynced directory");
		}
		if (cfg.getValueBool("skip_dotfiles") && isDotFile(to)){
			log.log("Removing item from OneDrive due to skip_dotfiles = true");
			uploadDeleteItem(fromItem, from);
			return;
		}
		if (fromItem.driveId != parentItem.driveId) {
			// items cannot be moved between drives
			uploadDeleteItem(fromItem, from);
			uploadNewFile(to);
		} else {
			if (!exists(to)) {
				log.vlog("uploadMoveItem target has disappeared: ", to);
				return;
			}
			SysTime mtime = timeLastModified(to).toUTC();
			JSONValue diff = [
				"name": JSONValue(baseName(to)),
				"parentReference": JSONValue([
					"id": parentItem.id
				]),
				"fileSystemInfo": JSONValue([
					"lastModifiedDateTime": mtime.toISOExtString()
				])
			];
			
			// Perform the move operation on OneDrive
			JSONValue response;
			try {
				response = onedrive.updateById(fromItem.driveId, fromItem.id, diff, fromItem.eTag);
			} catch (OneDriveException e) {
				if (e.httpStatusCode == 412) {
					// OneDrive threw a 412 error, most likely: ETag does not match current item's value
					// Retry without eTag
					log.vdebug("File Move Failed - OneDrive eTag / cTag match issue");
					log.vlog("OneDrive returned a 'HTTP 412 - Precondition Failed' when attempting to move the file - gracefully handling error");
					string nullTag = null;
					// move the file but without the eTag
					response = onedrive.updateById(fromItem.driveId, fromItem.id, diff, nullTag);
				}
			} 
			// save the move response from OneDrive in the database
			// Is the response a valid JSON object - validation checking done in saveItem
			saveItem(response);
		}
	}

	// delete an item by it's path
	void deleteByPath(string path)
	{
		Item item;
		if (!itemdb.selectByPath(path, defaultDriveId, item)) {
			throw new SyncException("The item to delete is not in the local database");
		}
		if (item.parentId == null) {
			// the item is a remote folder, need to do the operation on the parent
			enforce(itemdb.selectByPathNoRemote(path, defaultDriveId, item));
		}
		try {
			if (noRemoteDelete) {
				// do not process remote delete
				log.vlog("Skipping remote delete as --upload-only & --no-remote-delete configured");
			} else {
				uploadDeleteItem(item, path);
			}
		} catch (OneDriveException e) {
			if (e.httpStatusCode == 404) {
				log.log(e.msg);
			} else {
				// display what the error is
				displayOneDriveErrorMessage(e.msg);
			}
		}
	}
	
	// move a OneDrive folder from one name to another
	void moveByPath(const(string) source, const(string) destination)
	{
		log.vlog("Moving remote folder: ", source, " -> ", destination);
		
		// Source and Destination are relative to ~/OneDrive
		string sourcePath = source;
		string destinationBasePath = dirName(destination).idup;
		
		// if destinationBasePath == '.' then destinationBasePath needs to be ""
		if (destinationBasePath == ".") {
			destinationBasePath = "";
		}
		
		string newFolderName = baseName(destination).idup;
		string destinationPathString = "/drive/root:/" ~ destinationBasePath;
		
		// Build up the JSON changes
		JSONValue moveData = ["name": newFolderName];
		JSONValue destinationPath = ["path": destinationPathString];
		moveData["parentReference"] = destinationPath;
				
		// Make the change on OneDrive
		auto res = onedrive.moveByPath(sourcePath, moveData);	
	}
	
	// Query Office 365 SharePoint Shared Library site to obtain it's Drive ID
	void querySiteCollectionForDriveID(string o365SharedLibraryName){
		// Steps to get the ID:
		// 1. Query https://graph.microsoft.com/v1.0/sites?search= with the name entered
		// 2. Evaluate the response. A valid response will contain the description and the id. If the response comes back with nothing, the site name cannot be found or no access
		// 3. If valid, use the returned ID and query the site drives
		//		https://graph.microsoft.com/v1.0/sites/<site_id>/drives
		// 4. Display Shared Library Name & Drive ID
		
		string site_id;
		string drive_id;
		string webUrl;
		bool found = false;
		JSONValue siteQuery; 
		
		log.log("Office 365 Library Name Query: ", o365SharedLibraryName);
		
		try {
			siteQuery = onedrive.o365SiteSearch(encodeComponent(o365SharedLibraryName));
		} catch (OneDriveException e) {
			log.error("ERROR: Query of OneDrive for Office 365 Library Name failed");
			if (e.httpStatusCode == 403) {
				// Forbidden - most likely authentication scope needs to be updated
				log.error("ERROR: Authentication scope needs to be updated. Use --logout and re-authenticate client.");
				return;
			} else {
				// display what the error is
				displayOneDriveErrorMessage(e.msg);
				return;
			}
		}
		
		// is siteQuery a valid JSON object & contain data we can use?
		if ((siteQuery.type() == JSONType.object) && ("value" in siteQuery)) {
			// valid JSON object
			foreach (searchResult; siteQuery["value"].array) {
				// Need an 'exclusive' match here with o365SharedLibraryName as entered
				log.vdebug("Found O365 Site: ", searchResult);
				if (o365SharedLibraryName == searchResult["displayName"].str){
					// 'displayName' matches search request
					site_id = searchResult["id"].str;
					webUrl = searchResult["webUrl"].str;
					JSONValue siteDriveQuery;
					
					try {
						siteDriveQuery = onedrive.o365SiteDrives(site_id);
					} catch (OneDriveException e) {
						log.error("ERROR: Query of OneDrive for Office Site ID failed");
						// display what the error is
						displayOneDriveErrorMessage(e.msg);
						return;
					}
					
					// is siteDriveQuery a valid JSON object & contain data we can use?
					if ((siteDriveQuery.type() == JSONType.object) && ("value" in siteDriveQuery)) {
						// valid JSON object
						foreach (driveResult; siteDriveQuery["value"].array) {
							// Display results
							found = true;
							writeln("SiteName: ", searchResult["displayName"].str);
							writeln("drive_id: ", driveResult["id"].str);
							writeln("URL:      ", webUrl);
						}
					} else {
						// not a valid JSON object
						log.error("ERROR: There was an error performing this operation on OneDrive");
						log.error("ERROR: Increase logging verbosity to assist determining why.");
						return;
					}
				}
			}
			
			if(!found) {
				log.error("ERROR: This site could not be found. Please check it's name and your permissions to access the site.");
			}
		} else {
			// not a valid JSON object
			log.error("ERROR: There was an error performing this operation on OneDrive");
			log.error("ERROR: Increase logging verbosity to assist determining why.");
			return;
		}
	}
	
	// Query OneDrive for a URL path of a file
	void queryOneDriveForFileURL(string localFilePath, string syncDir) {
		// Query if file is valid locally
		if (exists(localFilePath)) {
			// File exists locally, does it exist in the database
			// Path needs to be relative to sync_dir path
			string relativePath = relativePath(localFilePath, syncDir);
			Item item;
			if (itemdb.selectByPath(relativePath, defaultDriveId, item)) {
				// File is in the local database cache
				JSONValue fileDetails;
		
				try {
					fileDetails = onedrive.getFileDetails(item.driveId, item.id);
				} catch (OneDriveException e) {
					// display what the error is
					displayOneDriveErrorMessage(e.msg);
					return;
				}

				if ((fileDetails.type() == JSONType.object) && ("webUrl" in fileDetails)) {
					// Valid JSON object
					writeln(fileDetails["webUrl"].str);
				}
			} else {
				// File has not been synced with OneDrive
				log.error("File has not been synced with OneDrive: ", localFilePath);
			}
		} else {
			// File does not exist locally
			log.error("File not found on local system: ", localFilePath);
		}
	}
	
	// Query the OneDrive 'drive' to determine if we are 'in sync' or if there are pending changes
	void queryDriveForChanges(string path) {
		
		// Function variables
		int validChanges = 0;
		long downloadSize = 0;
		string driveId;
		string folderId;
		string deltaLink;
		string thisItemId;
		string thisItemPath;
		string syncFolderName;
		string syncFolderPath;
		string syncFolderChildPath;
		JSONValue changes;
		JSONValue onedrivePathDetails;
		
		// Get the path details from OneDrive
		try {
			onedrivePathDetails = onedrive.getPathDetails(path); // Returns a JSON String for the OneDrive Path
		} catch (OneDriveException e) {
			log.vdebug("onedrivePathDetails = onedrive.getPathDetails(path); generated a OneDriveException");
			if (e.httpStatusCode == 404) {
				// Requested path could not be found
				log.error("ERROR: The requested path to query was not found on OneDrive");
				return;
			}
			
			if (e.httpStatusCode == 429) {
				// HTTP request returned status code 429 (Too Many Requests). We need to leverage the response Retry-After HTTP header to ensure minimum delay until the throttle is removed.
				handleOneDriveThrottleRequest();
				// Retry original request by calling function again to avoid replicating any further error handling
				log.vdebug("Retrying original request that generated the OneDrive HTTP 429 Response Code (Too Many Requests) - calling queryDriveForChanges(path);");
				queryDriveForChanges(path);
				// return back to original call
				return;
			}
			
			if (e.httpStatusCode == 504) {
				// HTTP request returned status code 504 (Gateway Timeout)
				log.log("OneDrive returned a 'HTTP 504 - Gateway Timeout' - retrying request");
				// Retry original request by calling function again to avoid replicating any further error handling
				queryDriveForChanges(path);
				// return back to original call
				return;
			} else {
				// display what the error is
				displayOneDriveErrorMessage(e.msg);
				return;
			}
		} 
		
		if(isItemRemote(onedrivePathDetails)){
			// remote changes
			driveId = onedrivePathDetails["remoteItem"]["parentReference"]["driveId"].str; // Should give something like 66d53be8a5056eca
			folderId = onedrivePathDetails["remoteItem"]["id"].str; // Should give something like BC7D88EC1F539DCF!107
			syncFolderName = onedrivePathDetails["name"].str;
			// A remote drive item will not have ["parentReference"]["path"]
			syncFolderPath = "";
			syncFolderChildPath = "";
		} else {
			driveId = defaultDriveId;
			folderId = onedrivePathDetails["id"].str; // Should give something like 12345ABCDE1234A1!101
			syncFolderName = onedrivePathDetails["name"].str;
			if (hasParentReferencePath(onedrivePathDetails)) {
				syncFolderPath = onedrivePathDetails["parentReference"]["path"].str;
				syncFolderChildPath = syncFolderPath ~ "/" ~ syncFolderName ~ "/";
			} else {
				// root drive item will not have ["parentReference"]["path"] 
				syncFolderPath = "";
				syncFolderChildPath = "";
			}
		}
		
		// Query Database for the deltaLink
		deltaLink = itemdb.getDeltaLink(driveId, folderId);
		
		const(char)[] idToQuery;
		if (driveId == defaultDriveId) {
			// The drive id matches our users default drive id
			idToQuery = defaultRootId.dup;
		} else {
			// The drive id does not match our users default drive id
			// Potentially the 'path id' we are requesting the details of is a Shared Folder (remote item)
			// Use folderId
			idToQuery = folderId;
		}
		
		// Query OneDrive changes
		try {
			changes = onedrive.viewChangesById(driveId, idToQuery, deltaLink);
		} catch (OneDriveException e) {
			// OneDrive threw an error
			log.vdebug("OneDrive threw an error when querying for these changes:");
			log.vdebug("driveId: ", driveId);
			log.vdebug("idToQuery: ", idToQuery);
			log.vdebug("deltaLink: ", deltaLink);
			
			if (e.httpStatusCode == 429) {
				// HTTP request returned status code 429 (Too Many Requests). We need to leverage the response Retry-After HTTP header to ensure minimum delay until the throttle is removed.
				handleOneDriveThrottleRequest();
				// Retry original request by calling function again to avoid replicating any further error handling
				log.vdebug("Retrying original request that generated the OneDrive HTTP 429 Response Code (Too Many Requests) - calling queryDriveForChanges(path);");
				queryDriveForChanges(path);
				// return back to original call
				return;
			} else {
				displayOneDriveErrorMessage(e.msg);
				return;				
			}
		}
		
		// Are there any changes on OneDrive?
		if (count(changes["value"].array) != 0) {
			// Were we given a remote path to check if we are in sync for, or the root?
			if (path != "/") {
				// we were given a directory to check, we need to validate the list of changes against this path only
				foreach (item; changes["value"].array) {
					// Is this change valid for the 'path' we are checking?
					if (hasParentReferencePath(item)) {
						thisItemId = item["parentReference"]["id"].str;
						thisItemPath = item["parentReference"]["path"].str;
					} else {
						thisItemId = item["id"].str;
						// Is the defaultDriveId == driveId
						if (driveId == defaultDriveId){
							// 'root' items will not have ["parentReference"]["path"]
							if (isItemRoot(item)){
								thisItemPath = "";
							} else {
								thisItemPath = item["parentReference"]["path"].str;
							}
						} else {
							// A remote drive item will not have ["parentReference"]["path"]
							thisItemPath = "";
						}
					}
					
					if ( (thisItemId == folderId) || (canFind(thisItemPath, syncFolderChildPath)) || (canFind(thisItemPath, folderId)) ){
						// This is a change we want count
						validChanges++;
						if ((isItemFile(item)) && (hasFileSize(item))) {
							downloadSize = downloadSize + item["size"].integer;
						}
					}
				}
				// Are there any valid changes?
				if (validChanges != 0){
					writeln("Selected directory is out of sync with OneDrive");
					if (downloadSize > 0){
						downloadSize = downloadSize / 1000;
						writeln("Approximate data to transfer: ", downloadSize, " KB");
					}
				} else {
					writeln("No pending remote changes - selected directory is in sync");
				}
			} else {
				writeln("Local directory is out of sync with OneDrive");
				foreach (item; changes["value"].array) {
					if ((isItemFile(item)) && (hasFileSize(item))) {
						downloadSize = downloadSize + item["size"].integer;
					}
				}
				if (downloadSize > 0){
					downloadSize = downloadSize / 1000;
					writeln("Approximate data to transfer: ", downloadSize, " KB");
				}
			}
		} else {
			writeln("No pending remote changes - in sync");
		}
	}
	
	// Create a fake OneDrive response suitable for use with saveItem
	JSONValue createFakeResponse(string path) {
		import std.digest.sha;
		// Generate a simulated JSON response which can be used
		// At a minimum we need:
		// 1. eTag
		// 2. cTag
		// 3. fileSystemInfo
		// 4. file or folder. if file, hash of file
		// 5. id
		// 6. name
		// 7. parent reference
		
		SysTime mtime = timeLastModified(path).toUTC();
		
		// real id / eTag / cTag are different format for personal / business account
		auto sha1 = new SHA1Digest();
		ubyte[] hash1 = sha1.digest(path);
		
		JSONValue fakeResponse;
		
		if (isDir(path)) {
			// path is a directory
			fakeResponse = [
							"id": JSONValue(toHexString(hash1)),
							"cTag": JSONValue(toHexString(hash1)),
							"eTag": JSONValue(toHexString(hash1)),
							"fileSystemInfo": JSONValue([
														"createdDateTime": mtime.toISOExtString(),
														"lastModifiedDateTime": mtime.toISOExtString()
														]),
							"name": JSONValue(baseName(path)),
							"parentReference": JSONValue([
														"driveId": JSONValue(defaultDriveId),
														"driveType": JSONValue(accountType),
														"id": JSONValue(defaultRootId)
														]),
							"folder": JSONValue("")
							];
		} else {
			// path is a file
			// compute file hash - both business and personal responses use quickXorHash
			string quickXorHash = computeQuickXorHash(path);
	
			fakeResponse = [
							"id": JSONValue(toHexString(hash1)),
							"cTag": JSONValue(toHexString(hash1)),
							"eTag": JSONValue(toHexString(hash1)),
							"fileSystemInfo": JSONValue([
														"createdDateTime": mtime.toISOExtString(),
														"lastModifiedDateTime": mtime.toISOExtString()
														]),
							"name": JSONValue(baseName(path)),
							"parentReference": JSONValue([
														"driveId": JSONValue(defaultDriveId),
														"driveType": JSONValue(accountType),
														"id": JSONValue(defaultRootId)
														]),
							"file": JSONValue([
												"hashes":JSONValue([
																	"quickXorHash": JSONValue(quickXorHash)
																	])
												
												])
							];
		}
						
		log.vdebug("Generated Fake OneDrive Response: ", fakeResponse);
		return fakeResponse;
	}
	
	void handleOneDriveThrottleRequest() {
		// If OneDrive sends a status code 429 then this function will be used to process the Retry-After response header which contains the value by which we need to wait
		log.vdebug("Handling a OneDrive HTTP 429 Response Code (Too Many Requests)");
		// Read in the Retry-After HTTP header as set and delay as per this value before retrying the request
		auto retryAfterValue = onedrive.getRetryAfterValue();
		log.vdebug("Using Retry-After Value = ", retryAfterValue);
		
		// HTTP request returned status code 429 (Too Many Requests)
		// https://github.com/abraunegg/onedrive/issues/133
		// https://github.com/abraunegg/onedrive/issues/815
		
		ulong delayBeforeRetry = 0;
		if (retryAfterValue != 0) {
			// Use the HTTP Response Header Value
			delayBeforeRetry = retryAfterValue;
		} else {
			// Use a 120 second delay as a default given header value was zero
			// This value is based on log files and data when determining correct process for 429 response handling
			delayBeforeRetry = 120;
			// Update that we are over-riding the provided value with a default
			log.vdebug("HTTP Response Header retry-after value was 0 - Using a preconfigured default of: ", delayBeforeRetry);
		}
		
		// Sleep thread as per request
		log.log("Thread sleeping due to 'HTTP request returned status code 429' - The request has been throttled");
		log.log("Sleeping for ", delayBeforeRetry, " seconds");
		Thread.sleep(dur!"seconds"(delayBeforeRetry));
		
		// Reset retry-after value to zero as we have used this value now and it may be changed in the future to a different value
		onedrive.resetRetryAfterValue();
	}
}<|MERGE_RESOLUTION|>--- conflicted
+++ resolved
@@ -1563,23 +1563,15 @@
 					log.vlog("Remote item modified time is newer based on UTC time conversion");
 					auto ext = extension(path);
 					auto newPath = path.chomp(ext) ~ "-" ~ deviceName ~ ext;
-<<<<<<< HEAD
 					
 					// has the user configured to IGNORE local data protection rules?
 					if (cfg.getValueString("bypass_data_preservation")){
 						// The user has configured to ignore data safety checks and overwrite local data rather than preserve & rename
 						log.vlog("WARNING: Local Data Protection has been disabled. You may experience data loss on this file: ", path);
-=======
-					log.vlog("The local item is out-of-sync with OneDrive, renaming to preserve existing file: ", path, " -> ", newPath);
-					if (!dryRun) {
-						// rename the local file to prevent data loss incase the local file is actually needed
-						safeRename(path);
->>>>>>> c41adda7
 					} else {
 						// local data protection is configured, renaming local file
 						log.vlog("The local item is out-of-sync with OneDrive, renaming to preserve existing file and prevent data loss: ", path, " -> ", newPath);
-						
-						// perform the rename action
+						// perform the rename action of the local file
 						if (!dryRun) {
 							safeRename(path);
 						} else {
