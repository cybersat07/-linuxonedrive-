import std.algorithm;
import std.array: array;
import std.datetime;
import std.exception: enforce;
import std.file, std.json, std.path;
import std.regex;
import std.stdio, std.string, std.uni, std.uri;
import std.conv;
import std.encoding;
import core.time, core.thread;
import core.stdc.stdlib;
import config, itemdb, onedrive, selective, upload, util;
static import log;

// threshold after which files will be uploaded using an upload session
private long thresholdFileSize = 4 * 2^^20; // 4 MiB

// flag to set whether local files should be deleted
private bool noRemoteDelete = false;

// flag to set if we are running as uploadOnly
private bool uploadOnly = false;

// Do we configure to disable the upload validation routine
private bool disableUploadValidation = false;

private bool isItemFolder(const ref JSONValue item)
{
	return ("folder" in item) != null;
}

private bool isItemFile(const ref JSONValue item)
{
	return ("file" in item) != null;
}

private bool isItemDeleted(const ref JSONValue item)
{
	return ("deleted" in item) != null;
}

private bool isItemRoot(const ref JSONValue item)
{
	return ("root" in item) != null;
}

private bool isItemRemote(const ref JSONValue item)
{
	return ("remoteItem" in item) != null;
}

private bool hasParentReference(const ref JSONValue item)
{
	return ("parentReference" in item) != null;
}

private bool hasParentReferenceId(const ref JSONValue item)
{
	return ("id" in item["parentReference"]) != null;
}

private bool hasParentReferencePath(const ref JSONValue item)
{
	return ("path" in item["parentReference"]) != null;
}

private bool isMalware(const ref JSONValue item)
{
	return ("malware" in item) != null;
}

private bool hasFileSize(const ref JSONValue item)
{
	return ("size" in item) != null;
}

private bool hasId(const ref JSONValue item)
{
	return ("id" in item) != null;
}

private bool hasHashes(const ref JSONValue item)
{
	return ("hashes" in item["file"]) != null;
}

private bool hasQuickXorHash(const ref JSONValue item)
{
	return ("quickXorHash" in item["file"]["hashes"]) != null;
}

private bool hasSha1Hash(const ref JSONValue item)
{
	return ("sha1Hash" in item["file"]["hashes"]) != null;
}

private bool isDotFile(string path)
{
	// always allow the root
	if (path == ".") return false;
	
	path = buildNormalizedPath(path);
	auto paths = pathSplitter(path);
	foreach(base; paths) {
		if (startsWith(base, ".")){
			return true;
		}
	}
	return false;
}

// construct an Item struct from a JSON driveItem
private Item makeItem(const ref JSONValue driveItem)
{
	Item item = {
		id: driveItem["id"].str,
		name: "name" in driveItem ? driveItem["name"].str : null, // name may be missing for deleted files in OneDrive Biz
		eTag: "eTag" in driveItem ? driveItem["eTag"].str : null, // eTag is not returned for the root in OneDrive Biz
		cTag: "cTag" in driveItem ? driveItem["cTag"].str : null, // cTag is missing in old files (and all folders in OneDrive Biz)
	};

	// OneDrive API Change: https://github.com/OneDrive/onedrive-api-docs/issues/834
	// OneDrive no longer returns lastModifiedDateTime if the item is deleted by OneDrive
	if(isItemDeleted(driveItem)){
		// Set mtime to SysTime(0)
		item.mtime = SysTime(0);
	} else {
		// Item is not in a deleted state
		// Resolve 'Key not found: fileSystemInfo' when then item is a remote item
		// https://github.com/abraunegg/onedrive/issues/11
		if (isItemRemote(driveItem)) {
			item.mtime = SysTime.fromISOExtString(driveItem["remoteItem"]["fileSystemInfo"]["lastModifiedDateTime"].str);
		} else {
			item.mtime = SysTime.fromISOExtString(driveItem["fileSystemInfo"]["lastModifiedDateTime"].str);
		}
	}
		
	if (isItemFile(driveItem)) {
		item.type = ItemType.file;
	} else if (isItemFolder(driveItem)) {
		item.type = ItemType.dir;
	} else if (isItemRemote(driveItem)) {
		item.type = ItemType.remote;
	} else {
		// do not throw exception, item will be removed in applyDifferences()
	}

	// root and remote items do not have parentReference
	if (!isItemRoot(driveItem) && ("parentReference" in driveItem) != null) {
		item.driveId = driveItem["parentReference"]["driveId"].str;
		if (hasParentReferenceId(driveItem)) {
			item.parentId = driveItem["parentReference"]["id"].str;
		}
	}

	// extract the file hash
	if (isItemFile(driveItem) && ("hashes" in driveItem["file"])) {
		if ("crc32Hash" in driveItem["file"]["hashes"]) {
			item.crc32Hash = driveItem["file"]["hashes"]["crc32Hash"].str;
		} else if ("sha1Hash" in driveItem["file"]["hashes"]) {
			item.sha1Hash = driveItem["file"]["hashes"]["sha1Hash"].str;
		} else if ("quickXorHash" in driveItem["file"]["hashes"]) {
			item.quickXorHash = driveItem["file"]["hashes"]["quickXorHash"].str;
		} else {
			log.vlog("The file does not have any hash");
		}
	}

	if (isItemRemote(driveItem)) {
		item.remoteDriveId = driveItem["remoteItem"]["parentReference"]["driveId"].str;
		item.remoteId = driveItem["remoteItem"]["id"].str;
	}

	return item;
}

private bool testFileHash(string path, const ref Item item)
{
	if (item.crc32Hash) {
		if (item.crc32Hash == computeCrc32(path)) return true;
	} else if (item.sha1Hash) {
		if (item.sha1Hash == computeSha1Hash(path)) return true;
	} else if (item.quickXorHash) {
		if (item.quickXorHash == computeQuickXorHash(path)) return true;
	}
	return false;
}

class SyncException: Exception
{
    @nogc @safe pure nothrow this(string msg, string file = __FILE__, size_t line = __LINE__)
    {
        super(msg, file, line);
    }
}

final class SyncEngine
{
	private Config cfg;
	private OneDriveApi onedrive;
	private ItemDatabase itemdb;
	private UploadSession session;
	private SelectiveSync selectiveSync;
	// list of items to skip while applying the changes
	private string[] skippedItems;
	// list of items to delete after the changes has been downloaded
	private string[2][] idsToDelete;
	// list of items we fake created when running --dry-run
	private string[2][] idsFaked;
	// default drive id
	private string defaultDriveId;
	// default root id
	private string defaultRootId;
	// type of OneDrive account
	private string accountType;
	// free space remaining at init()
	private long remainingFreeSpace;
	// file size limit for a new file
	private long newSizeLimit;
	// is file malware flag
	private bool malwareDetected = false;
	// download filesystem issue flag
	private bool downloadFailed = false;
	// upload failure - OneDrive or filesystem issue (reading data)
	private bool uploadFailed = false;
	// initialization has been done
	private bool initDone = false;
	// sync engine dryRun flag
	private bool dryRun = false;
	// quota details available
	private bool quotaAvailable = true;
	// sync business shared folders flag
	private bool syncBusinessFolders = false;
	// single directory scope flag
	private bool singleDirectoryScope = false;
	// array of all OneDrive driveId's
	private string[] driveIDsArray;

	this(Config cfg, OneDriveApi onedrive, ItemDatabase itemdb, SelectiveSync selectiveSync)
	{
		assert(onedrive && itemdb && selectiveSync);
		this.cfg = cfg;
		this.onedrive = onedrive;
		this.itemdb = itemdb;
		this.selectiveSync = selectiveSync;
		// session = UploadSession(onedrive, cfg.uploadStateFilePath);
		this.dryRun = cfg.getValueBool("dry_run");
		this.newSizeLimit = cfg.getValueLong("skip_size") * 2^^20;
		this.newSizeLimit = (this.newSizeLimit == 0) ? long.max : this.newSizeLimit;
	}

	void reset()
	{
		initDone=false;
	}

	void init()
	{
		// Set accountType, defaultDriveId, defaultRootId & remainingFreeSpace once and reuse where possible
		JSONValue oneDriveDetails;
		JSONValue oneDriveRootDetails;

		if (initDone) {
			return;
		}

		session = UploadSession(onedrive, cfg.uploadStateFilePath);

		// Need to catch 400 or 5xx server side errors at initialization
		// Get Default Drive
		try {
			oneDriveDetails	= onedrive.getDefaultDrive();
		} catch (OneDriveException e) {
			if (e.httpStatusCode == 400) {
				// OneDrive responded with 400 error: Bad Request
				log.error("\nERROR: OneDrive returned a 'HTTP 400 Bad Request' - Cannot Initialize Sync Engine");
				// Check this
				if (cfg.getValueString("drive_id").length) {
					log.error("ERROR: Check your 'drive_id' entry in your configuration file as it may be incorrect\n");
				}
				// Must exit here
				exit(-1);
			}
			if (e.httpStatusCode == 401) {
				// HTTP request returned status code 401 (Unauthorized)
				log.error("\nERROR: OneDrive returned a 'HTTP 401 Unauthorized' - Cannot Initialize Sync Engine");
				log.error("ERROR: Check your configuration as your access token may be empty or invalid\n");
				// Must exit here
				exit(-1);
			}
			if (e.httpStatusCode >= 500) {
				// There was a HTTP 5xx Server Side Error
				log.error("ERROR: OneDrive returned a 'HTTP 5xx Server Side Error' - Cannot Initialize Sync Engine");
				// Must exit here
				exit(-1);
			}
		}
		
		// Get Default Root
		try {
			oneDriveRootDetails = onedrive.getDefaultRoot();
		} catch (OneDriveException e) {
			if (e.httpStatusCode == 400) {
				// OneDrive responded with 400 error: Bad Request
				log.error("\nERROR: OneDrive returned a 'HTTP 400 Bad Request' - Cannot Initialize Sync Engine");
				// Check this
				if (cfg.getValueString("drive_id").length) {
					log.error("ERROR: Check your 'drive_id' entry in your configuration file as it may be incorrect\n");
				}
				// Must exit here
				exit(-1);
			}
			if (e.httpStatusCode == 401) {
				// HTTP request returned status code 401 (Unauthorized)
				log.error("\nERROR: OneDrive returned a 'HTTP 401 Unauthorized' - Cannot Initialize Sync Engine");
				log.error("ERROR: Check your configuration as your access token may be empty or invalid\n");
				// Must exit here
				exit(-1);
			}
			if (e.httpStatusCode >= 500) {
				// There was a HTTP 5xx Server Side Error
				log.error("ERROR: OneDrive returned a 'HTTP 5xx Server Side Error' - Cannot Initialize Sync Engine");
				// Must exit here
				exit(-1);
			}
		}

		if ((oneDriveDetails.type() == JSONType.object) && (oneDriveRootDetails.type() == JSONType.object) && (hasId(oneDriveDetails)) && (hasId(oneDriveRootDetails))) {
			// JSON elements are valid
			// Debug OneDrive Account details response
			log.vdebug("OneDrive Account Details:      ", oneDriveDetails);
			log.vdebug("OneDrive Account Root Details: ", oneDriveRootDetails);
			
			// Successfully got details from OneDrive without a server side error such as 'HTTP/1.1 500 Internal Server Error' or 'HTTP/1.1 504 Gateway Timeout' 
			accountType = oneDriveDetails["driveType"].str;
			defaultDriveId = oneDriveDetails["id"].str;
			defaultRootId = oneDriveRootDetails["id"].str;
			remainingFreeSpace = oneDriveDetails["quota"]["remaining"].integer;
			
			// Make sure that defaultDriveId is in our driveIDs array to use when checking if item is in database
			driveIDsArray ~= defaultDriveId;
			
			// In some cases OneDrive Business configurations 'restrict' quota details thus is empty / blank / negative value / zero
			if (remainingFreeSpace <= 0) {
				// quota details not available
				log.error("ERROR: OneDrive quota information is being restricted. Please fix by speaking to your OneDrive / Office 365 Administrator.");
				log.error("ERROR: Flagging to disable upload space checks - this MAY have undesirable results if a file cannot be uploaded due to out of space.");
				quotaAvailable = false;
			}
			
			// Display accountType, defaultDriveId, defaultRootId & remainingFreeSpace for verbose logging purposes
			log.vlog("Application version: ", strip(import("version")));
			log.vlog("Account Type: ", accountType);
			log.vlog("Default Drive ID: ", defaultDriveId);
			log.vlog("Default Root ID: ", defaultRootId);
			log.vlog("Remaining Free Space: ", remainingFreeSpace);
		
			// If account type is documentLibrary - then most likely this is a SharePoint repository
			// and files 'may' be modified after upload. See: https://github.com/abraunegg/onedrive/issues/205
			if(accountType == "documentLibrary") {
				setDisableUploadValidation();
			}
		
			// Check the local database to ensure the OneDrive Root details are in the database
			checkDatabaseForOneDriveRoot();
		
			// Check if there is an interrupted upload session
			if (session.restore()) {
				log.log("Continuing the upload session ...");
				auto item = session.upload();
				saveItem(item);
			}		
			initDone = true;
		} else {
			// init failure
			initDone = false;
			// log why
			log.error("ERROR: Unable to query OneDrive to initialize application");
			// Must exit here
			exit(-1);
		}
	}

	// Configure noRemoteDelete if function is called
	// By default, noRemoteDelete = false;
	// Meaning we will process local deletes to delete item on OneDrive
	void setNoRemoteDelete()
	{
		noRemoteDelete = true;
	}
	
	// Configure uploadOnly if function is called
	// By default, uploadOnly = false;
	void setUploadOnly()
	{
		uploadOnly = true;
	}
	
	// set the flag that we are going to sync business shared folders
	void setSyncBusinessFolders()
	{
		syncBusinessFolders = true;
	}
	
	// Configure singleDirectoryScope if function is called
	// By default, singleDirectoryScope = false
	void setSingleDirectoryScope()
	{
		singleDirectoryScope = true;
	}
	
	// Configure disableUploadValidation if function is called
	// By default, disableUploadValidation = false;
	// Meaning we will always validate our uploads
	// However, when uploading a file that can contain metadata SharePoint will associate some 
	// metadata from the library the file is uploaded to directly in the file
	// which breaks this validation. See https://github.com/abraunegg/onedrive/issues/205
	void setDisableUploadValidation()
	{
		disableUploadValidation = true;
		log.vdebug("documentLibrary account type - flagging to disable upload validation checks due to Microsoft SharePoint file modification enrichments");
	}
	
	// Download all new changes from OneDrive
	void applyDifferences(bool performFullItemScan)

	{
		// Set defaults for the root folder
		// Use the global's as initialised via init() rather than performing unnecessary additional HTTPS calls
		string driveId = defaultDriveId;
		string rootId = defaultRootId;
		applyDifferences(driveId, rootId, performFullItemScan);

		// Check OneDrive Personal Shared Folders
		// https://github.com/OneDrive/onedrive-api-docs/issues/764
		Item[] items = itemdb.selectRemoteItems();
		foreach (item; items) {
			log.vdebug("------------------------------------------------------------------");
			log.vlog("Syncing OneDrive Shared Folder: ", item.name);
			applyDifferences(item.remoteDriveId, item.remoteId, performFullItemScan);
		}
		
		// Check OneDrive Business Shared Folders, if configured to do so
		if (syncBusinessFolders){
			// query OneDrive Business Shared Folders shared with me
			log.vlog("Attempting to sync OneDrive Business Shared Folders");
			JSONValue graphQuery = onedrive.getSharedWithMe();
			string sharedFolderName;
			foreach (searchResult; graphQuery["value"].array) {
				sharedFolderName = searchResult["name"].str;
				// Compare this to values in business_shared_folders
				if(selectiveSync.isSharedFolderMatched(sharedFolderName)){
					// Folder name matches what we are looking for
					// Flags for matching
					bool itemInDatabase = false;
					bool itemLocalDirExists = false;
					bool itemPathIsLocal = false;
					
					// "what if" there are 2 or more folders shared with me have the "same" name?
					// The folder name will be the same, but driveId will be different
					// This will then cause these 'shared folders' to cross populate data, which may not be desirable
					log.vdebug("Shared Folder Name: ", sharedFolderName);
					log.vdebug("Parent Drive Id:    ", searchResult["remoteItem"]["parentReference"]["driveId"].str);
					log.vdebug("Shared Item Id:     ", searchResult["remoteItem"]["id"].str);
					Item databaseItem;
					
					// for each driveid in the existing driveIDsArray 
					foreach (searchDriveId; driveIDsArray) {
						log.vdebug("searching database for: ", searchDriveId, " ", sharedFolderName);
						if (itemdb.selectByPath(sharedFolderName, searchDriveId, databaseItem)) {
							log.vdebug("Found shared folder name in database");
							itemInDatabase = true;
							log.vdebug("databaseItem: ", databaseItem);
							// Does the databaseItem.driveId == defaultDriveId?
							if (databaseItem.driveId == defaultDriveId) {
								itemPathIsLocal = true;
							}
						} else {	
							log.vdebug("Shared folder name not found in database");
							// "what if" there is 'already' a local folder with this name
							// Check if in the database
							// If NOT in the database, but resides on disk, this could be a new local folder created after last sync but before this one
							// However we sync 'shared folders' before checking for local changes
							string localpath = expandTilde(cfg.getValueString("sync_dir")) ~ "/" ~ sharedFolderName;
							if (exists(localpath)) {
								// local path exists
								log.vdebug("Found shared folder name in local OneDrive sync_dir");
								itemLocalDirExists = true;
							}
						}
					}
					
					// Shared Folder Evaluation Debugging
					log.vdebug("item in database:                         ", itemInDatabase);
					log.vdebug("path exists on disk:                      ", itemLocalDirExists);
					log.vdebug("database drive id matches defaultDriveId: ", itemPathIsLocal);
					log.vdebug("database data matches search data:        ", ((databaseItem.driveId == searchResult["remoteItem"]["parentReference"]["driveId"].str) && (databaseItem.id == searchResult["remoteItem"]["id"].str)));
					
					// Additional logging
					string sharedByName;
					string sharedByEmail;
					
					// Extra details for verbose logging
					if ("sharedBy" in searchResult["remoteItem"]["shared"]) {
						if ("displayName" in searchResult["remoteItem"]["shared"]["sharedBy"]["user"]) {
							sharedByName = searchResult["remoteItem"]["shared"]["sharedBy"]["user"]["displayName"].str;
						}
						if ("email" in searchResult["remoteItem"]["shared"]["sharedBy"]["user"]) {
							sharedByEmail = searchResult["remoteItem"]["shared"]["sharedBy"]["user"]["email"].str;
						}
					}
					
					if ( ((!itemInDatabase) || (!itemLocalDirExists)) || (((databaseItem.driveId == searchResult["remoteItem"]["parentReference"]["driveId"].str) && (databaseItem.id == searchResult["remoteItem"]["id"].str)) && (!itemPathIsLocal)) ) {
						// This shared folder does not exist in the database
						log.vlog("Syncing this OneDrive Business Shared Folder: ", sharedFolderName);
						Item businessSharedFolder = makeItem(searchResult);
						
						// Log who shared this to assist with sync data correlation
						if ((sharedByName != "") && (sharedByEmail != "")) {	
							log.vlog("OneDrive Business Shared By:                  ", sharedByName, " (", sharedByEmail, ")");
						} else {
							if (sharedByName != "") {
								log.vlog("OneDrive Business Shared By:                  ", sharedByName);
							}
						}
						
						// Do the actual sync
						applyDifferences(businessSharedFolder.remoteDriveId, businessSharedFolder.remoteId, performFullItemScan);
						// add drive id to the array to search for, for the next entry
						driveIDsArray ~= searchResult["remoteItem"]["parentReference"]["driveId"].str;	
					} else {
						// Shared Folder Name Conflict ...
						log.log("WARNING: Skipping shared folder due to existing name conflict: ", sharedFolderName);
						log.log("WARNING: Skipping changes of Path ID: ", searchResult["remoteItem"]["id"].str);
						log.log("WARNING: To sync this shared folder, this shared folder needs to be renamed");
						
						// Log who shared this to assist with conflict resolution
						if ((sharedByName != "") && (sharedByEmail != "")) {	
							log.vlog("WARNING: Conflict Shared By:          ", sharedByName, " (", sharedByEmail, ")");
						} else {
							if (sharedByName != "") {
								log.vlog("WARNING: Conflict Shared By:          ", sharedByName);
							}
						}
					}	
				}
			}
		}
	}

	// download all new changes from a specified folder on OneDrive
	void applyDifferencesSingleDirectory(string path)
	{
		// Ensure we check the 'right' location for this directory on OneDrive
		// It could come from the following places:
		// 1. My OneDrive Root
		// 2. My OneDrive Root as an Office 365 Shared Library
		// 3. A OneDrive Business Shared Folder
		// If 1 & 2, the configured default items are what we need
		// If 3, we need to query OneDrive
		
		string driveId = defaultDriveId;
		string rootId = defaultRootId;
		string folderId;
		JSONValue onedrivePathDetails;
		
		// Check OneDrive Business Shared Folders, if configured to do so
		if (syncBusinessFolders){
			log.vlog("Attempting to sync OneDrive Business Shared Folders");
			// query OneDrive Business Shared Folders shared with me
			JSONValue graphQuery = onedrive.getSharedWithMe();
			
			if (graphQuery.type() == JSONType.object) {
				// valid response from OneDrive
				foreach (searchResult; graphQuery["value"].array) {
					string sharedFolderName = searchResult["name"].str;
					// Compare this to values in business_shared_folders
					if(selectiveSync.isSharedFolderMatched(sharedFolderName)){
						// Folder matches a user configured sync entry
						string[] allowedPath;
						allowedPath ~= sharedFolderName;
						// But is this shared folder what we are looking for?
						if (selectiveSync.isPathIncluded(path,allowedPath)) {
							// Path we want to sync is on a OneDrive Business Shared Folder
							// Set the correct driveId
							driveId = searchResult["remoteItem"]["parentReference"]["driveId"].str;
							// Add this drive id to the array to search with
							driveIDsArray ~= driveId;
						} 
					} 
				}
			} else {
				// Log that an invalid JSON object was returned
				log.error("ERROR: onedrive.getSharedWithMe call returned an invalid JSON Object");
			}
		}
		
		// Test if the path we are going to sync from actually exists on OneDrive
		log.vlog("Getting path details from OneDrive ...");
		try {
			onedrivePathDetails = onedrive.getPathDetailsByDriveId(driveId, path);
		} catch (OneDriveException e) {
			if (e.httpStatusCode == 404) {
				// The directory was not found 
				log.error("ERROR: The requested single directory to sync was not found on OneDrive");
				return;
			}
			
			if (e.httpStatusCode >= 500) {
				// OneDrive returned a 'HTTP 5xx Server Side Error' - gracefully handling error - error message already logged
				return;
			}
		}
		
		// OK - the path on OneDrive should exist, get the driveId and rootId for this folder
		// Was the response a valid JSON Object?
		if (onedrivePathDetails.type() == JSONType.object) {
			// OneDrive Personal Shared Folder handling
			// Is this item a remote item?
			if(isItemRemote(onedrivePathDetails)){
				// 2 step approach:
				//		1. Ensure changes for the root remote path are captured
				//		2. Download changes specific to the remote path
				
				// root remote
				applyDifferences(defaultDriveId, onedrivePathDetails["id"].str, false);
			
				// remote changes
				driveId = onedrivePathDetails["remoteItem"]["parentReference"]["driveId"].str; // Should give something like 66d53be8a5056eca
				folderId = onedrivePathDetails["remoteItem"]["id"].str; // Should give something like BC7D88EC1F539DCF!107
				
				// Apply any differences found on OneDrive for this path (download data)
				applyDifferences(driveId, folderId, false);
			} else {
				// use the item id as folderId
				folderId = onedrivePathDetails["id"].str; // Should give something like 12345ABCDE1234A1!101
				// Apply any differences found on OneDrive for this path (download data)
				applyDifferences(defaultDriveId, folderId, false);
			}
		} else {
			// Log that an invalid JSON object was returned
			log.vdebug("onedrive.getPathDetails call returned an invalid JSON Object");
		}
	}
	
	// make sure the OneDrive root is in our database
	auto checkDatabaseForOneDriveRoot()
	{
		log.vlog("Fetching details for OneDrive Root");
		JSONValue rootPathDetails = onedrive.getDefaultRoot(); // Returns a JSON Value
		
		// validate object is a JSON value
		if (rootPathDetails.type() == JSONType.object) {
			// valid JSON object
			Item rootPathItem = makeItem(rootPathDetails);
			// configure driveId and rootId for the OneDrive Root
			// Set defaults for the root folder
			string driveId = rootPathDetails["parentReference"]["driveId"].str; // Should give something like 12345abcde1234a1
			string rootId = rootPathDetails["id"].str; // Should give something like 12345ABCDE1234A1!101
			
			// Query the database
			if (!itemdb.selectById(driveId, rootId, rootPathItem)) {
				log.vlog("OneDrive Root does not exist in the database. We need to add it.");	
				applyDifference(rootPathDetails, driveId, true);
				log.vlog("Added OneDrive Root to the local database");
			} else {
				log.vlog("OneDrive Root exists in the database");
			}
		} else {
			// Log that an invalid JSON object was returned
			log.error("ERROR: Unable to query OneDrive for account details");
			log.vdebug("onedrive.getDefaultRoot call returned an invalid JSON Object");
			// Must exit here as we cant configure our required variables
			exit(-1);
		}
	}
	
	// create a directory on OneDrive without syncing
	auto createDirectoryNoSync(string path)
	{
		// Attempt to create the requested path within OneDrive without performing a sync
		log.vlog("Attempting to create the requested path within OneDrive");
		
		// Handle the remote folder creation and updating of the local database without performing a sync
		uploadCreateDir(path);
	}
	
	// delete a directory on OneDrive without syncing
	auto deleteDirectoryNoSync(string path)
	{
		// Use the global's as initialised via init() rather than performing unnecessary additional HTTPS calls
		const(char)[] rootId = defaultRootId;
		
		// Attempt to delete the requested path within OneDrive without performing a sync
		log.vlog("Attempting to delete the requested path within OneDrive");
		
		// test if the path we are going to exists on OneDrive
		try {
			onedrive.getPathDetails(path);
		} catch (OneDriveException e) {
			if (e.httpStatusCode == 404) {
				// The directory was not found on OneDrive - no need to delete it
				log.vlog("The requested directory to delete was not found on OneDrive - skipping removing the remote directory as it doesn't exist");
				return;
			}
			
			if (e.httpStatusCode >= 500) {
				// OneDrive returned a 'HTTP 5xx Server Side Error' - gracefully handling error - error message already logged
				return;
			}
		}
		
		Item item;
		if (!itemdb.selectByPath(path, defaultDriveId, item)) {
			// this is odd .. this directory is not in the local database - just go delete it
			log.vlog("The requested directory to delete was not found in the local database - pushing delete request direct to OneDrive");
			uploadDeleteItem(item, path);
		} else {
			// the folder was in the local database
			// Handle the deletion and saving any update to the local database
			log.vlog("The requested directory to delete was found in the local database. Processing the deletion normally");
			deleteByPath(path);
		}
	}
	
	// rename a directory on OneDrive without syncing
	auto renameDirectoryNoSync(string source, string destination)
	{
		try {
			// test if the local path exists on OneDrive
			onedrive.getPathDetails(source);
		} catch (OneDriveException e) {
			if (e.httpStatusCode == 404) {
				// The directory was not found 
				log.vlog("The requested directory to rename was not found on OneDrive");
				return;
			}
			
			if (e.httpStatusCode >= 500) {
				// OneDrive returned a 'HTTP 5xx Server Side Error' - gracefully handling error - error message already logged
				return;
			}
		}
		// The OneDrive API returned a 200 OK status, so the folder exists
		// Rename the requested directory on OneDrive without performing a sync
		moveByPath(source, destination);
	}
	
	// download the new changes of a specific item
	// id is the root of the drive or a shared folder
	private void applyDifferences(string driveId, const(char)[] id, bool performFullItemScan)
	{
		log.vlog("Applying changes of Path ID: " ~ id);
		JSONValue changes;
		JSONValue changesAvailable;
		
		// Query the name of this folder id
		string syncFolderName;
		string syncFolderPath;
		string syncFolderChildPath;
		JSONValue idDetails = parseJSON("{}");
		try {
			idDetails = onedrive.getPathDetailsById(driveId, id);
		} catch (OneDriveException e) {
			if (e.httpStatusCode == 404) {
				// id was not found - possibly a remote (shared) folder
				log.vlog("No details returned for given Path ID");
				return;
			}
			
			if (e.httpStatusCode >= 500) {
				// OneDrive returned a 'HTTP 5xx Server Side Error' - gracefully handling error - error message already logged
				return;
			}
		} 
		
		// validate that idDetails is a JSON value
		if (idDetails.type() == JSONType.object) {
			// Get the name of this 'Path ID'
			if (("id" in idDetails) != null) {
				// valid response from onedrive.getPathDetailsById(driveId, id) - a JSON item object present
				if ((idDetails["id"].str == id) && (!isItemFile(idDetails))){
					// Is a Folder or Remote Folder
					syncFolderName = idDetails["name"].str;
				}
				
				// Debug output of path details as queried from OneDrive
				log.vdebug("OneDrive Path Details: ", idDetails);
							
				// OneDrive Personal Folder Item Reference (24/4/2019)
				//	"@odata.context": "https://graph.microsoft.com/v1.0/$metadata#drives('66d53be8a5056eca')/items/$entity",
				//	"cTag": "adDo2NkQ1M0JFOEE1MDU2RUNBITEwMS42MzY5MTY5NjQ1ODcwNzAwMDA",
				//	"eTag": "aNjZENTNCRThBNTA1NkVDQSExMDEuMQ",
				//	"fileSystemInfo": {
				//		"createdDateTime": "2018-06-06T20:45:24.436Z",
				//		"lastModifiedDateTime": "2019-04-24T07:09:31.29Z"
				//	},
				//	"folder": {
				//		"childCount": 3,
				//		"view": {
				//			"sortBy": "takenOrCreatedDateTime",
				//			"sortOrder": "ascending",
				//			"viewType": "thumbnails"
				//		}
				//	},
				//	"id": "66D53BE8A5056ECA!101",
				//	"name": "root",
				//	"parentReference": {
				//		"driveId": "66d53be8a5056eca",
				//		"driveType": "personal"
				//	},
				//	"root": {},
				//	"size": 0
			
				// OneDrive Personal Remote / Shared Folder Item Reference (4/9/2019)
				//	"@odata.context": "https://graph.microsoft.com/v1.0/$metadata#drives('driveId')/items/$entity",
				//	"cTag": "cTag",
				//	"eTag": "eTag",
				//	"id": "itemId",
				//	"name": "shared",
				//	"parentReference": {
				//		"driveId": "driveId",
				//		"driveType": "personal",
				//		"id": "parentItemId",
				//		"path": "/drive/root:"
				//	},
				//	"remoteItem": {
				//		"fileSystemInfo": {
				//			"createdDateTime": "2019-01-14T18:54:43.2666667Z",
				//			"lastModifiedDateTime": "2019-04-24T03:47:22.53Z"
				//		},
				//		"folder": {
				//			"childCount": 0,
				//			"view": {
				//				"sortBy": "takenOrCreatedDateTime",
				//				"sortOrder": "ascending",
				//				"viewType": "thumbnails"
				//			}
				//		},
				//		"id": "remoteItemId",
				//		"parentReference": {
				//			"driveId": "remoteDriveId",
				//			"driveType": "personal"
				//			"id": "id",
				//			"name": "name",
				//			"path": "/drives/<remote_drive_id>/items/<remote_parent_id>:/<parent_name>"
				//		},
				//		"size": 0,
				//		"webUrl": "webUrl"
				//	}
				
				// OneDrive Business Folder & Shared Folder Item Reference (24/4/2019)
				//	"@odata.context": "https://graph.microsoft.com/v1.0/$metadata#drives('driveId')/items/$entity",
				//	"@odata.etag": "\"{eTag},1\"",
				//	"cTag": "\"c:{cTag},0\"",
				//	"eTag": "\"{eTag},1\"",
				//	"fileSystemInfo": {
				//		"createdDateTime": "2019-04-17T04:00:43Z",
				//		"lastModifiedDateTime": "2019-04-17T04:00:43Z"
				//	},
				//	"folder": {
				//		"childCount": 2
				//	},
				//	"id": "itemId",
				//	"name": "shared_folder",
				//	"parentReference": {
				//		"driveId": "parentDriveId",
				//		"driveType": "business",
				//		"id": "parentId",
				//		"path": "/drives/driveId/root:"
				//	},
				//	"size": 0
				
				// To evaluate a change received from OneDrive, this must be set correctly
				if (hasParentReferencePath(idDetails)) {
					// Path from OneDrive has a parentReference we can use
					log.vdebug("Item details returned contains parent reference path - potentially shared folder object");
					syncFolderPath = idDetails["parentReference"]["path"].str;
					syncFolderChildPath = syncFolderPath ~ "/" ~ idDetails["name"].str ~ "/";
				} else {
					// No parentReference, set these to blank
					log.vdebug("Item details returned no parent reference path");
					syncFolderPath = "";
					syncFolderChildPath = ""; 
				}
				
				// Debug Output
				log.vdebug("Sync Folder Name:        ", syncFolderName);
				log.vdebug("Sync Folder Parent Path: ", syncFolderPath);
				log.vdebug("Sync Folder Actual Path: ", syncFolderChildPath);
			}
		} else {
			// Log that an invalid JSON object was returned
			log.vdebug("onedrive.getPathDetailsById call returned an invalid JSON Object");
		}
		
		// If we are using a sync_list file, using deltaLink will actually 'miss' changes (moves & deletes) on OneDrive as using sync_list discards changes
		// Use the performFullItemScan boolean to control whether we perform a full object scan of use the delta link for the root folder
		// When using --synchronize the process order is:
		//   1. Scan OneDrive for changes
		//   2. Scan local folder for changes
		//   3. Scan OneDrive for changes
		// When using sync_list and performing a full scan, what this means is a full scan is performed twice, which leads to massive processing & time overheads 
		// Control this via performFullItemScan
		
		// Get the current delta link
		string deltaLink = "";
		string deltaLinkAvailable = itemdb.getDeltaLink(driveId, id);
		if (!performFullItemScan){
			// performFullItemScan == false
			// use delta link
			deltaLink = deltaLinkAvailable;
		}
		
		for (;;) {
			// Due to differences in OneDrive API's between personal and business we need to get changes only from defaultRootId
			// If we used the 'id' passed in & when using --single-directory with a business account we get:
			//	'HTTP request returned status code 501 (Not Implemented): view.delta can only be called on the root.'
			// To view changes correctly, we need to use the correct path id for the request
			const(char)[] idToQuery;
			if (driveId == defaultDriveId) {
				// The drive id matches our users default drive id
				idToQuery = defaultRootId.dup;
			} else {
				// The drive id does not match our users default drive id
				// Potentially the 'path id' we are requesting the details of is a Shared Folder (remote item)
				// Use the 'id' that was passed in (folderId)
				idToQuery = id;
			}
			
			try {
				// Fetch the changes relative to the path id we want to query
<<<<<<< HEAD
				// Have to query the right 'delta' otherwise we get a HTTP request returned status code 501 (Not Implemented)
				// view.delta can only be called on the root.
				// So we need to select the right root, especially if we are checking a remote folder item
				if ((driveId == defaultDriveId) || (!syncBusinessFolders)) {
					// Should always be selected unless we are syncing a Business Shared Folder
					log.vdebug("Selected to use onedrive.viewChangesByItemId");
					changes = onedrive.viewChangesByItemId(driveId, idToQuery, deltaLink);
				} else {
					// Should ONLY be selected if we are syncing a Business Shared Folder
					log.vdebug("Selected to use onedrive.viewChangesByDriveId");
					changes = onedrive.viewChangesByDriveId(driveId, deltaLink);
				}
=======
				changes = onedrive.viewChangesById(driveId, idToQuery, deltaLink);
				changesAvailable = onedrive.viewChangesById(driveId, idToQuery, deltaLinkAvailable);
>>>>>>> 7ba59e0b
			} catch (OneDriveException e) {
				// OneDrive threw an error
				log.vdebug("OneDrive threw an error when querying for these changes:");
				log.vdebug("driveId: ", driveId);
				log.vdebug("idToQuery: ", idToQuery);
				log.vdebug("deltaLink: ", deltaLink);
				
				// HTTP request returned status code 404 (Not Found)
				if (e.httpStatusCode == 404) {
					// Stop application
					log.log("\n\nOneDrive returned a 'HTTP 404 - Item not found'");
					log.log("The item id to query was not found on OneDrive");
					log.log("\nRemove your '", cfg.databaseFilePath, "' file and try to sync again\n");
					return;
				}
				
				// HTTP request returned status code 410 (The requested resource is no longer available at the server)
				if (e.httpStatusCode == 410) {
					log.vlog("Delta link expired, re-syncing...");
					deltaLink = null;
					continue;
				}
				
				// HTTP request returned status code 500 (Internal Server Error)
				if (e.httpStatusCode == 500) {
					// display what the error is
					displayOneDriveErrorMessage(e.msg);
					return;
				}
				
				if (e.httpStatusCode == 504) {
					// HTTP request returned status code 504 (Gateway Timeout)
					// Retry by calling applyDifferences() again
					log.vlog("OneDrive returned a 'HTTP 504 - Gateway Timeout' - gracefully handling error");
					applyDifferences(driveId, idToQuery, performFullItemScan);
				} else {
					// Default operation if not 404, 410, 500, 504 errors
					// display what the error is
					displayOneDriveErrorMessage(e.msg);
					log.log("\nRemove your '", cfg.databaseFilePath, "' file and try to sync again\n");
					return;
				}
			}
			
			// is changesAvailable a valid JSON response
			long deltaChanges = 0;
			if (changesAvailable.type() == JSONType.object) {
				// are there any delta changes?
				if (("value" in changesAvailable) != null) {
					deltaChanges = count(changesAvailable["value"].array);
				}
			}
			
			// is changes a valid JSON response
			if (changes.type() == JSONType.object) {
				// Are there any changes to process?
				if ((("value" in changes) != null) && (deltaChanges > 0)) {
					auto nrChanges = count(changes["value"].array);
					auto changeCount = 0;
					
					if (!performFullItemScan){
						// Display the number of changes we are processing
						if (nrChanges >= cfg.getValueLong("min_notify_changes")) {
							log.logAndNotify("Processing ", nrChanges, " changes");
						} else {
							// There are valid changes
							log.vdebug("Number of changes from OneDrive to process: ", nrChanges);
						}
					} else {
						// Do not display anything unless we are doing a verbose debug as due to #658 we are essentially doing a --resync each time when using sync_list
						// Display the number of items we are processing
						if (nrChanges >= cfg.getValueLong("min_notify_changes")) {
							log.logAndNotify("Processing ", nrChanges, " OneDrive items to ensure consistent state due to sync_list being used");
						} else {
							// There are valid changes
							log.vdebug("Number of items from OneDrive to process: ", nrChanges);
						}
					}
					
					foreach (item; changes["value"].array) {
						bool isRoot = false;
						string thisItemPath;
						changeCount++;
						
						// Change as reported by OneDrive
						log.vdebug("------------------------------------------------------------------");
						log.vdebug("Processing change ", changeCount, " of ", nrChanges);
						log.vdebug("OneDrive Change: ", item);
						
						// Deleted items returned from onedrive.viewChangesByItemId or onedrive.viewChangesByDriveId (/delta) do not have a 'name' attribute
						// Thus we cannot name check for 'root' below on deleted items
						if(!isItemDeleted(item)){
							// This is not a deleted item
							log.vdebug("Not a OneDrive deleted item change");
							// Test is this is the OneDrive Users Root?
							// Debug output of change evaluation items
							log.vdebug("defaultRootId                                        = ", defaultRootId);
							log.vdebug("'search id'                                          = ", id);
							log.vdebug("id == defaultRootId                                  = ", (id == defaultRootId));
							log.vdebug("isItemRoot(item)                                     = ", (isItemRoot(item)));
							log.vdebug("item['name'].str == 'root'                           = ", (item["name"].str == "root"));
							log.vdebug("singleDirectoryScope                                 = ", (singleDirectoryScope));
							
							// Use the global's as initialised via init() rather than performing unnecessary additional HTTPS calls
							// In a --single-directory scenario however, '(id == defaultRootId) = false' for root items
							if ( ((id == defaultRootId) || (singleDirectoryScope)) && (isItemRoot(item)) && (item["name"].str == "root")) { 
								// This IS a OneDrive Root item
								log.vdebug("Change will flagged as a 'root' item change");
								isRoot = true;
							}
						}

						// How do we handle this change?
						if (isRoot || !hasParentReferenceId(item) || isItemDeleted(item)){
							// Is a root item, has no id in parentReference or is a OneDrive deleted item
							log.vdebug("isRoot                                               = ", isRoot);
							log.vdebug("!hasParentReferenceId(item)                          = ", (!hasParentReferenceId(item)));
							log.vdebug("isItemDeleted(item)                                  = ", (isItemDeleted(item)));
							log.vdebug("Handling change as 'root item', has no parent reference or is a deleted item");
							applyDifference(item, driveId, isRoot);
						} else {
							// What is this item's path?
							if (hasParentReferencePath(item)) {
								thisItemPath = item["parentReference"]["path"].str;
							} else {
								thisItemPath = "";
							}
							
							// Business Shared Folders special case handling
							bool sharedFoldersSpecialCase = false;
							
							// Debug output of change evaluation items
							log.vdebug("'parentReference id'                                 = ", item["parentReference"]["id"].str);
							log.vdebug("syncFolderName                                       = ", syncFolderName);
							log.vdebug("syncFolderPath                                       = ", syncFolderPath);
							log.vdebug("syncFolderChildPath                                  = ", syncFolderChildPath);
							log.vdebug("thisItemId                                           = ", item["id"].str);
							log.vdebug("thisItemPath                                         = ", thisItemPath);
							log.vdebug("'item id' matches search 'id'                        = ", (item["id"].str == id));
							log.vdebug("'parentReference id' matches search 'id'             = ", (item["parentReference"]["id"].str == id));
							log.vdebug("'thisItemPath' contains 'syncFolderChildPath'        = ", (canFind(thisItemPath, syncFolderChildPath)) );
							log.vdebug("'thisItemPath' contains search 'id'                  = ", (canFind(thisItemPath, id)) );
							
							// Special case handling
							// - IF we are syncing shared folders, and the shared folder is not the 'top level' folder being shared out
							// canFind(thisItemPath, syncFolderChildPath) will never match:
							//		Syncing this OneDrive Business Shared Folder: MyFolderName
							//		OneDrive Business Shared By:                  Firstname Lastname (email@address)
							//		Applying changes of Path ID:    pathId
							//		[DEBUG] Sync Folder Name:       MyFolderName
							//		[DEBUG] Sync Folder Path:       /drives/driveId/root:/TopLevel/ABCD
							//		[DEBUG] Sync Folder Child Path: /drives/driveId/root:/TopLevel/ABCD/MyFolderName/
							//		...
							//		[DEBUG] 'item id' matches search 'id'                        = false
							//		[DEBUG] 'parentReference id' matches search 'id'             = false
							//		[DEBUG] 'thisItemPath' contains 'syncFolderChildPath'        = false
							//		[DEBUG] 'thisItemPath' contains search 'id'                  = false
							//		[DEBUG] Change does not match any criteria to apply
							//		Remote change discarded - not in business shared folders sync scope
							
							if ((!canFind(thisItemPath, syncFolderChildPath)) && (syncBusinessFolders)) {
								// Syncing Shared Business folders & we dont have a path match
								// is this a reverse path match?
								log.vdebug("'thisItemPath' contains 'syncFolderName'             = ", (canFind(thisItemPath, syncFolderName)) );
								if (canFind(thisItemPath, syncFolderName)) {
									sharedFoldersSpecialCase = true;
								}
							}
							
							// Check this item's path to see if this is a change on the path we want:
							// 1. 'item id' matches 'id'
							// 2. 'parentReference id' matches 'id'
							// 3. 'item path' contains 'syncFolderChildPath'
							// 4. 'item path' contains 'id'
							
							if ( (item["id"].str == id) || (item["parentReference"]["id"].str == id) || (canFind(thisItemPath, syncFolderChildPath)) || (canFind(thisItemPath, id)) || (sharedFoldersSpecialCase) ){
								// This is a change we want to apply
								if (!sharedFoldersSpecialCase) {
									log.vdebug("Change matches search criteria to apply");
								} else {
									log.vdebug("Change matches search criteria to apply - special case criteria - reverse path matching used");
								}
								// Apply OneDrive change
								applyDifference(item, driveId, isRoot);
							} else {
								// No item ID match or folder sync match
								log.vdebug("Change does not match any criteria to apply");
								// Before discarding change - does this ID still exist on OneDrive - as in IS this 
								// potentially a --single-directory sync and the user 'moved' the file out of the 'sync-dir' to another OneDrive folder
								// This is a corner edge case - https://github.com/skilion/onedrive/issues/341
								JSONValue oneDriveMovedNotDeleted;
								try {
									oneDriveMovedNotDeleted = onedrive.getPathDetailsById(driveId, item["id"].str);
								} catch (OneDriveException e) {
									if (e.httpStatusCode == 404) {
										// No .. that ID is GONE
										log.vlog("Remote change discarded - item cannot be found");
										return;
									}
									
									if (e.httpStatusCode >= 500) {
										// OneDrive returned a 'HTTP 5xx Server Side Error' - gracefully handling error - error message already logged
										return;
									}
								}
								// Yes .. ID is still on OneDrive but elsewhere .... #341 edge case handling
								// What is the original local path for this ID in the database? Does it match 'syncFolderChildPath'
								if (itemdb.idInLocalDatabase(driveId, item["id"].str)){
									// item is in the database
									string originalLocalPath = itemdb.computePath(driveId, item["id"].str);
									if (canFind(originalLocalPath, syncFolderChildPath)){
										// This 'change' relates to an item that WAS in 'syncFolderChildPath' but is now 
										// stored elsewhere on OneDrive - outside the path we are syncing from
										// Remove this item locally as it's local path is now obsolete
										idsToDelete ~= [driveId, item["id"].str];
									} else {
										// out of scope for some other reason
										if (singleDirectoryScope){
											log.vlog("Remote change discarded - not in --single-directory sync scope");
										} else {
											log.vlog("Remote change discarded - not in sync scope");
										}
										log.vdebug("Remote change discarded: ", item); 
									}
								} else {
									// item is not in the database
									if (singleDirectoryScope){
										// We are syncing a single directory, so this is the reason why it is out of scope
										log.vlog("Remote change discarded - not in --single-directory sync scope");
										log.vdebug("Remote change discarded: ", item);
									} else {
										// Not a single directory sync
										if (syncBusinessFolders) {
											// if we are syncing shared business folders, a 'change' may be out of scope as we are not syncing that 'folder'
											// but we are sent all changes from the 'parent root' as we cannot query the 'delta' for this folder
											// as that is a 501 error - not implemented
											log.vlog("Remote change discarded - not in business shared folders sync scope");
											log.vdebug("Remote change discarded: ", item);
										} else {
											// out of scope for some other reason
											log.vlog("Remote change discarded - not in sync scope");
											log.vdebug("Remote change discarded: ", item);
										}
									}
								}
							} 
						}
					}
				} else {
					// No changes reported on OneDrive
					log.vdebug("OneDrive Reported no delta changes - Local path and OneDrive in-sync");
				}
				
				// the response may contain either @odata.deltaLink or @odata.nextLink
				if ("@odata.deltaLink" in changes) deltaLink = changes["@odata.deltaLink"].str;
				if (deltaLink) itemdb.setDeltaLink(driveId, id, deltaLink);
				if ("@odata.nextLink" in changes) deltaLink = changes["@odata.nextLink"].str;
				else break;
			} else {
				// Log that an invalid JSON object was returned
				if ((driveId == defaultDriveId) || (!syncBusinessFolders)) {
					log.vdebug("onedrive.viewChangesByItemId call returned an invalid JSON Object");
				} else {
					log.vdebug("onedrive.viewChangesByDriveId call returned an invalid JSON Object");
				}
			}	
		}

		// delete items in idsToDelete
		if (idsToDelete.length > 0) deleteItems();
		// empty the skipped items
		skippedItems.length = 0;
		assumeSafeAppend(skippedItems);
	}

	// process the change of a single DriveItem
	private void applyDifference(JSONValue driveItem, string driveId, bool isRoot)
	{
		// Format the OneDrive change into a consumable object for the database
		Item item = makeItem(driveItem);
		
		// Reset the malwareDetected flag for this item
		malwareDetected = false;
		
		// Reset the downloadFailed flag for this item
		downloadFailed = false;
		
		if(isItemDeleted(driveItem)){
			// Change is to delete an item
			log.vdebug("Remote deleted item");
		} else {
			// Is the change from OneDrive a 'root' item
			// The change should be considered a 'root' item if:
			// 1. Contains a ["root"] element
			// 2. Has no ["parentReference"]["id"] ... #323 & #324 highlighted that this is false as some 'root' shared objects now can have an 'id' element .. OneDrive API change
			// 2. Has no ["parentReference"]["path"]
			// 3. Was detected by an input flag as to be handled as a root item regardless of actual status
			if (isItemRoot(driveItem) || !hasParentReferencePath(driveItem) || isRoot) {
				log.vdebug("Handing a OneDrive 'root' change");
				item.parentId = null; // ensures that it has no parent
				item.driveId = driveId; // HACK: makeItem() cannot set the driveId property of the root
				log.vdebug("Update/Insert local database with item details");
				itemdb.upsert(item);
				log.vdebug("item details: ", item);
				return;
			}
		}

		bool unwanted;
		// Check if the parent id is something we need to skip
		if (skippedItems.find(item.parentId).length != 0) {
			// Potentially need to flag as unwanted
			log.vdebug("Flagging as unwanted: find(item.parentId).length != 0");
			unwanted = true;
			
			// Is this item id in the database?
			if (itemdb.idInLocalDatabase(item.driveId, item.id)){
				// item exists in database, most likely moved out of scope for current client configuration
				log.vdebug("This item was previously synced / seen by the client");				
				if (("name" in driveItem["parentReference"]) != null) {
					if (selectiveSync.isPathExcludedViaSyncList(driveItem["parentReference"]["name"].str)) {
						// Previously synced item is now out of scope as it has been moved out of what is included in sync_list
						log.vdebug("This previously synced item is now excluded from being synced due to sync_list exclusion");
						// flag to delete local file as it now is no longer in sync with OneDrive
						log.vdebug("Flagging to delete item locally");
						idsToDelete ~= [item.driveId, item.id];
					}
				}
			}
		}
		
		// Check if this is excluded by config option: skip_dir
		if (!unwanted) {
			// Only check path if config is != ""
			if (cfg.getValueString("skip_dir") != "") {
				// Is the item a folder and not a deleted item?
				if ((isItemFolder(driveItem)) && (!isItemDeleted(driveItem))) {
					// work out the 'snippet' path where this folder would be created
					string simplePathToCheck = "";
					string complexPathToCheck = "";
					string matchDisplay = "";
					
					if (hasParentReference(driveItem)) {
						// we need to workout the FULL path for this item
						string parentDriveId = driveItem["parentReference"]["driveId"].str;
						string parentItem = driveItem["parentReference"]["id"].str;
						// simple path
						if (("name" in driveItem["parentReference"]) != null) {
							simplePathToCheck = driveItem["parentReference"]["name"].str ~ "/" ~ driveItem["name"].str;
						} else {
							simplePathToCheck = driveItem["name"].str;
						}
						// complex path
						complexPathToCheck = itemdb.computePath(parentDriveId, parentItem) ~ "/" ~ driveItem["name"].str;
						complexPathToCheck = buildNormalizedPath(complexPathToCheck);
						log.vdebug("skip_dir path to check (simple):  ", simplePathToCheck);
						log.vdebug("skip_dir path to check (complex): ", complexPathToCheck);
					} else {
						simplePathToCheck = driveItem["name"].str;
					}
					
					// OK .. what checks are we doing?
					if ((simplePathToCheck != "") && (complexPathToCheck == "")) {
						// just a simple check
						log.vdebug("Performing a simple check only");
						unwanted = selectiveSync.isDirNameExcluded(simplePathToCheck);
					} else {
						// simple and complex
						log.vdebug("Performing a simple & complex path match if required");
						// simple first
						unwanted = selectiveSync.isDirNameExcluded(simplePathToCheck);
						matchDisplay = simplePathToCheck;
						if (!unwanted) {
							log.vdebug("Simple match was false, attempting complex match");
							// simple didnt match, perform a complex check
							unwanted = selectiveSync.isDirNameExcluded(complexPathToCheck);
							matchDisplay = complexPathToCheck;
						}
					}
					
					log.vdebug("Result: ", unwanted);
					if (unwanted) log.vlog("Skipping item - excluded by skip_dir config match: ", matchDisplay);
				}
			}
		}
		
		// Check if this is excluded by config option: skip_file
		if (!unwanted) {
			// Is the item a file and not a deleted item?
			if ((isItemFile(driveItem)) && (!isItemDeleted(driveItem))) {
				log.vdebug("skip_file item to check: ", item.name);
				unwanted = selectiveSync.isFileNameExcluded(item.name);
				log.vdebug("Result: ", unwanted);
				if (unwanted) log.vlog("Skipping item - excluded by skip_file config: ", item.name);
			}
		}

		// check the item type
		if (!unwanted) {
			if (isItemFile(driveItem)) {
				log.vdebug("The item we are syncing is a file");
			} else if (isItemFolder(driveItem)) {
				log.vdebug("The item we are syncing is a folder");
			} else if (isItemRemote(driveItem)) {
				log.vdebug("The item we are syncing is a remote item");
				assert(isItemFolder(driveItem["remoteItem"]), "The remote item is not a folder");
			} else {
				log.vlog("This item type (", item.name, ") is not supported");
				unwanted = true;
				log.vdebug("Flagging as unwanted: item type is not supported");
			}
		}

		// check for selective sync
		string path;
		if (!unwanted) {
			// Is the item parent in the local database
			if (itemdb.idInLocalDatabase(item.driveId, item.parentId)){
				// compute the item path to see if the path is excluded
				path = itemdb.computePath(item.driveId, item.parentId) ~ "/" ~ item.name;
				path = buildNormalizedPath(path);
				if (selectiveSync.isPathExcludedViaSyncList(path)) {
					// selective sync advised to skip, however is this a file and are we configured to upload / download files in the root?
					if ((isItemFile(driveItem)) && (cfg.getValueBool("sync_root_files")) && (rootName(path) == "") ) {
						// This is a file
						// We are configured to sync all files in the root
						// This is a file in the logical root
						unwanted = false;
					} else {
						// path is unwanted
						unwanted = true;
						log.vlog("Skipping item - excluded by sync_list config: ", path);
					}
				}
			} else {
				// Parent not in the database
				// Is the parent a 'folder' from another user? ie - is this a 'shared folder' that has been shared with us?
				if (defaultDriveId == item.driveId){
					// Flagging as unwanted
					log.vdebug("Flagging as unwanted: item.driveId (", item.driveId,"), item.parentId (", item.parentId,") not in local database");
					unwanted = true;
				} else {
					// Edge case as the parent (from another users OneDrive account) will never be in the database
					log.vdebug("Parent not in database but appears to be a shared folder: item.driveId (", item.driveId,"), item.parentId (", item.parentId,") not in local database");
					item.parentId = null; // ensures that it has no parent
					log.vdebug("Update/Insert local database with item details");
					itemdb.upsert(item);
					log.vdebug("item details: ", item);
					return;
				}
			}
		}
		
		// skip downloading dot files if configured
		if (cfg.getValueBool("skip_dotfiles")) {
			if (isDotFile(path)) {
				log.vlog("Skipping item - .file or .folder: ", path);
				unwanted = true;
			}
		}

		// skip unwanted items early
		if (unwanted) {
			log.vdebug("Skipping OneDrive change as this is determined to be unwanted");
			skippedItems ~= item.id;
			return;
		}

		// check if the item has been seen before
		Item oldItem;
		bool cached = itemdb.selectById(item.driveId, item.id, oldItem);

		// check if the item is going to be deleted
		if (isItemDeleted(driveItem)) {
			// item.name is not available, so we get a bunch of meaningless log output
			// Item name we will attempt to delete will be printed out later
			if (cached) {
				// flag to delete
				idsToDelete ~= [item.driveId, item.id];
			} else {
				// flag to ignore
				skippedItems ~= item.id;
			}
			return;
		}

		// rename the local item if it is unsynced and there is a new version of it on OneDrive
		string oldPath;
		if (cached && item.eTag != oldItem.eTag) {
			// Is the item in the local database
			if (itemdb.idInLocalDatabase(item.driveId, item.id)){
				oldPath = itemdb.computePath(item.driveId, item.id);
				if (!isItemSynced(oldItem, oldPath)) {
					if (exists(oldPath)) {
						// Is the local file technically 'newer' based on UTC timestamp?
						SysTime localModifiedTime = timeLastModified(oldPath).toUTC();
						localModifiedTime.fracSecs = Duration.zero;
						item.mtime.fracSecs = Duration.zero;
						
						if (localModifiedTime > item.mtime) {
							// local file is newer than item on OneDrive
							// no local rename
							// no download needed
							log.vlog("Local item modified time is newer based on UTC time conversion - keeping local item");
							log.vdebug("Skipping OneDrive change as this is determined to be unwanted due to local item modified time being newer than OneDrive item");
							skippedItems ~= item.id;
							return;
						} else {
							// remote file is newer than local item
							log.vlog("Remote item modified time is newer based on UTC time conversion");
							auto ext = extension(oldPath);
							auto newPath = path.chomp(ext) ~ "-" ~ deviceName ~ ext;
							log.vlog("The local item is out-of-sync with OneDrive, renaming to preserve existing file: ", oldPath, " -> ", newPath);
							if (!dryRun) {
								safeRename(oldPath);
							} else {
								// Expectation here is that there is a new file locally (newPath) however as we don't create this, the "new file" will not be uploaded as it does not exist
								log.vdebug("DRY-RUN: Skipping local file rename");
							}
						}
					}
					cached = false;
				}
			}
		}

		// update the item
		if (cached) {
			log.vdebug("OneDrive change is an update to an existing local item");
			applyChangedItem(oldItem, oldPath, item, path);
		} else {
			log.vdebug("OneDrive change is a new local item");
			// Check if file should be skipped based on size limit
			if (isItemFile(driveItem)) {
				if (cfg.getValueLong("skip_size") != 0) {
					if (driveItem["size"].integer >= this.newSizeLimit) {
						log.vlog("Skipping item - excluded by skip_size config: ", item.name, " (", driveItem["size"].integer/2^^20, " MB)");
						return;
					}
				}
			}
			applyNewItem(item, path);
		}

		if ((malwareDetected == false) && (downloadFailed == false)){
			// save the item in the db
			// if the file was detected as malware and NOT downloaded, we dont want to falsify the DB as downloading it as otherwise the next pass will think it was deleted, thus delete the remote item
			// Likewise if the download failed, we dont want to falsify the DB as downloading it as otherwise the next pass will think it was deleted, thus delete the remote item 
			if (cached) {
				log.vdebug("Updating local database with item details");
				itemdb.update(item);
			} else {
				log.vdebug("Inserting item details to local database");
				itemdb.insert(item);
			}
			// What was the item that was saved
			log.vdebug("item details: ", item);
		}
	}

	// download an item that was not synced before
	private void applyNewItem(Item item, string path)
	{
		if (exists(path)) {
			if (isItemSynced(item, path)) {
				//log.vlog("The item is already present");
				return;
			} else {
				// TODO: force remote sync by deleting local item
				
				// Is the local file technically 'newer' based on UTC timestamp?
				SysTime localModifiedTime = timeLastModified(path).toUTC();
				localModifiedTime.fracSecs = Duration.zero;
				item.mtime.fracSecs = Duration.zero;
				
				if (localModifiedTime > item.mtime) {
					// local file is newer than item on OneDrive
					// no local rename
					// no download needed
					log.vlog("Local item modified time is newer based on UTC time conversion - keeping local item");
					log.vdebug("Skipping OneDrive change as this is determined to be unwanted due to local item modified time being newer than OneDrive item");
					return;
				} else {
					// remote file is newer than local item
					log.vlog("Remote item modified time is newer based on UTC time conversion");
					auto ext = extension(path);
					auto newPath = path.chomp(ext) ~ "-" ~ deviceName ~ ext;
					log.vlog("The local item is out-of-sync with OneDrive, renaming to preserve existing file: ", path, " -> ", newPath);
					if (!dryRun) {
						safeRename(path);
					} else {
						// Expectation here is that there is a new file locally (newPath) however as we don't create this, the "new file" will not be uploaded as it does not exist
						log.vdebug("DRY-RUN: Skipping local file rename");
					}
				}
			}
		}
		final switch (item.type) {
		case ItemType.file:
			downloadFileItem(item, path);
			if (dryRun) {
				// we dont download the file, but we need to track that we 'faked it'
				idsFaked ~= [item.driveId, item.id];
			}
			break;
		case ItemType.dir:
		case ItemType.remote:
			log.log("Creating local directory: ", path);
			if (!dryRun) {
				mkdirRecurse(path);
			} else {
				// we dont create the directory, but we need to track that we 'faked it'
				idsFaked ~= [item.driveId, item.id];
			}
			break;
		}
	}

	// update a local item
	// the local item is assumed to be in sync with the local db
	private void applyChangedItem(Item oldItem, string oldPath, Item newItem, string newPath)
	{
		assert(oldItem.driveId == newItem.driveId);
		assert(oldItem.id == newItem.id);
		assert(oldItem.type == newItem.type);
		assert(oldItem.remoteDriveId == newItem.remoteDriveId);
		assert(oldItem.remoteId == newItem.remoteId);

		if (oldItem.eTag != newItem.eTag) {
			// handle changed name/path
			if (oldPath != newPath) {
				log.log("Moving ", oldPath, " to ", newPath);
				if (exists(newPath)) {
					Item localNewItem;
					if (itemdb.selectByPath(newPath, defaultDriveId, localNewItem)) {
						if (isItemSynced(localNewItem, newPath)) {
							log.vlog("Destination is in sync and will be overwritten");
						} else {
							// TODO: force remote sync by deleting local item
							log.vlog("The destination is occupied, renaming the conflicting file...");
							safeRename(newPath);
						}
					} else {
						// to be overwritten item is not already in the itemdb, so it should
						// be synced. Do a safe rename here, too.
						// TODO: force remote sync by deleting local item
						log.vlog("The destination is occupied by new file, renaming the conflicting file...");
						safeRename(newPath);
					}
				}
				rename(oldPath, newPath);
			}
			// handle changed content and mtime
			// HACK: use mtime+hash instead of cTag because of https://github.com/OneDrive/onedrive-api-docs/issues/765
			if (newItem.type == ItemType.file && oldItem.mtime != newItem.mtime && !testFileHash(newPath, newItem)) {
				downloadFileItem(newItem, newPath);
			} 
			
			// handle changed time
			if (newItem.type == ItemType.file && oldItem.mtime != newItem.mtime) {
				try {
					setTimes(newPath, newItem.mtime, newItem.mtime);
				} catch (FileException e) {
					// display the error message
					displayFileSystemErrorMessage(e.msg);
				}
			}
		} 
	}

	// downloads a File resource
	private void downloadFileItem(Item item, string path)
	{
		assert(item.type == ItemType.file);
		write("Downloading file ", path, " ... ");
		JSONValue fileDetails;
		
		try {
			fileDetails = onedrive.getFileDetails(item.driveId, item.id);
		} catch (OneDriveException e) {
			log.error("ERROR: Query of OneDrive for file details failed");
			if (e.httpStatusCode >= 500) {
				// OneDrive returned a 'HTTP 5xx Server Side Error' - gracefully handling error - error message already logged
				downloadFailed = true;
				return;
			}
		}
		
		// fileDetails has to be a valid JSON object
		if (fileDetails.type() == JSONType.object){
			if (isMalware(fileDetails)){
				// OneDrive reports that this file is malware
				log.error("ERROR: MALWARE DETECTED IN FILE - DOWNLOAD SKIPPED");
				// set global flag
				malwareDetected = true;
				return;
			}
		} else {
			// Issue #550 handling
			log.error("ERROR: Query of OneDrive for file details failed");
			log.vdebug("onedrive.getFileDetails call returned an invalid JSON Object");
			// We want to return, cant download
			downloadFailed = true;
			return;
		}
		
		if (!dryRun) {
			ulong fileSize = 0;
			string OneDriveFileHash;
			
			// fileDetails should be a valid JSON due to prior check
			if (hasFileSize(fileDetails)) {
				// Use the configured filesize as reported by OneDrive
				fileSize = fileDetails["size"].integer;
			} else {
				// filesize missing
				log.vdebug("WARNING: fileDetails['size'] is missing");
			}

			if (hasHashes(fileDetails)) {
				// File details returned hash details
				// QuickXorHash
				if (hasQuickXorHash(fileDetails)) {
					// Use the configured quickXorHash as reported by OneDrive
					if (fileDetails["file"]["hashes"]["quickXorHash"].str != "") {
						OneDriveFileHash = fileDetails["file"]["hashes"]["quickXorHash"].str;
					}
				} 
				// Check for Sha1Hash
				if (hasSha1Hash(fileDetails)) {
					// Use the configured sha1Hash as reported by OneDrive
					if (fileDetails["file"]["hashes"]["sha1Hash"].str != "") {
						OneDriveFileHash = fileDetails["file"]["hashes"]["sha1Hash"].str;
					}
				}
			} else {
				// file hash data missing
				log.vdebug("WARNING: fileDetails['file']['hashes'] is missing - unable to compare file hash after download");
			}
			
			try {
				onedrive.downloadById(item.driveId, item.id, path, fileSize);
			} catch (OneDriveException e) {
				if ((e.httpStatusCode == 429) || (e.httpStatusCode == 408)) {
					// HTTP request returned status code 429 (Too Many Requests)
					// https://github.com/abraunegg/onedrive/issues/133
					// or 408 request timeout
					// https://github.com/abraunegg/onedrive/issues/694
					// Back off & retry with incremental delay
					int retryCount = 10; 
					int retryAttempts = 1;
					int backoffInterval = 2;
					while (retryAttempts < retryCount){
						Thread.sleep(dur!"seconds"(retryAttempts*backoffInterval));
						try {
							onedrive.downloadById(item.driveId, item.id, path, fileSize);
							// successful download
							retryAttempts = retryCount;
						} catch (OneDriveException e) {
							if ((e.httpStatusCode == 429) || (e.httpStatusCode == 408)) {
								// Increment & loop around
								retryAttempts++;
							}
						}
					}
				}
			} catch (std.exception.ErrnoException e) {
				// There was a file system error
				// display the error message
				displayFileSystemErrorMessage(e.msg);							
				downloadFailed = true;
				return;
			}
			// file has to have downloaded in order to set the times / data for the file
			if (exists(path)) {
				// A 'file' was downloaded - does what we downloaded = reported fileSize or if there is some sort of funky local disk compression going on
				// does the file hash OneDrive reports match what we have locally?
				string quickXorHash = computeQuickXorHash(path);
				string sha1Hash = computeSha1Hash(path);
				
				if ((getSize(path) == fileSize) || (OneDriveFileHash == quickXorHash) || (OneDriveFileHash == sha1Hash)) {
					// downloaded matches either size or hash
					log.vdebug("Downloaded file matches reported size and or reported file hash");
					try {
						setTimes(path, item.mtime, item.mtime);
					} catch (FileException e) {
						// display the error message
						displayFileSystemErrorMessage(e.msg);
					}
				} else {
					// size error?
					if (getSize(path) != fileSize) {
						// downloaded file size does not match
						log.error("ERROR: File download size mis-match. Increase logging verbosity to determine why.");
					}
					// hash error?
					if ((OneDriveFileHash != quickXorHash) || (OneDriveFileHash != sha1Hash))  {
						// downloaded file hash does not match
						log.error("ERROR: File download hash mis-match. Increase logging verbosity to determine why.");
					}	
					// we do not want this local file to remain on the local file system
					safeRemove(path);	
					downloadFailed = true;
					return;
				}
			} else {
				log.error("ERROR: File failed to download. Increase logging verbosity to determine why.");
				downloadFailed = true;
				return;
			}
		}
		
		if (!downloadFailed) {
			writeln("done.");
			log.fileOnly("Downloading file ", path, " ... done.");
		}
	}

	// returns true if the given item corresponds to the local one
	private bool isItemSynced(Item item, string path)
	{
		if (!exists(path)) return false;
		final switch (item.type) {
		case ItemType.file:
			if (isFile(path)) {
				SysTime localModifiedTime = timeLastModified(path).toUTC();
				// HACK: reduce time resolution to seconds before comparing
				item.mtime.fracSecs = Duration.zero;
				localModifiedTime.fracSecs = Duration.zero;
				if (localModifiedTime == item.mtime) {
					return true;
				} else {
					log.vlog("The local item has a different modified time ", localModifiedTime, " remote is ", item.mtime);
				}
				if (testFileHash(path, item)) {
					return true;
				} else {
					log.vlog("The local item has a different hash");
				}
			} else {
				log.vlog("The local item is a directory but should be a file");
			}
			break;
		case ItemType.dir:
		case ItemType.remote:
			if (isDir(path)) {
				return true;
			} else {
				log.vlog("The local item is a file but should be a directory");
			}
			break;
		}
		return false;
	}

	private void deleteItems()
	{
		foreach_reverse (i; idsToDelete) {
			Item item;
			if (!itemdb.selectById(i[0], i[1], item)) continue; // check if the item is in the db
			string path = itemdb.computePath(i[0], i[1]);
			log.log("Trying to delete item ", path);
			if (!dryRun) {
				// Actually process the database entry removal
				itemdb.deleteById(item.driveId, item.id);
				if (item.remoteDriveId != null) {
					// delete the linked remote folder
					itemdb.deleteById(item.remoteDriveId, item.remoteId);
				}
			}
			bool needsRemoval = false;
			if (exists(path)) {
				// path exists on the local system	
				// make sure that the path refers to the correct item
				Item pathItem;
				if (itemdb.selectByPath(path, item.driveId, pathItem)) {
					if (pathItem.id == item.id) {
						needsRemoval = true;
					} else {
						log.log("Skipped due to id difference!");
					}
				} else {
					// item has disappeared completely
					needsRemoval = true;
				}
			}
			if (needsRemoval) {
				log.log("Deleting item ", path);
				if (!dryRun) {
					if (isFile(path)) {
						remove(path);
					} else {
						try {
							// Remove any children of this path if they still exist
							// Resolve 'Directory not empty' error when deleting local files
							foreach (DirEntry child; dirEntries(path, SpanMode.depth, false)) {
								attrIsDir(child.linkAttributes) ? rmdir(child.name) : remove(child.name);
							}
							// Remove the path now that it is empty of children
							rmdirRecurse(path);
						} catch (FileException e) {
							// display the error message
							displayFileSystemErrorMessage(e.msg);
						}
					}
				}
			}
		}
		
		if (!dryRun) {
			// clean up idsToDelete
			idsToDelete.length = 0;
			assumeSafeAppend(idsToDelete);
		}
	}
	
	// scan the given directory for differences and new items
	void scanForDifferences(string path)
	{
		// To improve logging output, what is the 'logical path' we are scanning for file & folder differences?
		string logPath;
		if (path == ".") {
			// get the configured sync_dir
			logPath = expandTilde(cfg.getValueString("sync_dir"));
		} else {
			// use what was passed in
			logPath = path;
		}
	
		// scan for any changes made locally
		log.vlog("Uploading differences of ", logPath);
		Item item;
		
		foreach (driveId; driveIDsArray) {
			if (itemdb.selectByPath(path, driveId, item)) {
				uploadDifferences(item);
			}
		}	
			
		log.vlog("Uploading new items of ", logPath);
		uploadNewItems(path);
		
		// clean up idsToDelete only if --dry-run is set
		if (dryRun) {
			idsToDelete.length = 0;
			assumeSafeAppend(idsToDelete);
		}
	}

	private void uploadDifferences(Item item)
	{
		// see if this item.id we were supposed to have deleted
		// match early and return
		if (dryRun) {
			foreach (i; idsToDelete) {
				if (i[1] == item.id) {
					return;
				}	
			}
		}
		
		log.vlog("Processing ", item.name);
		bool unwanted = false;
		string path;
		
		// Is the path excluded?
		unwanted = selectiveSync.isDirNameExcluded(item.name);
		
		// If the path is not excluded, is the filename excluded?
		if (!unwanted) {
			unwanted = selectiveSync.isFileNameExcluded(item.name);
		}

		// If path or filename does not exclude, is this excluded due to use of selective sync?
		if (!unwanted) {
			path = itemdb.computePath(item.driveId, item.id);
			unwanted = selectiveSync.isPathExcludedViaSyncList(path);
		}

		// skip unwanted items
		if (unwanted) {
			//log.vlog("Filtered out");
			return;
		}
		
		// Restriction and limitations about windows naming files
		if (!isValidName(path)) {
			log.vlog("Skipping item - invalid name (Microsoft Naming Convention): ", path);
			return;
		}
		
		// Check for bad whitespace items
		if (!containsBadWhiteSpace(path)) {
			log.vlog("Skipping item - invalid name (Contains an invalid whitespace item): ", path);
			return;
		}
		
		// Check for HTML ASCII Codes as part of file name
		if (!containsASCIIHTMLCodes(path)) {
			log.vlog("Skipping item - invalid name (Contains HTML ASCII Code): ", path);
			return;
		}
		
		final switch (item.type) {
		case ItemType.dir:
			uploadDirDifferences(item, path);
			break;
		case ItemType.file:
			uploadFileDifferences(item, path);
			break;
		case ItemType.remote:
			uploadRemoteDirDifferences(item, path);
			break;
		}
	}

	private void uploadDirDifferences(Item item, string path)
	{
		assert(item.type == ItemType.dir);
		if (exists(path)) {
			if (!isDir(path)) {
				log.vlog("The item was a directory but now it is a file");
				uploadDeleteItem(item, path);
				uploadNewFile(path);
			} else {
				log.vlog("The directory has not changed");
				// loop through the children
				foreach (Item child; itemdb.selectChildren(item.driveId, item.id)) {
					uploadDifferences(child);
				}
			}
		} else {
			// Directory does not exist locally
			// If we are in a --dry-run situation - this directory may never have existed as we never downloaded it
			if (!dryRun) {
				log.vlog("The directory has been deleted locally");
				if (noRemoteDelete) {
					// do not process remote directory delete
					log.vlog("Skipping remote directory delete as --upload-only & --no-remote-delete configured");
				} else {
					uploadDeleteItem(item, path);
				}
			} else {
				// we are in a --dry-run situation, directory appears to have deleted locally - this directory may never have existed as we never downloaded it ..
				// Check if path does not exist in database
				if (!itemdb.selectByPath(path, defaultDriveId, item)) {
					// Path not found in database
					log.vlog("The directory has been deleted locally");
					if (noRemoteDelete) {
						// do not process remote directory delete
						log.vlog("Skipping remote directory delete as --upload-only & --no-remote-delete configured");
					} else {
						uploadDeleteItem(item, path);
					}
				} else {
					// Path was found in the database
					// Did we 'fake create it' as part of --dry-run ?
					foreach (i; idsFaked) {
						if (i[1] == item.id) {
							log.vdebug("Matched faked dir which is 'supposed' to exist but not created due to --dry-run use");
							log.vlog("The directory has not changed");
							return;
						}
					}
					// item.id did not match a 'faked' download new directory creation
					log.vlog("The directory has been deleted locally");
					uploadDeleteItem(item, path);
				}
			}
		}
	}

	private void uploadRemoteDirDifferences(Item item, string path)
	{
		assert(item.type == ItemType.remote);
		if (exists(path)) {
			if (!isDir(path)) {
				log.vlog("The item was a directory but now it is a file");
				uploadDeleteItem(item, path);
				uploadNewFile(path);
			} else {
				log.vlog("The directory has not changed");
				// continue through the linked folder
				assert(item.remoteDriveId && item.remoteId);
				Item remoteItem;
				bool found = itemdb.selectById(item.remoteDriveId, item.remoteId, remoteItem);
				if(found){
					// item was found in the database
					uploadDifferences(remoteItem);
				}
			}
		} else {
			log.vlog("The directory has been deleted");
			uploadDeleteItem(item, path);
		}
	}

	// upload local file system differences to OneDrive
	private void uploadFileDifferences(Item item, string path)
	{
		// Reset upload failure - OneDrive or filesystem issue (reading data)
		uploadFailed = false;
	
		assert(item.type == ItemType.file);
		if (exists(path)) {
			if (isFile(path)) {
				SysTime localModifiedTime = timeLastModified(path).toUTC();
				// HACK: reduce time resolution to seconds before comparing
				item.mtime.fracSecs = Duration.zero;
				localModifiedTime.fracSecs = Duration.zero;
				
				if (localModifiedTime != item.mtime) {
					log.vlog("The file last modified time has changed");					
					string eTag = item.eTag;
					if (!testFileHash(path, item)) {
						log.vlog("The file content has changed");
						write("Uploading modified file ", path, " ... ");
						JSONValue response;
						
						if (!dryRun) {
							// Are we using OneDrive Personal or OneDrive Business?
							// To solve 'Multiple versions of file shown on website after single upload' (https://github.com/abraunegg/onedrive/issues/2)
							// check what 'account type' this is as this issue only affects OneDrive Business so we need some extra logic here
							if (accountType == "personal"){
								// Original file upload logic
								if (getSize(path) <= thresholdFileSize) {
									try {
										response = onedrive.simpleUploadReplace(path, item.driveId, item.id, item.eTag);
									} catch (OneDriveException e) {
										if (e.httpStatusCode == 401) {
											// OneDrive returned a 'HTTP/1.1 401 Unauthorized Error' - file failed to be uploaded
											writeln("skipped.");
											log.vlog("OneDrive returned a 'HTTP 401 - Unauthorized' - gracefully handling error");
											uploadFailed = true;
											return;
										}
										if (e.httpStatusCode == 404) {
											// HTTP request returned status code 404 - the eTag provided does not exist
											// Delete record from the local database - file will be uploaded as a new file
											writeln("skipped.");
											log.vlog("OneDrive returned a 'HTTP 404 - eTag Issue' - gracefully handling error");
											itemdb.deleteById(item.driveId, item.id);
											uploadFailed = true;
											return;
										}
										// Resolve https://github.com/abraunegg/onedrive/issues/36
										if ((e.httpStatusCode == 409) || (e.httpStatusCode == 423)) {
											// The file is currently checked out or locked for editing by another user
											// We cant upload this file at this time
											writeln("skipped.");
											log.fileOnly("Uploading modified file ", path, " ... skipped.");
											write("", path, " is currently checked out or locked for editing by another user.");
											log.fileOnly(path, " is currently checked out or locked for editing by another user.");
											uploadFailed = true;
											return;
										}
										if (e.httpStatusCode == 412) {
											// HTTP request returned status code 412 - ETag does not match current item's value
											// Delete record from the local database - file will be uploaded as a new file
											writeln("skipped.");
											log.vdebug("Simple Upload Replace Failed - OneDrive eTag / cTag match issue");
											log.vlog("OneDrive returned a 'HTTP 412 - Precondition Failed' - gracefully handling error. Will upload as new file.");
											itemdb.deleteById(item.driveId, item.id);
											uploadFailed = true;
											return;
										}
										if (e.httpStatusCode == 504) {
											// HTTP request returned status code 504 (Gateway Timeout)
											// Try upload as a session
											response = session.upload(path, item.driveId, item.parentId, baseName(path), item.eTag);
										} else {
											// display what the error is
											writeln("skipped.");
											displayOneDriveErrorMessage(e.msg);
											uploadFailed = true;
											return;
										}
									} catch (FileException e) {
										// display the error message
										writeln("skipped.");
										displayFileSystemErrorMessage(e.msg);
										uploadFailed = true;
										return;
									}
									// upload done without error
									writeln("done.");
								} else {
									writeln("");
									try {
										response = session.upload(path, item.driveId, item.parentId, baseName(path), item.eTag);
									} catch (OneDriveException e) {
										if (e.httpStatusCode == 401) {
											// OneDrive returned a 'HTTP/1.1 401 Unauthorized Error' - file failed to be uploaded
											writeln("skipped.");
											log.vlog("OneDrive returned a 'HTTP 401 - Unauthorized' - gracefully handling error");
											uploadFailed = true;
											return;
										}
										if (e.httpStatusCode == 412) {
											// HTTP request returned status code 412 - ETag does not match current item's value
											// Delete record from the local database - file will be uploaded as a new file
											writeln("skipped.");
											log.vdebug("Simple Upload Replace Failed - OneDrive eTag / cTag match issue");
											log.vlog("OneDrive returned a 'HTTP 412 - Precondition Failed' - gracefully handling error. Will upload as new file.");
											itemdb.deleteById(item.driveId, item.id);
											uploadFailed = true;
											return;
										} else {
											// display what the error is
											writeln("skipped.");
											displayOneDriveErrorMessage(e.msg);
											uploadFailed = true;
											return;
										}
									} catch (FileException e) {
										// display the error message
										writeln("skipped.");
										displayFileSystemErrorMessage(e.msg);
										uploadFailed = true;
										return;
									}
									// upload done without error
									writeln("done.");
								}
							} else {
								// OneDrive Business Account
								// We need to always use a session to upload, but handle the changed file correctly
								if (accountType == "business"){
									// For logging consistency
									writeln("");
									try {
										response = session.upload(path, item.driveId, item.parentId, baseName(path), item.eTag);
									} catch (OneDriveException e) {
										if (e.httpStatusCode == 401) {
											// OneDrive returned a 'HTTP/1.1 401 Unauthorized Error' - file failed to be uploaded
											writeln("skipped.");
											log.vlog("OneDrive returned a 'HTTP 401 - Unauthorized' - gracefully handling error");
											uploadFailed = true;
											return;
										}
										// Resolve https://github.com/abraunegg/onedrive/issues/36
										if ((e.httpStatusCode == 409) || (e.httpStatusCode == 423)) {
											// The file is currently checked out or locked for editing by another user
											// We cant upload this file at this time
											writeln("skipped.");
											log.fileOnly("Uploading modified file ", path, " ... skipped.");
											writeln("", path, " is currently checked out or locked for editing by another user.");
											log.fileOnly(path, " is currently checked out or locked for editing by another user.");
											uploadFailed = true;
											return;
										} else {
											// display what the error is
											writeln("skipped.");
											displayOneDriveErrorMessage(e.msg);
											uploadFailed = true;
											return;
										}
									} catch (FileException e) {
										// display the error message
										writeln("skipped.");
										displayFileSystemErrorMessage(e.msg);
										uploadFailed = true;
										return;
									}
									// upload done without error
									writeln("done.");
									// As the session.upload includes the last modified time, save the response
									// Is the response a valid JSON object - validation checking done in saveItem
									saveItem(response);
								}
								// OneDrive documentLibrary
								if (accountType == "documentLibrary"){
									// Handle certain file types differently
									if ((extension(path) == ".txt") || (extension(path) == ".csv")) {
										// .txt and .csv are unaffected by https://github.com/OneDrive/onedrive-api-docs/issues/935 
										// For logging consistency
										writeln("");
										try {
											response = session.upload(path, item.driveId, item.parentId, baseName(path), item.eTag);
										} catch (OneDriveException e) {
											if (e.httpStatusCode == 401) {
												// OneDrive returned a 'HTTP/1.1 401 Unauthorized Error' - file failed to be uploaded
												writeln("skipped.");
												log.vlog("OneDrive returned a 'HTTP 401 - Unauthorized' - gracefully handling error");
												uploadFailed = true;
												return;
											}										
											// Resolve https://github.com/abraunegg/onedrive/issues/36
											if ((e.httpStatusCode == 409) || (e.httpStatusCode == 423)) {
												// The file is currently checked out or locked for editing by another user
												// We cant upload this file at this time
												writeln("skipped.");
												log.fileOnly("Uploading modified file ", path, " ... skipped.");
												writeln("", path, " is currently checked out or locked for editing by another user.");
												log.fileOnly(path, " is currently checked out or locked for editing by another user.");
												uploadFailed = true;
												return;
											} else {
												// display what the error is
												writeln("skipped.");
												displayOneDriveErrorMessage(e.msg);
												uploadFailed = true;
												return;
											}
										} catch (FileException e) {
											// display the error message
											writeln("skipped.");
											displayFileSystemErrorMessage(e.msg);
											uploadFailed = true;
											return;
										}
										// upload done without error
										writeln("done.");
										// As the session.upload includes the last modified time, save the response
										// Is the response a valid JSON object - validation checking done in saveItem
										saveItem(response);
									} else {									
										// Due to https://github.com/OneDrive/onedrive-api-docs/issues/935 Microsoft modifies all PDF, MS Office & HTML files with added XML content. It is a 'feature' of SharePoint.
										// This means, as a session upload, on 'completion' the file is 'moved' and generates a 404 ......
										writeln("skipped.");
										log.fileOnly("Uploading modified file ", path, " ... skipped.");
										log.vlog("Skip Reason: Microsoft Sharepoint 'enrichment' after upload issue");
										log.vlog("See: https://github.com/OneDrive/onedrive-api-docs/issues/935 for further details");
										// Delete record from the local database - file will be uploaded as a new file
										itemdb.deleteById(item.driveId, item.id);
										return;
									}
								}
							}
							log.fileOnly("Uploading modified file ", path, " ... done.");
							if ("cTag" in response) {
								// use the cTag instead of the eTag because OneDrive may update the metadata of files AFTER they have been uploaded via simple upload
								eTag = response["cTag"].str;
							} else {
								// Is there an eTag in the response?
								if ("eTag" in response) {
									// use the eTag from the response as there was no cTag
									eTag = response["eTag"].str;
								} else {
									// no tag available - set to nothing
									eTag = "";
								}
							}
						} else {
							// we are --dry-run - simulate the file upload
							writeln("done.");
							response = createFakeResponse(path);
							// Log action to log file
							log.fileOnly("Uploading modified file ", path, " ... done.");
							// Is the response a valid JSON object - validation checking done in saveItem
							saveItem(response);
							return;
						}
					}
					if (accountType == "personal"){
						// If Personal, call to update the modified time as stored on OneDrive
						if (!dryRun) {
							uploadLastModifiedTime(item.driveId, item.id, eTag, localModifiedTime.toUTC());
						}
					}
				} else {
					log.vlog("The file has not changed");
				}
			} else {
				log.vlog("The item was a file but now is a directory");
				uploadDeleteItem(item, path);
				uploadCreateDir(path);
			}
		} else {
			// File does not exist locally
			// If we are in a --dry-run situation - this file may never have existed as we never downloaded it
			if (!dryRun) {
				// Not --dry-run situation
				log.vlog("The file has been deleted locally");
				if (noRemoteDelete) {
					// do not process remote file delete
					log.vlog("Skipping remote file delete as --upload-only & --no-remote-delete configured");
				} else {
					uploadDeleteItem(item, path);
				}
			} else {
				// We are in a --dry-run situation, file appears to have deleted locally - this file may never have existed as we never downloaded it ..
				// Check if path does not exist in database
				if (!itemdb.selectByPath(path, defaultDriveId, item)) {
					// file not found in database
					log.vlog("The file has been deleted locally");
					if (noRemoteDelete) {
						// do not process remote file delete
						log.vlog("Skipping remote file delete as --upload-only & --no-remote-delete configured");
					} else {
						uploadDeleteItem(item, path);
					}
				}  else {
					// file was found in the database
					// Did we 'fake create it' as part of --dry-run ?
					foreach (i; idsFaked) {
						if (i[1] == item.id) {
							log.vdebug("Matched faked file which is 'supposed' to exist but not created due to --dry-run use");
							log.vlog("The file has not changed");
							return;
						}
					}
					// item.id did not match a 'faked' download new file creation
					log.vlog("The file has been deleted locally");
					uploadDeleteItem(item, path);
				}
			}
		}
	}

	// upload new items to OneDrive
	private void uploadNewItems(string path)
	{
		//	https://support.microsoft.com/en-us/help/3125202/restrictions-and-limitations-when-you-sync-files-and-folders
		//  If the path is greater than allowed characters, then one drive will return a '400 - Bad Request' 
		//  Need to ensure that the URI is encoded before the check is made
		//  400 Character Limit for OneDrive Business / Office 365
		//  430 Character Limit for OneDrive Personal
		auto maxPathLength = 0;
		import std.range : walkLength;
		import std.uni : byGrapheme;
		if (accountType == "business"){
			// Business Account
			maxPathLength = 400;
		} else {
			// Personal Account
			maxPathLength = 430;
		}
		
		// A short lived file that has disappeared will cause an error - is the path valid?
		if (!exists(path)) {
			log.log("Skipping item - has disappeared: ", path);
			return;
		}
		
		// Invalid UTF-8 sequence check
		// https://github.com/skilion/onedrive/issues/57
		// https://github.com/abraunegg/onedrive/issues/487
		if(!isValid(path)) {
			// Path is not valid according to https://dlang.org/phobos/std_encoding.html
			log.vlog("Skipping item - invalid character sequences: ", path);
			return;
		}
		
		if(path.byGrapheme.walkLength < maxPathLength){
			// path is less than maxPathLength
			
			// skip dot files if configured
			if (cfg.getValueBool("skip_dotfiles")) {
				if (isDotFile(path)) {
					log.vlog("Skipping item - .file or .folder: ", path);
					return;
				}
			}
			
			// Do we need to check for .nosync? Only if --check-for-nosync was passed in
			if (cfg.getValueBool("check_nosync")) {
				if (exists(path ~ "/.nosync")) {
					log.vlog("Skipping item - .nosync found & --check-for-nosync enabled: ", path);
					return;
				}
			}
			
			if (isSymlink(path)) {
				// if config says so we skip all symlinked items
				if (cfg.getValueBool("skip_symlinks")) {
					log.vlog("Skipping item - skip symbolic links configured: ", path);
					return;

				}
				// skip unexisting symbolic links
				else if (!exists(readLink(path))) {
					log.vlog("Skipping item - invalid symbolic link: ", path);
					return;
				}
			}
			
			// Restriction and limitations about windows naming files
			if (!isValidName(path)) {
				log.vlog("Skipping item - invalid name (Microsoft Naming Convention): ", path);
				return;
			}
			
			// Check for bad whitespace items
			if (!containsBadWhiteSpace(path)) {
				log.vlog("Skipping item - invalid name (Contains an invalid whitespace item): ", path);
				return;
			}
			
			// Check for HTML ASCII Codes as part of file name
			if (!containsASCIIHTMLCodes(path)) {
				log.vlog("Skipping item - invalid name (Contains HTML ASCII Code): ", path);
				return;
			}

			// filter out user configured items to skip
			if (path != ".") {
				if (isDir(path)) {
					log.vdebug("Checking path: ", path);
					// Only check path if config is != ""
					if (cfg.getValueString("skip_dir") != "") {
						if (selectiveSync.isDirNameExcluded(strip(path,"./"))) {
							log.vlog("Skipping item - excluded by skip_dir config: ", path);
							return;
						}
					}
				
					// In the event that this 'new item' is actually a OneDrive Business Shared Folder
					// however the user may have omitted --sync-shared-folders, thus 'technically' this is a new item
					// for this account OneDrive root, however this then would cause issues if --sync-shared-folders 
					// is added again after this sync
					if ((exists(cfg.businessSharedFolderFilePath)) && (!syncBusinessFolders)){
						// business_shared_folders file exists, but we are not using / syncing them
						if(selectiveSync.isSharedFolderMatched(strip(path,"./"))){
							// path detected as a 'new item' is matched as a path in business_shared_folders
							log.vlog("Skipping item - excluded as included in business_shared_folders config: ", path);
							log.vlog("To sync this directory to your OneDrive Account update your business_shared_folders config");
							return;
						}
					}
				}
				if (isFile(path)) {
					log.vdebug("Checking file: ", path);
					if (selectiveSync.isFileNameExcluded(strip(path,"./"))) {
						log.vlog("Skipping item - excluded by skip_file config: ", path);
						return;
					}
				}
				if (selectiveSync.isPathExcludedViaSyncList(path)) {
					if ((isFile(path)) && (cfg.getValueBool("sync_root_files")) && (rootName(strip(path,"./")) == "")) {
						log.vdebug("Not skipping path due to sync_root_files inclusion: ", path);
					} else {
						string userSyncList = cfg.configDirName ~ "/sync_list";
						if (exists(userSyncList)){
							// skipped most likely due to inclusion in sync_list
							log.vlog("Skipping item - excluded by sync_list config: ", path);
							return;
						} else {
							// skipped for some other reason
							log.vlog("Skipping item - path excluded by user config: ", path);
							return;
						}
					}
				}
			}

			// This item passed all the unwanted checks
			// We want to upload this new item
			if (isDir(path)) {
				Item item;
				bool pathFoundInDB = false;
				foreach (driveId; driveIDsArray) {
					if (itemdb.selectByPath(path, driveId, item)) {
						pathFoundInDB = true; 
					}
				}
				
				// Was the path found in the database?
				if (!pathFoundInDB) {
					// Path not found in database when searching all drive id's
					uploadCreateDir(path);
				}
				
				// recursively traverse children
				// the above operation takes time and the directory might have
				// disappeared in the meantime
				if (!exists(path)) {
					log.vlog("Directory disappeared during upload: ", path);
					return;
				}
				
				// Try and access the directory and any path below
				try {
					auto entries = dirEntries(path, SpanMode.shallow, false);
					foreach (DirEntry entry; entries) {
						uploadNewItems(entry.name);
					}
				} catch (FileException e) {
					// display the error message
					displayFileSystemErrorMessage(e.msg);
					return;
				}
			} else {
				bool fileFoundInDB = false;
				// This item is a file
				auto fileSize = getSize(path);
				// Can we upload this file - is there enough free space? - https://github.com/skilion/onedrive/issues/73
				// However if the OneDrive account does not provide the quota details, we have no idea how much free space is available
				if ((!quotaAvailable) || ((remainingFreeSpace - fileSize) > 0)){
					if (!quotaAvailable) {
						log.vlog("Ignoring OneDrive account quota details to upload file - this may fail if not enough space on OneDrive ..");
					}
					Item item;
					foreach (driveId; driveIDsArray) {
						if (itemdb.selectByPath(path, driveId, item)) {
							fileFoundInDB = true; 
						}
					}
					
					// Was the file found in the database?
					if (!fileFoundInDB) {
						// File not found in database when searching all drive id's, upload as new file
						uploadNewFile(path);
						if (!uploadFailed) {
							// upload did not fail
							remainingFreeSpace = (remainingFreeSpace - fileSize);
							log.vlog("Remaining free space: ", remainingFreeSpace);
						}
					}
				} else {
					// Not enough free space
					log.log("Skipping item '", path, "' due to insufficient free space available on OneDrive");
 				}
			}
		} else {
			// This path was skipped - why?
			log.log("Skipping item '", path, "' due to the full path exceeding ", maxPathLength, " characters (Microsoft OneDrive limitation)");
		}
	}

	// create new directory on OneDrive
	private void uploadCreateDir(const(string) path)
	{
		log.vlog("OneDrive Client requested to create remote path: ", path);
		JSONValue onedrivePathDetails;
		Item parent;
		// Was the path entered the root path?
		if (path != "."){
			// What parent path to use?
			string parentPath = dirName(path);		// will be either . or something else
			if (parentPath == "."){
				// Assume this is a new 'local' folder in the users configured sync_dir
				// Use client defaults
				parent.id = defaultRootId;  // Should give something like 12345ABCDE1234A1!101
				parent.driveId = defaultDriveId;  // Should give something like 12345abcde1234a1
			} else {
				// Query the database using each of the driveId's we are using
				foreach (driveId; driveIDsArray) {
					// Query the database for this parent path using each driveId
					Item dbResponse;
					if(itemdb.selectByPathNoRemote(parentPath, driveId, dbResponse)){
						// parent path was found in the database
						parent = dbResponse;
					}
				}
			}
			
			// If this is still null or empty - we cant query the database properly later on
			// Query OneDrive API for parent details
			if ((parent.driveId == "") && (parent.id == "")){
				try {
					log.vdebug("Attempting to query OneDrive for this parent path: ", parentPath);
					onedrivePathDetails = onedrive.getPathDetails(parentPath);
				} catch (OneDriveException e) {
					// exception - set onedriveParentRootDetails to a blank valid JSON
					onedrivePathDetails = parseJSON("{}");
					if (e.httpStatusCode == 404) {
						// Parent does not exist ... need to create parent
						log.vdebug("Parent path does not exist: ", parentPath);
						uploadCreateDir(parentPath);
					}
					
					if (e.httpStatusCode >= 500) {
						// OneDrive returned a 'HTTP 5xx Server Side Error' - gracefully handling error - error message already logged
						return;
					}
				}
				
				// configure the parent item data
				if (hasId(onedrivePathDetails) && hasParentReference(onedrivePathDetails)){
					log.vdebug("Parent path found, configuring parent item");
					parent.id = onedrivePathDetails["id"].str; // This item's ID. Should give something like 12345ABCDE1234A1!101
					parent.driveId = onedrivePathDetails["parentReference"]["driveId"].str; // Should give something like 12345abcde1234a1
				} else {
					// OneDrive API query failed
					// Assume client defaults
					log.vdebug("Parent path could not be queried, using OneDrive account defaults");
					parent.id = defaultRootId;  // Should give something like 12345ABCDE1234A1!101
					parent.driveId = defaultDriveId;  // Should give something like 12345abcde1234a1
				}
			}
		
			JSONValue response;
			// test if the path we are going to create already exists on OneDrive
			try {
				log.vdebug("Attempting to query OneDrive for this path: ", path);
				response = onedrive.getPathDetailsByDriveId(parent.driveId, path);
			} catch (OneDriveException e) {
				if (e.httpStatusCode == 404) {
					// The directory was not found on the drive id we queried
					log.vlog("The requested directory to create was not found on OneDrive - creating remote directory: ", path);

					if (!dryRun) {
						// Perform the database lookup
						enforce(itemdb.selectByPath(dirName(path), parent.driveId, parent), "The parent item id is not in the database");
						JSONValue driveItem = [
								"name": JSONValue(baseName(path)),
								"folder": parseJSON("{}")
						];
						
						// Submit the creation request
						// Fix for https://github.com/skilion/onedrive/issues/356
						try {
							// Attempt to create a new folder on the configured parent driveId & parent id
							response = onedrive.createById(parent.driveId, parent.id, driveItem);
						} catch (OneDriveException e) {
							if (e.httpStatusCode == 409) {
								// OneDrive API returned a 404 (above) to say the directory did not exist
								// but when we attempted to create it, OneDrive responded that it now already exists
								log.vlog("OneDrive reported that ", path, " already exists .. OneDrive API race condition");
								return;
							}
						}
						// Is the response a valid JSON object - validation checking done in saveItem
						saveItem(response);
					} else {
						// Simulate a successful 'directory create' & save it to the dryRun database copy
						// The simulated response has to pass 'makeItem' as part of saveItem
						auto fakeResponse = createFakeResponse(path);
						saveItem(fakeResponse);
					}
						
					log.vlog("Successfully created the remote directory ", path, " on OneDrive");
					return;
				}
				
				if (e.httpStatusCode >= 500) {
					// OneDrive returned a 'HTTP 5xx Server Side Error' - gracefully handling error - error message already logged
					return;
				}
			} 
			
			// response from OneDrive has to be a valid JSON object
			if (response.type() == JSONType.object){
				// https://docs.microsoft.com/en-us/windows/desktop/FileIO/naming-a-file
				// Do not assume case sensitivity. For example, consider the names OSCAR, Oscar, and oscar to be the same, 
				// even though some file systems (such as a POSIX-compliant file system) may consider them as different. 
				// Note that NTFS supports POSIX semantics for case sensitivity but this is not the default behavior.
				
				if (response["name"].str == baseName(path)){
					// OneDrive 'name' matches local path name
					log.vlog("The requested directory to create was found on OneDrive - skipping creating the directory: ", path );
					// Check that this path is in the database
					if (!itemdb.selectById(parent.driveId, parent.id, parent)){
						// parent for 'path' is NOT in the database
						log.vlog("The parent for this path is not in the local database - need to add parent to local database");
						parentPath = dirName(path);
						uploadCreateDir(parentPath);
					} else {
						// parent is in database
						log.vlog("The parent for this path is in the local database - adding requested path (", path ,") to database");
						auto res = onedrive.getPathDetails(path);
						// Is the response a valid JSON object - validation checking done in saveItem
						saveItem(res);
					}
				} else {
					// They are the "same" name wise but different in case sensitivity
					log.error("ERROR: Current directory has a 'case-insensitive match' to an existing directory on OneDrive");
					log.error("ERROR: To resolve, rename this local directory: ", absolutePath(path));
					log.error("ERROR: Remote OneDrive directory: ", response["name"].str);
					log.log("Skipping: ", absolutePath(path));
					return;
				}
			} else {
				// response is not valid JSON, an error was returned from OneDrive
				log.error("ERROR: There was an error performing this operation on OneDrive");
				log.error("ERROR: Increase logging verbosity to assist determining why.");
				log.log("Skipping: ", absolutePath(path));
				return;
			}
		}
	}
	
	// upload a new file to OneDrive
	private void uploadNewFile(string path)
	{
		// Reset upload failure - OneDrive or filesystem issue (reading data)
		uploadFailed = false;
	
		Item parent;
		bool parentPathFoundInDB = false;
		// Check the database for the parent path
		// What parent path to use?
		string parentPath = dirName(path);		// will be either . or something else
		if (parentPath == "."){
			// Assume this is a new file in the users configured sync_dir root
			// Use client defaults
			parent.id = defaultRootId;  // Should give something like 12345ABCDE1234A1!101
			parent.driveId = defaultDriveId;  // Should give something like 12345abcde1234a1
			parentPathFoundInDB = true;
		} else {
			// Query the database using each of the driveId's we are using
			foreach (driveId; driveIDsArray) {
				// Query the database for this parent path using each driveId
				Item dbResponse;
				if(itemdb.selectByPathNoRemote(parentPath, driveId, dbResponse)){
					// parent path was found in the database
					parent = dbResponse;
					parentPathFoundInDB = true;
				}
			}
		}
				
		// If performing a dry-run or parent path is found in the database
		if ((dryRun) || (parentPathFoundInDB)) {
			// Maximum file size upload
			//	https://support.microsoft.com/en-au/help/3125202/restrictions-and-limitations-when-you-sync-files-and-folders
			//	1. OneDrive Business say's 15GB
			//	2. Another article updated April 2018 says 20GB:
			//		https://answers.microsoft.com/en-us/onedrive/forum/odoptions-oddesktop-sdwin10/personal-onedrive-file-upload-size-max/a3621fc9-b766-4a99-99f8-bcc01ccb025f
			
			// Use smaller size for now
			auto maxUploadFileSize = 16106127360; // 15GB
			//auto maxUploadFileSize = 21474836480; // 20GB
			auto thisFileSize = getSize(path);
			// To avoid a 409 Conflict error - does the file actually exist on OneDrive already?
			JSONValue fileDetailsFromOneDrive;
			
			// Can we read the file - as a permissions issue or file corruption will cause a failure
			// https://github.com/abraunegg/onedrive/issues/113
			if (readLocalFile(path)){
				// able to read the file
				if (thisFileSize <= maxUploadFileSize){
					// Resolves: https://github.com/skilion/onedrive/issues/121, https://github.com/skilion/onedrive/issues/294, https://github.com/skilion/onedrive/issues/329
					// Does this 'file' already exist on OneDrive?
					try {
						// test if the local path exists on OneDrive
						fileDetailsFromOneDrive = onedrive.getPathDetails(path);
					} catch (OneDriveException e) {
						if (e.httpStatusCode == 401) {
							// OneDrive returned a 'HTTP/1.1 401 Unauthorized Error'
							writeln("Skipping item - OneDrive returned a 'HTTP 401 - Unauthorized' when attempting to query if file exists"); 
							log.vlog("OneDrive returned a 'HTTP 401 - Unauthorized' - gracefully handling error");
							return;
						}
					
						if (e.httpStatusCode == 404) {
							// The file was not found on OneDrive, need to upload it		
							// Check if file should be skipped based on skip_size config
							if (thisFileSize >= this.newSizeLimit) {
								writeln("Skipping item - excluded by skip_size config: ", path, " (", thisFileSize/2^^20," MB)");
								return;
							}
							write("Uploading new file ", path, " ... ");
							JSONValue response;
							
							if (!dryRun) {
								// Resolve https://github.com/abraunegg/onedrive/issues/37
								if (thisFileSize == 0){
									// We can only upload zero size files via simpleFileUpload regardless of account type
									// https://github.com/OneDrive/onedrive-api-docs/issues/53
									try {
										response = onedrive.simpleUpload(path, parent.driveId, parent.id, baseName(path));
									} catch (OneDriveException e) {
										// error uploading file
										// display what the error is
										writeln("skipped.");
										displayOneDriveErrorMessage(e.msg);
										uploadFailed = true;
										return;
									} catch (FileException e) {
										// display the error message
										writeln("skipped.");
										displayFileSystemErrorMessage(e.msg);
										uploadFailed = true;
										return;
									}
								} else {
									// File is not a zero byte file
									// Are we using OneDrive Personal or OneDrive Business?
									// To solve 'Multiple versions of file shown on website after single upload' (https://github.com/abraunegg/onedrive/issues/2)
									// check what 'account type' this is as this issue only affects OneDrive Business so we need some extra logic here
									if (accountType == "personal"){
										// Original file upload logic
										if (thisFileSize <= thresholdFileSize) {
											try {
												response = onedrive.simpleUpload(path, parent.driveId, parent.id, baseName(path));
											} catch (OneDriveException e) {
												if (e.httpStatusCode == 401) {
													// OneDrive returned a 'HTTP/1.1 401 Unauthorized Error' - file failed to be uploaded
													writeln("skipped.");
													log.vlog("OneDrive returned a 'HTTP 401 - Unauthorized' - gracefully handling error");
													uploadFailed = true;
													return;
												}
												if (e.httpStatusCode == 504) {
													// HTTP request returned status code 504 (Gateway Timeout)
													// Try upload as a session
													try {
														response = session.upload(path, parent.driveId, parent.id, baseName(path));
													} catch (OneDriveException e) {
														// error uploading file
														// display what the error is
														writeln("skipped.");
														displayOneDriveErrorMessage(e.msg);
														uploadFailed = true;
														return;
													}
												} else {
													// display what the error is
													writeln("skipped.");
													displayOneDriveErrorMessage(e.msg);
													uploadFailed = true;
													return;
												}
											} catch (FileException e) {
												// display the error message
												writeln("skipped.");
												displayFileSystemErrorMessage(e.msg);
												uploadFailed = true;
												return;
											}
										} else {
											// File larger than threshold - use a session to upload
											writeln("");
											try {
												response = session.upload(path, parent.driveId, parent.id, baseName(path));
											} catch (OneDriveException e) {
												if (e.httpStatusCode == 401) {
													// OneDrive returned a 'HTTP/1.1 401 Unauthorized Error' - file failed to be uploaded
													writeln("skipped.");
													log.vlog("OneDrive returned a 'HTTP 401 - Unauthorized' - gracefully handling error");
													uploadFailed = true;
													return;
												} else {
													// display what the error is
													writeln("skipped.");
													displayOneDriveErrorMessage(e.msg);
													uploadFailed = true;
													return;
												}
											} catch (FileException e) {
												// display the error message
												writeln("skipped.");
												displayFileSystemErrorMessage(e.msg);
												uploadFailed = true;
												return;
											}
										}
									} else {
										// OneDrive Business Account - always use a session to upload
										writeln("");
										try {
											response = session.upload(path, parent.driveId, parent.id, baseName(path));
										} catch (OneDriveException e) {
											if (e.httpStatusCode == 401) {
												// OneDrive returned a 'HTTP/1.1 401 Unauthorized Error' - file failed to be uploaded
												writeln("skipped.");
												log.vlog("OneDrive returned a 'HTTP 401 - Unauthorized' - gracefully handling error");
												uploadFailed = true;
												return;
											} else {
												// display what the error is
												writeln("skipped.");
												displayOneDriveErrorMessage(e.msg);
												uploadFailed = true;
												return;
											}
										} catch (FileException e) {
											// display the error message
											writeln("skipped.");
											displayFileSystemErrorMessage(e.msg);
											uploadFailed = true;
											return;
										}
									}
								}
								
								// response from OneDrive has to be a valid JSON object
								if (response.type() == JSONType.object){
									// upload done without error
									writeln("done.");
									// Log action to log file
									log.fileOnly("Uploading new file ", path, " ... done.");
									// The file was uploaded, or a 4xx / 5xx error was generated
									if ("size" in response){
										// The response JSON contains size, high likelihood valid response returned 
										ulong uploadFileSize = response["size"].integer;
										
										// In some cases the file that was uploaded was not complete, but 'completed' without errors on OneDrive
										// This has been seen with PNG / JPG files mainly, which then contributes to generating a 412 error when we attempt to update the metadata
										// Validate here that the file uploaded, at least in size, matches in the response to what the size is on disk
										if (thisFileSize != uploadFileSize){
											if(disableUploadValidation){
												// Print a warning message
												log.log("WARNING: Uploaded file size does not match local file - skipping upload validation");
											} else {
												// OK .. the uploaded file does not match and we did not disable this validation
												log.log("Uploaded file size does not match local file - upload failure - retrying");
												// Delete uploaded bad file
												onedrive.deleteById(response["parentReference"]["driveId"].str, response["id"].str, response["eTag"].str);
												// Re-upload
												uploadNewFile(path);
												return;
											}
										} 
										
										// File validation is OK
										if ((accountType == "personal") || (thisFileSize == 0)){
											// Update the item's metadata on OneDrive
											string id = response["id"].str;
											string cTag; 
											
											// Is there a valid cTag in the response?
											if ("cTag" in response) {
												// use the cTag instead of the eTag because OneDrive may update the metadata of files AFTER they have been uploaded
												cTag = response["cTag"].str;
											} else {
												// Is there an eTag in the response?
												if ("eTag" in response) {
													// use the eTag from the response as there was no cTag
													cTag = response["eTag"].str;
												} else {
													// no tag available - set to nothing
													cTag = "";
												}
											}
											
											if (exists(path)) {
												SysTime mtime = timeLastModified(path).toUTC();
												uploadLastModifiedTime(parent.driveId, id, cTag, mtime);
											} else {
												// will be removed in different event!
												log.log("File disappeared after upload: ", path);
											}
											return;
										} else {
											// OneDrive Business Account - always use a session to upload
											// The session includes a Request Body element containing lastModifiedDateTime
											// which negates the need for a modify event against OneDrive
											// Is the response a valid JSON object - validation checking done in saveItem
											saveItem(response);
											return;
										}
									}
								} else {
									// response is not valid JSON, an error was returned from OneDrive
									log.fileOnly("Uploading new file ", path, " ... error");
									writeln("error");
									uploadFailed = true;
									return;
								}
							} else {
								// we are --dry-run - simulate the file upload
								writeln("done.");
								response = createFakeResponse(path);
								// Log action to log file
								log.fileOnly("Uploading new file ", path, " ... done.");
								// Is the response a valid JSON object - validation checking done in saveItem
								saveItem(response);
								return;
							}
						}
					
						if (e.httpStatusCode >= 500) {
							// OneDrive returned a 'HTTP 5xx Server Side Error' - gracefully handling error - error message already logged
							uploadFailed = true;
							return;
						}
					}
					
					// Check that the filename that is returned is actually the file we wish to upload
					// https://docs.microsoft.com/en-us/windows/desktop/FileIO/naming-a-file
					// Do not assume case sensitivity. For example, consider the names OSCAR, Oscar, and oscar to be the same, 
					// even though some file systems (such as a POSIX-compliant file system) may consider them as different. 
					// Note that NTFS supports POSIX semantics for case sensitivity but this is not the default behavior.
					
					// fileDetailsFromOneDrive has to be a valid object
					if (fileDetailsFromOneDrive.type() == JSONType.object){
						// Check that 'name' is in the JSON response (validates data) and that 'name' == the path we are looking for
						if (("name" in fileDetailsFromOneDrive) && (fileDetailsFromOneDrive["name"].str == baseName(path))) {
							// OneDrive 'name' matches local path name
							log.vlog("Requested file to upload exists on OneDrive - local database is out of sync for this file: ", path);
							
							// Is the local file newer than the uploaded file?
							SysTime localFileModifiedTime = timeLastModified(path).toUTC();
							SysTime remoteFileModifiedTime = SysTime.fromISOExtString(fileDetailsFromOneDrive["fileSystemInfo"]["lastModifiedDateTime"].str);
							localFileModifiedTime.fracSecs = Duration.zero;
							
							if (localFileModifiedTime > remoteFileModifiedTime){
								// local file is newer
								log.vlog("Requested file to upload is newer than existing file on OneDrive");
								write("Uploading modified file ", path, " ... ");
								JSONValue response;
								
								if (!dryRun) {
									if (accountType == "personal"){
										// OneDrive Personal account upload handling
										if (thisFileSize <= thresholdFileSize) {
											try {
												response = onedrive.simpleUpload(path, parent.driveId, parent.id, baseName(path));
												writeln("done.");
											} catch (OneDriveException e) {
												if (e.httpStatusCode == 401) {
													// OneDrive returned a 'HTTP/1.1 401 Unauthorized Error' - file failed to be uploaded
													writeln("skipped.");
													log.vlog("OneDrive returned a 'HTTP 401 - Unauthorized' - gracefully handling error");
													uploadFailed = true;
													return;
												}
												if (e.httpStatusCode == 504) {
													// HTTP request returned status code 504 (Gateway Timeout)
													// Try upload as a session
													try {
														response = session.upload(path, parent.driveId, parent.id, baseName(path));
														writeln("done.");
													} catch (OneDriveException e) {
														// error uploading file
														// display what the error is
														writeln("skipped.");
														displayOneDriveErrorMessage(e.msg);
														uploadFailed = true;
														return;
													}
												} else {
													// display what the error is
													writeln("skipped.");
													displayOneDriveErrorMessage(e.msg);
													uploadFailed = true;
													return;
												}
											} catch (FileException e) {
												// display the error message
												writeln("skipped.");
												displayFileSystemErrorMessage(e.msg);
												uploadFailed = true;
												return;
											}
										} else {
											// File larger than threshold - use a session to upload
											writeln("");
											try {
												response = session.upload(path, parent.driveId, parent.id, baseName(path));
												writeln("done.");
											} catch (OneDriveException e) {
												if (e.httpStatusCode == 401) {
													// OneDrive returned a 'HTTP/1.1 401 Unauthorized Error' - file failed to be uploaded
													writeln("skipped.");
													log.vlog("OneDrive returned a 'HTTP 401 - Unauthorized' - gracefully handling error");
													uploadFailed = true;
													return;
												} else {
													// display what the error is
													writeln("skipped.");
													displayOneDriveErrorMessage(e.msg);
													uploadFailed = true;
													return;
												}
											} catch (FileException e) {
												// display the error message
												writeln("skipped.");
												displayFileSystemErrorMessage(e.msg);
												uploadFailed = true;
												return;
											}
										}
										
										// response from OneDrive has to be a valid JSON object
										if (response.type() == JSONType.object){
											// response is a valid JSON object
											string id = response["id"].str;
											string cTag;
										
											// Is there a valid cTag in the response?
											if ("cTag" in response) {
												// use the cTag instead of the eTag because Onedrive may update the metadata of files AFTER they have been uploaded
												cTag = response["cTag"].str;
											} else {
												// Is there an eTag in the response?
												if ("eTag" in response) {
													// use the eTag from the response as there was no cTag
													cTag = response["eTag"].str;
												} else {
													// no tag available - set to nothing
													cTag = "";
												}
											}
											// validate if path exists so mtime can be calculated
											if (exists(path)) {
												SysTime mtime = timeLastModified(path).toUTC();
												uploadLastModifiedTime(parent.driveId, id, cTag, mtime);
											} else {
												// will be removed in different event!
												log.log("File disappeared after upload: ", path);
											}
										} else {
											// Log that an invalid JSON object was returned
											log.vdebug("onedrive.simpleUpload or session.upload call returned an invalid JSON Object");
											return;
										}
									} else {
										// OneDrive Business account modified file upload handling
										if (accountType == "business"){
											// OneDrive Business Account - always use a session to upload
											writeln("");
											try {
												response = session.upload(path, parent.driveId, parent.id, baseName(path), fileDetailsFromOneDrive["eTag"].str);
											} catch (OneDriveException e) {
												if (e.httpStatusCode == 401) {
													// OneDrive returned a 'HTTP/1.1 401 Unauthorized Error' - file failed to be uploaded
													writeln("skipped.");
													log.vlog("OneDrive returned a 'HTTP 401 - Unauthorized' - gracefully handling error");
													uploadFailed = true;
													return;
												} else {
													// display what the error is
													writeln("skipped.");
													displayOneDriveErrorMessage(e.msg);
													uploadFailed = true;
													return;
												}
											} catch (FileException e) {
												// display the error message
												writeln("skipped.");
												displayFileSystemErrorMessage(e.msg);
												uploadFailed = true;
												return;
											}
											// upload complete
											writeln("done.");
											saveItem(response);
										}
										
										// OneDrive SharePoint account modified file upload handling
										if (accountType == "documentLibrary"){
											// Depending on the file size, this will depend on how best to handle the modified local file
											// as if too large, the following error will be generated by OneDrive:
											//     HTTP request returned status code 413 (Request Entity Too Large)
											// We also cant use a session to upload the file, we have to use simpleUploadReplace
											
											if (getSize(path) <= thresholdFileSize) {
												// Upload file via simpleUploadReplace as below threshold size
												try {
													response = onedrive.simpleUploadReplace(path, fileDetailsFromOneDrive["parentReference"]["driveId"].str, fileDetailsFromOneDrive["id"].str, fileDetailsFromOneDrive["eTag"].str);
												} catch (OneDriveException e) {
													if (e.httpStatusCode == 401) {
														// OneDrive returned a 'HTTP/1.1 401 Unauthorized Error' - file failed to be uploaded
														writeln("skipped.");
														log.vlog("OneDrive returned a 'HTTP 401 - Unauthorized' - gracefully handling error");
														uploadFailed = true;
														return;
													} else {
														// display what the error is
														writeln("skipped.");
														displayOneDriveErrorMessage(e.msg);
														uploadFailed = true;
														return;
													}
												} catch (FileException e) {
													// display the error message
													writeln("skipped.");
													displayFileSystemErrorMessage(e.msg);
													uploadFailed = true;
													return;
												}
											} else {
												// Have to upload via a session, however we have to delete the file first otherwise this will generate a 404 error post session upload
												// Remove the existing file
												onedrive.deleteById(fileDetailsFromOneDrive["parentReference"]["driveId"].str, fileDetailsFromOneDrive["id"].str, fileDetailsFromOneDrive["eTag"].str);	
												// Upload as a session, as a new file
												writeln("");
												try {
													response = session.upload(path, parent.driveId, parent.id, baseName(path));
												} catch (OneDriveException e) {
													if (e.httpStatusCode == 401) {
														// OneDrive returned a 'HTTP/1.1 401 Unauthorized Error' - file failed to be uploaded
														writeln("skipped.");
														log.vlog("OneDrive returned a 'HTTP 401 - Unauthorized' - gracefully handling error");
														uploadFailed = true;
														return;
													} else {
														// display what the error is
														writeln("skipped.");
														displayOneDriveErrorMessage(e.msg);
														uploadFailed = true;
														return;
													}
												} catch (FileException e) {
													// display the error message
													writeln("skipped.");
													displayFileSystemErrorMessage(e.msg);
													uploadFailed = true;
													return;
												}
											}
											writeln(" done.");
											// Is the response a valid JSON object - validation checking done in saveItem
											saveItem(response);
											// Due to https://github.com/OneDrive/onedrive-api-docs/issues/935 Microsoft modifies all PDF, MS Office & HTML files with added XML content. It is a 'feature' of SharePoint.
											// So - now the 'local' and 'remote' file is technically DIFFERENT ... thanks Microsoft .. NO way to disable this stupidity
											if(!uploadOnly){
												// Download the Microsoft 'modified' file so 'local' is now in sync
												log.vlog("Due to Microsoft Sharepoint 'enrichment' of files, downloading 'enriched' file to ensure local file is in-sync");
												log.vlog("See: https://github.com/OneDrive/onedrive-api-docs/issues/935 for further details");
												auto fileSize = response["size"].integer;
												onedrive.downloadById(response["parentReference"]["driveId"].str, response["id"].str, path, fileSize);
											} else {
												// we are not downloading a file, warn that file differences will exist
												log.vlog("WARNING: Due to Microsoft Sharepoint 'enrichment' of files, this file is now technically different to your local copy");
												log.vlog("See: https://github.com/OneDrive/onedrive-api-docs/issues/935 for further details");
											}
										}
									}
								} else {
									// we are --dry-run - simulate the file upload
									writeln("done.");
									response = createFakeResponse(path);
									// Log action to log file
									log.fileOnly("Uploading modified file ", path, " ... done.");
									// Is the response a valid JSON object - validation checking done in saveItem
									saveItem(response);
									return;
								}
								
								// Log action to log file
								log.fileOnly("Uploading modified file ", path, " ... done.");
							} else {
								// Save the details of the file that we got from OneDrive
								// --dry-run safe
								log.vlog("Updating the local database with details for this file: ", path);
								saveItem(fileDetailsFromOneDrive);
							}
						} else {
							// The files are the "same" name wise but different in case sensitivity
							log.error("ERROR: A local file has the same name as another local file.");
							log.error("ERROR: To resolve, rename this local file: ", absolutePath(path));
							log.log("Skipping uploading this new file: ", absolutePath(path));
						}
					} else {
						// fileDetailsFromOneDrive is not valid JSON, an error was returned from OneDrive
						log.error("ERROR: An error was returned from OneDrive and the resulting response is not a valid JSON object");
						log.error("ERROR: Increase logging verbosity to assist determining why.");
						uploadFailed = true;
						return;
					}
				} else {
					// Skip file - too large
					log.log("Skipping uploading this new file as it exceeds the maximum size allowed by OneDrive: ", path);
					uploadFailed = true;
					return;
				}
			}
		} else {
			log.log("Skipping uploading this new file as parent path is not in the database: ", path);
			uploadFailed = true;
			return;
		}
	}

	// delete an item on OneDrive
	private void uploadDeleteItem(Item item, string path)
	{
		log.log("Deleting item from OneDrive: ", path);
		if (!dryRun) {
			// we are not in a --dry-run situation, process deletion to OneDrive
			if ((item.driveId == "") && (item.id == "") && (item.eTag == "")){
				// These are empty ... we cannot delete if this is empty ....
				log.vdebug("item.driveId, item.id & item.eTag are empty ... need to query OneDrive for values");
				log.vdebug("Checking OneDrive for path: ", path);
				JSONValue onedrivePathDetails = onedrive.getPathDetails(path); // Returns a JSON String for the OneDrive Path
				log.vdebug("OneDrive path details: ", onedrivePathDetails);
				item.driveId = onedrivePathDetails["parentReference"]["driveId"].str; // Should give something like 12345abcde1234a1
				item.id = onedrivePathDetails["id"].str; // This item's ID. Should give something like 12345ABCDE1234A1!101
				item.eTag = onedrivePathDetails["eTag"].str; // Should be something like aNjM2NjJFRUVGQjY2NjJFMSE5MzUuMA
			}
				
			try {
				onedrive.deleteById(item.driveId, item.id, item.eTag);
			} catch (OneDriveException e) {
				if (e.httpStatusCode == 404) {
					// item.id, item.eTag could not be found on driveId
					log.vlog("OneDrive reported: The resource could not be found.");
				}
				
				else {
					// Not a 404 response .. is this a 403 response due to OneDrive Business Retention Policy being enabled?
					if ((e.httpStatusCode == 403) && (accountType != "personal")) {
						auto errorArray = splitLines(e.msg);
						JSONValue errorMessage = parseJSON(replace(e.msg, errorArray[0], ""));
						if (errorMessage["error"]["message"].str == "Request was cancelled by event received. If attempting to delete a non-empty folder, it's possible that it's on hold") {
							// Issue #338 - Unable to delete OneDrive content when OneDrive Business Retention Policy is enabled
							// TODO: We have to recursively delete all files & folders from this path to delete
							// WARN: 
							log.error("\nERROR: Unable to delete the requested remote path from OneDrive: ", path);
							log.error("ERROR: This error is due to OneDrive Business Retention Policy being applied");
							log.error("WORKAROUND: Manually delete all files and folders from the above path as per Business Retention Policy\n");
						}
					} else {
						// Not a 403 response & OneDrive Business Account / O365 Shared Folder / Library
						// display what the error is
						displayOneDriveErrorMessage(e.msg);
						return;
					}
				}
			}
			
			// delete the reference in the local database
			itemdb.deleteById(item.driveId, item.id);
			if (item.remoteId != null) {
				// If the item is a remote item, delete the reference in the local database
				itemdb.deleteById(item.remoteDriveId, item.remoteId);
			}
		}
	}

	// update the item's last modified time
	private void uploadLastModifiedTime(const(char)[] driveId, const(char)[] id, const(char)[] eTag, SysTime mtime)
	{
		JSONValue data = [
			"fileSystemInfo": JSONValue([
				"lastModifiedDateTime": mtime.toISOExtString()
			])
		];
		
		JSONValue response;
		try {
			response = onedrive.updateById(driveId, id, data, eTag);
		} catch (OneDriveException e) {
			if (e.httpStatusCode == 412) {
				// OneDrive threw a 412 error, most likely: ETag does not match current item's value
				// Retry without eTag
				log.vdebug("File Metadata Update Failed - OneDrive eTag / cTag match issue");
				log.vlog("OneDrive returned a 'HTTP 412 - Precondition Failed' when attempting file time stamp update - gracefully handling error");
				string nullTag = null;
				response = onedrive.updateById(driveId, id, data, nullTag);
			}
		} 
		// save the updated response from OneDrive in the database
		// Is the response a valid JSON object - validation checking done in saveItem
		saveItem(response);
	}

	// save item details into database
	private void saveItem(JSONValue jsonItem)
	{
		// jsonItem has to be a valid object
		if (jsonItem.type() == JSONType.object){
			// Check if the response JSON has an 'id', otherwise makeItem() fails with 'Key not found: id'
			if (hasId(jsonItem)) {
				// Takes a JSON input and formats to an item which can be used by the database
				Item item = makeItem(jsonItem);
				// Add to the local database
				log.vdebug("Adding to database: ", item);
				itemdb.upsert(item);
			} else {
				// log error
				log.error("ERROR: OneDrive response missing required 'id' element");
				log.error("ERROR: ", jsonItem);
			}
		} else {
			// log error
			log.error("ERROR: An error was returned from OneDrive and the resulting response is not a valid JSON object");
			log.error("ERROR: Increase logging verbosity to assist determining why.");
		}
	}

	// Parse and display error message received from OneDrive
	private void displayOneDriveErrorMessage(string message) {
		log.error("ERROR: OneDrive returned an error with the following message:");
		auto errorArray = splitLines(message);
		log.error("  Error Message: ", errorArray[0]);
		// extract 'message' as the reason
		JSONValue errorMessage = parseJSON(replace(message, errorArray[0], ""));
		log.error("  Error Reason:  ", errorMessage["error"]["message"].str);	
	}
	
	// Parse and display error message received from the local file system
	private void displayFileSystemErrorMessage(string message) {
		log.error("ERROR: The local file system returned an error with the following message:");
		auto errorArray = splitLines(message);
		log.error("  Error Message: ", errorArray[0]);
	}
	
	// https://docs.microsoft.com/en-us/onedrive/developer/rest-api/api/driveitem_move
	// This function is only called in monitor mode when an move event is coming from
	// inotify and we try to move the item.
	void uploadMoveItem(string from, string to)
	{
		log.log("Moving ", from, " to ", to);
		Item fromItem, toItem, parentItem;
		if (!itemdb.selectByPath(from, defaultDriveId, fromItem)) {
			uploadNewFile(to);
			return;
		}
		if (fromItem.parentId == null) {
			// the item is a remote folder, need to do the operation on the parent
			enforce(itemdb.selectByPathNoRemote(from, defaultDriveId, fromItem));
		}
		if (itemdb.selectByPath(to, defaultDriveId, toItem)) {
			// the destination has been overwritten
			uploadDeleteItem(toItem, to);
		}
		if (!itemdb.selectByPath(dirName(to), defaultDriveId, parentItem)) {
			throw new SyncException("Can't move an item to an unsynced directory");
		}
		if (fromItem.driveId != parentItem.driveId) {
			// items cannot be moved between drives
			uploadDeleteItem(fromItem, from);
			uploadNewFile(to);
		} else {
			if (!exists(to)) {
				log.vlog("uploadMoveItem target has disappeared: ", to);
				return;
			}
			SysTime mtime = timeLastModified(to).toUTC();
			JSONValue diff = [
				"name": JSONValue(baseName(to)),
				"parentReference": JSONValue([
					"id": parentItem.id
				]),
				"fileSystemInfo": JSONValue([
					"lastModifiedDateTime": mtime.toISOExtString()
				])
			];
			
			// Perform the move operation on OneDrive
			JSONValue response;
			try {
				response = onedrive.updateById(fromItem.driveId, fromItem.id, diff, fromItem.eTag);
			} catch (OneDriveException e) {
				if (e.httpStatusCode == 412) {
					// OneDrive threw a 412 error, most likely: ETag does not match current item's value
					// Retry without eTag
					log.vdebug("File Move Failed - OneDrive eTag / cTag match issue");
					log.vlog("OneDrive returned a 'HTTP 412 - Precondition Failed' when attempting to move the file - gracefully handling error");
					string nullTag = null;
					// move the file but without the eTag
					response = onedrive.updateById(fromItem.driveId, fromItem.id, diff, nullTag);
				}
			} 
			// save the move response from OneDrive in the database
			// Is the response a valid JSON object - validation checking done in saveItem
			saveItem(response);
		}
	}

	// delete an item by it's path
	void deleteByPath(string path)
	{
		Item item;
		if (!itemdb.selectByPath(path, defaultDriveId, item)) {
			throw new SyncException("The item to delete is not in the local database");
		}
		if (item.parentId == null) {
			// the item is a remote folder, need to do the operation on the parent
			enforce(itemdb.selectByPathNoRemote(path, defaultDriveId, item));
		}
		try {
			if (noRemoteDelete) {
				// do not process remote delete
				log.vlog("Skipping remote delete as --upload-only & --no-remote-delete configured");
			} else {
				uploadDeleteItem(item, path);
			}
		} catch (OneDriveException e) {
			if (e.httpStatusCode == 404) {
				log.log(e.msg);
			} else {
				// display what the error is
				displayOneDriveErrorMessage(e.msg);
			}
		}
	}
	
	// move a OneDrive folder from one name to another
	void moveByPath(const(string) source, const(string) destination)
	{
		log.vlog("Moving remote folder: ", source, " -> ", destination);
		
		// Source and Destination are relative to ~/OneDrive
		string sourcePath = source;
		string destinationBasePath = dirName(destination).idup;
		
		// if destinationBasePath == '.' then destinationBasePath needs to be ""
		if (destinationBasePath == ".") {
			destinationBasePath = "";
		}
		
		string newFolderName = baseName(destination).idup;
		string destinationPathString = "/drive/root:/" ~ destinationBasePath;
		
		// Build up the JSON changes
		JSONValue moveData = ["name": newFolderName];
		JSONValue destinationPath = ["path": destinationPathString];
		moveData["parentReference"] = destinationPath;
				
		// Make the change on OneDrive
		auto res = onedrive.moveByPath(sourcePath, moveData);	
	}
	
	// Query Office 365 SharePoint Shared Library site to obtain it's Drive ID
	void querySiteCollectionForDriveID(string o365SharedLibraryName){
		// Steps to get the ID:
		// 1. Query https://graph.microsoft.com/v1.0/sites?search= with the name entered
		// 2. Evaluate the response. A valid response will contain the description and the id. If the response comes back with nothing, the site name cannot be found or no access
		// 3. If valid, use the returned ID and query the site drives
		//		https://graph.microsoft.com/v1.0/sites/<site_id>/drives
		// 4. Display Shared Library Name & Drive ID
		
		string site_id;
		string drive_id;
		string webUrl;
		bool found = false;
		JSONValue siteQuery; 
		
		log.log("Office 365 Library Name Query: ", o365SharedLibraryName);
		
		try {
			siteQuery = onedrive.o365SiteSearch(encodeComponent(o365SharedLibraryName));
		} catch (OneDriveException e) {
			log.error("ERROR: Query of OneDrive for Office 365 Library Name failed");
			if (e.httpStatusCode == 403) {
				// Forbidden - most likely authentication scope needs to be updated
				log.error("ERROR: Authentication scope needs to be updated. Use --logout and re-authenticate client.");
				return;
			} else {
				// display what the error is
				displayOneDriveErrorMessage(e.msg);
				return;
			}
		}
		
		// is siteQuery a valid JSON object & contain data we can use?
		if ((siteQuery.type() == JSONType.object) && ("value" in siteQuery)) {
			// valid JSON object
			foreach (searchResult; siteQuery["value"].array) {
				// Need an 'exclusive' match here with o365SharedLibraryName as entered
				log.vdebug("Found O365 Site: ", searchResult);
				if (o365SharedLibraryName == searchResult["displayName"].str){
					// 'displayName' matches search request
					site_id = searchResult["id"].str;
					webUrl = searchResult["webUrl"].str;
					JSONValue siteDriveQuery;
					
					try {
						siteDriveQuery = onedrive.o365SiteDrives(site_id);
					} catch (OneDriveException e) {
						log.error("ERROR: Query of OneDrive for Office Site ID failed");
						// display what the error is
						displayOneDriveErrorMessage(e.msg);
						return;
					}
					
					// is siteDriveQuery a valid JSON object & contain data we can use?
					if ((siteDriveQuery.type() == JSONType.object) && ("value" in siteDriveQuery)) {
						// valid JSON object
						foreach (driveResult; siteDriveQuery["value"].array) {
							// Display results
							found = true;
							writeln("SiteName: ", searchResult["displayName"].str);
							writeln("drive_id: ", driveResult["id"].str);
							writeln("URL:      ", webUrl);
						}
					} else {
						// not a valid JSON object
						log.error("ERROR: There was an error performing this operation on OneDrive");
						log.error("ERROR: Increase logging verbosity to assist determining why.");
						return;
					}
				}
			}
			
			if(!found) {
				log.error("ERROR: This site could not be found. Please check it's name and your permissions to access the site.");
			}
		} else {
			// not a valid JSON object
			log.error("ERROR: There was an error performing this operation on OneDrive");
			log.error("ERROR: Increase logging verbosity to assist determining why.");
			return;
		}
	}
	
	// Query OneDrive for a URL path of a file
	void queryOneDriveForFileURL(string localFilePath, string syncDir) {
		// Query if file is valid locally
		if (exists(localFilePath)) {
			// File exists locally, does it exist in the database
			// Path needs to be relative to sync_dir path
			string relativePath = relativePath(localFilePath, syncDir);
			Item item;
			if (itemdb.selectByPath(relativePath, defaultDriveId, item)) {
				// File is in the local database cache
				JSONValue fileDetails;
		
				try {
					fileDetails = onedrive.getFileDetails(item.driveId, item.id);
				} catch (OneDriveException e) {
					// display what the error is
					displayOneDriveErrorMessage(e.msg);
					return;
				}

				if ((fileDetails.type() == JSONType.object) && ("webUrl" in fileDetails)) {
					// Valid JSON object
					writeln(fileDetails["webUrl"].str);
				}
			} else {
				// File has not been synced with OneDrive
				log.error("File has not been synced with OneDrive: ", localFilePath);
			}
		} else {
			// File does not exist locally
			log.error("File not found on local system: ", localFilePath);
		}
	}
	
	// Query the OneDrive 'drive' to determine if we are 'in sync' or if there are pending changes
	void queryDriveForChanges(string path) {
		
		// Function variables
		int validChanges = 0;
		long downloadSize = 0;
		string driveId;
		string folderId;
		string deltaLink;
		string thisItemId;
		string thisItemPath;
		string syncFolderName;
		string syncFolderPath;
		string syncFolderChildPath;
		JSONValue changes;
		JSONValue onedrivePathDetails;
		
		// Get the path details from OneDrive
		try {
			onedrivePathDetails = onedrive.getPathDetails(path); // Returns a JSON String for the OneDrive Path
		} catch (OneDriveException e) {
			if (e.httpStatusCode == 404) {
				// Requested path could not be found
				log.error("ERROR: The requested path to query was not found on OneDrive");
				return;
			}
		} 
		
		if(isItemRemote(onedrivePathDetails)){
			// remote changes
			driveId = onedrivePathDetails["remoteItem"]["parentReference"]["driveId"].str; // Should give something like 66d53be8a5056eca
			folderId = onedrivePathDetails["remoteItem"]["id"].str; // Should give something like BC7D88EC1F539DCF!107
			syncFolderName = onedrivePathDetails["name"].str;
			// A remote drive item will not have ["parentReference"]["path"]
			syncFolderPath = "";
			syncFolderChildPath = "";
		} else {
			driveId = defaultDriveId;
			folderId = onedrivePathDetails["id"].str; // Should give something like 12345ABCDE1234A1!101
			syncFolderName = onedrivePathDetails["name"].str;
			if (hasParentReferencePath(onedrivePathDetails)) {
				syncFolderPath = onedrivePathDetails["parentReference"]["path"].str;
				syncFolderChildPath = syncFolderPath ~ "/" ~ syncFolderName ~ "/";
			} else {
				// root drive item will not have ["parentReference"]["path"] 
				syncFolderPath = "";
				syncFolderChildPath = "";
			}
		}
		
		// Query Database for the deltaLink
		deltaLink = itemdb.getDeltaLink(driveId, folderId);
		
		const(char)[] idToQuery;
		if (driveId == defaultDriveId) {
			// The drive id matches our users default drive id
			idToQuery = defaultRootId.dup;
		} else {
			// The drive id does not match our users default drive id
			// Potentially the 'path id' we are requesting the details of is a Shared Folder (remote item)
			// Use folderId
			idToQuery = folderId;
		}
		
		// Query OneDrive changes
		changes = onedrive.viewChangesByItemId(driveId, idToQuery, deltaLink);
		
		// Are there any changes on OneDrive?
		if (count(changes["value"].array) != 0) {
			// Were we given a remote path to check if we are in sync for, or the root?
			if (path != "/") {
				// we were given a directory to check, we need to validate the list of changes against this path only
				foreach (item; changes["value"].array) {
					// Is this change valid for the 'path' we are checking?
					if (hasParentReferencePath(item)) {
						thisItemId = item["parentReference"]["id"].str;
						thisItemPath = item["parentReference"]["path"].str;
					} else {
						thisItemId = item["id"].str;
						// Is the defaultDriveId == driveId
						if (driveId == defaultDriveId){
							// 'root' items will not have ["parentReference"]["path"]
							if (isItemRoot(item)){
								thisItemPath = "";
							} else {
								thisItemPath = item["parentReference"]["path"].str;
							}
						} else {
							// A remote drive item will not have ["parentReference"]["path"]
							thisItemPath = "";
						}
					}
					
					if ( (thisItemId == folderId) || (canFind(thisItemPath, syncFolderChildPath)) || (canFind(thisItemPath, folderId)) ){
						// This is a change we want count
						validChanges++;
						if ((isItemFile(item)) && (hasFileSize(item))) {
							downloadSize = downloadSize + item["size"].integer;
						}
					}
				}
				// Are there any valid changes?
				if (validChanges != 0){
					writeln("Selected directory is out of sync with OneDrive");
					if (downloadSize > 0){
						downloadSize = downloadSize / 1000;
						writeln("Approximate data to transfer: ", downloadSize, " KB");
					}
				} else {
					writeln("No pending remote changes - selected directory is in sync");
				}
			} else {
				writeln("Local directory is out of sync with OneDrive");
				foreach (item; changes["value"].array) {
					if ((isItemFile(item)) && (hasFileSize(item))) {
						downloadSize = downloadSize + item["size"].integer;
					}
				}
				if (downloadSize > 0){
					downloadSize = downloadSize / 1000;
					writeln("Approximate data to transfer: ", downloadSize, " KB");
				}
			}
		} else {
			writeln("No pending remote changes - in sync");
		}
	}
	
	// Create a fake OneDrive response suitable for use with saveItem
	JSONValue createFakeResponse(string path) {
		import std.digest.sha;
		// Generate a simulated JSON response which can be used
		// At a minimum we need:
		// 1. eTag
		// 2. cTag
		// 3. fileSystemInfo
		// 4. file or folder. if file, hash of file
		// 5. id
		// 6. name
		// 7. parent reference
		
		SysTime mtime = timeLastModified(path).toUTC();
		
		// real id / eTag / cTag are different format for personal / business account
		auto sha1 = new SHA1Digest();
		ubyte[] hash1 = sha1.digest(path);
		
		JSONValue fakeResponse;
		
		if (isDir(path)) {
			// path is a directory
			fakeResponse = [
							"id": JSONValue(toHexString(hash1)),
							"cTag": JSONValue(toHexString(hash1)),
							"eTag": JSONValue(toHexString(hash1)),
							"fileSystemInfo": JSONValue([
														"createdDateTime": mtime.toISOExtString(),
														"lastModifiedDateTime": mtime.toISOExtString()
														]),
							"name": JSONValue(baseName(path)),
							"parentReference": JSONValue([
														"driveId": JSONValue(defaultDriveId),
														"driveType": JSONValue(accountType),
														"id": JSONValue(defaultRootId)
														]),
							"folder": JSONValue("")
							];
		} else {
			// path is a file
			// compute file hash - both business and personal responses use quickXorHash
			string quickXorHash = computeQuickXorHash(path);
	
			fakeResponse = [
							"id": JSONValue(toHexString(hash1)),
							"cTag": JSONValue(toHexString(hash1)),
							"eTag": JSONValue(toHexString(hash1)),
							"fileSystemInfo": JSONValue([
														"createdDateTime": mtime.toISOExtString(),
														"lastModifiedDateTime": mtime.toISOExtString()
														]),
							"name": JSONValue(baseName(path)),
							"parentReference": JSONValue([
														"driveId": JSONValue(defaultDriveId),
														"driveType": JSONValue(accountType),
														"id": JSONValue(defaultRootId)
														]),
							"file": JSONValue([
												"hashes":JSONValue([
																	"quickXorHash": JSONValue(quickXorHash)
																	])
												
												])
							];
		}
						
		log.vdebug("Generated Fake OneDrive Response: ", fakeResponse);
		return fakeResponse;
	}
	
	auto getAccountType(){
		// return account type in use
		return accountType;
	}
	
	void listOneDriveBusinessSharedFolders(){
		// List OneDrive Business Shared Folders
		log.log("\nListing available OneDrive Business Shared Folders:");
		// Query the GET /me/drive/sharedWithMe API
		JSONValue graphQuery = onedrive.getSharedWithMe();
		string sharedFolderName;
		string sharedByName;
		string sharedByEmail;
		
		foreach (searchResult; graphQuery["value"].array) {
			// Debug response output
			log.vdebug("shared folder entry: ", searchResult);
			sharedFolderName = searchResult["name"].str;
			
			if ("sharedBy" in searchResult["remoteItem"]["shared"]) {
				// we have shared by details we can use
				if ("displayName" in searchResult["remoteItem"]["shared"]["sharedBy"]["user"]) {
					sharedByName = searchResult["remoteItem"]["shared"]["sharedBy"]["user"]["displayName"].str;
				}
				if ("email" in searchResult["remoteItem"]["shared"]["sharedBy"]["user"]) {
					sharedByEmail = searchResult["remoteItem"]["shared"]["sharedBy"]["user"]["email"].str;
				}
			}
			// Output query result
			log.log("---------------------------------------");
			log.log("Shared Folder:   ", sharedFolderName);
			if ((sharedByName != "") && (sharedByEmail != "")) {
				log.log("Shared By:       ", sharedByName, " (", sharedByEmail, ")");
			} else {
				if (sharedByName != "") {
					log.log("Shared By:       ", sharedByName);
				}
			}
			log.vlog("Item Id:         ", searchResult["remoteItem"]["id"].str);
			log.vlog("Parent Drive Id: ", searchResult["remoteItem"]["parentReference"]["driveId"].str);
			if ("id" in searchResult["remoteItem"]["parentReference"]) {
				log.vlog("Parent Item Id:  ", searchResult["remoteItem"]["parentReference"]["id"].str);
			}
		}
		write("\n");
	}
}<|MERGE_RESOLUTION|>--- conflicted
+++ resolved
@@ -930,7 +930,6 @@
 			
 			try {
 				// Fetch the changes relative to the path id we want to query
-<<<<<<< HEAD
 				// Have to query the right 'delta' otherwise we get a HTTP request returned status code 501 (Not Implemented)
 				// view.delta can only be called on the root.
 				// So we need to select the right root, especially if we are checking a remote folder item
@@ -938,15 +937,13 @@
 					// Should always be selected unless we are syncing a Business Shared Folder
 					log.vdebug("Selected to use onedrive.viewChangesByItemId");
 					changes = onedrive.viewChangesByItemId(driveId, idToQuery, deltaLink);
+					changesAvailable = onedrive.viewChangesById(driveId, idToQuery, deltaLinkAvailable);
 				} else {
 					// Should ONLY be selected if we are syncing a Business Shared Folder
 					log.vdebug("Selected to use onedrive.viewChangesByDriveId");
 					changes = onedrive.viewChangesByDriveId(driveId, deltaLink);
-				}
-=======
-				changes = onedrive.viewChangesById(driveId, idToQuery, deltaLink);
-				changesAvailable = onedrive.viewChangesById(driveId, idToQuery, deltaLinkAvailable);
->>>>>>> 7ba59e0b
+					changesAvailable = onedrive.viewChangesById(driveId, idToQuery, deltaLinkAvailable);
+				}
 			} catch (OneDriveException e) {
 				// OneDrive threw an error
 				log.vdebug("OneDrive threw an error when querying for these changes:");
