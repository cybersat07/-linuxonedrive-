// What is this module called?
module syncEngine;

// What does this module require to function?
import core.stdc.stdlib: EXIT_SUCCESS, EXIT_FAILURE, exit;
import core.thread;
import core.time;
import std.algorithm;
import std.array;
import std.concurrency;
import std.container.rbtree;
import std.conv;
import std.datetime;
import std.encoding;
import std.exception;
import std.file;
import std.json;
import std.parallelism;
import std.path;
import std.range;
import std.regex;
import std.stdio;
import std.string;
import std.uni;
import std.uri;
import std.utf;
import std.math;

// What other modules that we have created do we need to import?
import config;
import log;
import util;
import onedrive;
import itemdb;
import clientSideFiltering;

class jsonResponseException: Exception {
	@safe pure this(string inputMessage) {
		string msg = format(inputMessage);
		super(msg);
	}	
}

class posixException: Exception {
	@safe pure this(string localTargetName, string remoteTargetName) {
		string msg = format("POSIX 'case-insensitive match' between '%s' (local) and '%s' (online) which violates the Microsoft OneDrive API namespace convention", localTargetName, remoteTargetName);
		super(msg);
	}	
}

class accountDetailsException: Exception {
	@safe pure this() {
		string msg = format("Unable to query OneDrive API to obtain required account details");
		super(msg);
	}	
}

class SyncException: Exception {
    @nogc @safe pure nothrow this(string msg, string file = __FILE__, size_t line = __LINE__) {
        super(msg, file, line);
    }
}

struct driveDetailsCache {
	// - driveId is the drive for the operations were items need to be stored
	// - quotaRestricted details a bool value as to if that drive is restricting our ability to understand if there is space available. Some 'Business' and 'SharePoint' restrict, and most (if not all) shared folders it cant be determined if there is free space
	// - quotaAvailable is a ulong value that stores the value of what the current free space is available online
	string driveId;
	bool quotaRestricted;
	bool quotaAvailable;
	ulong quotaRemaining;
}

struct DeltaLinkDetails {
	string driveId;
	string itemId;
	string latestDeltaLink;
}

class SyncEngine {
	// Class Variables
	ApplicationConfig appConfig;
	OneDriveApi oneDriveApiInstance;
	ItemDatabase itemDB;
	ClientSideFiltering selectiveSync;
	
	// Array of directory databaseItem.id to skip while applying the changes.
	// These are the 'parent path' id's that are being excluded, so if the parent id is in here, the child needs to be skipped as well
	RedBlackTree!string skippedItems = redBlackTree!string();
	// Array of databaseItem.id to delete after the changes have been downloaded
	string[2][] idsToDelete;
	// Array of JSON items which are files or directories that are not 'root', skipped or to be deleted, that need to be processed
	JSONValue[] jsonItemsToProcess;
	// Array of JSON items which are files that are not 'root', skipped or to be deleted, that need to be downloaded
	JSONValue[] fileJSONItemsToDownload;
	// Array of paths that failed to download
	string[] fileDownloadFailures;
	// Associative array mapping of all OneDrive driveId's that have been seen, mapped with driveDetailsCache data for reference
	driveDetailsCache[string] onlineDriveDetails;
	// List of items we fake created when using --dry-run
	string[2][] idsFaked;
	// List of paths we fake deleted when using --dry-run
	string[] pathFakeDeletedArray;
	// Array of database Parent Item ID, Item ID & Local Path where the content has changed and needs to be uploaded
	string[3][] databaseItemsWhereContentHasChanged;
	// Array of local file paths that need to be uploaded as new itemts to OneDrive
	string[] newLocalFilesToUploadToOneDrive;
	// Array of local file paths that failed to be uploaded to OneDrive
	string[] fileUploadFailures;
	// List of path names changed online, but not changed locally when using --dry-run
	string[] pathsRenamed;
	// List of paths that were a POSIX case-insensitive match, thus could not be created online
	string[] posixViolationPaths;
	// List of local paths, that, when using the OneDrive Business Shared Folders feature, then diabling it, folder still exists locally and online
	// This list of local paths need to be skipped
	string[] businessSharedFoldersOnlineToSkip;
	// List of interrupted uploads session files that need to be resumed
	string[] interruptedUploadsSessionFiles;
	// List of validated interrupted uploads session JSON items to resume
	JSONValue[] jsonItemsToResumeUpload;
		
	// Flag that there were upload or download failures listed
	bool syncFailures = false;
	// Is sync_list configured
	bool syncListConfigured = false;
	// Was --dry-run used?
	bool dryRun = false;
	// Was --upload-only used?
	bool uploadOnly = false;
	// Was --remove-source-files used?
	// Flag to set whether the local file should be deleted once it is successfully uploaded to OneDrive
	bool localDeleteAfterUpload = false;
	
	// Do we configure to disable the download validation routine due to --disable-download-validation
	// We will always validate our downloads
	// However, when downloading files from SharePoint, the OneDrive API will not advise the correct file size 
	// which means that the application thinks the file download has failed as the size is different / hash is different
	// See: https://github.com/abraunegg/onedrive/discussions/1667
    bool disableDownloadValidation = false;
	
	// Do we configure to disable the upload validation routine due to --disable-upload-validation
	// We will always validate our uploads
	// However, when uploading a file that can contain metadata SharePoint will associate some 
	// metadata from the library the file is uploaded to directly in the file which breaks this validation. 
	// See: https://github.com/abraunegg/onedrive/issues/205
	// See: https://github.com/OneDrive/onedrive-api-docs/issues/935
	bool disableUploadValidation = false;
	
	// Do we perform a local cleanup of files that are 'extra' on the local file system, when using --download-only
	bool cleanupLocalFiles = false;
	// Are we performing a --single-directory sync ?
	bool singleDirectoryScope = false;
	string singleDirectoryScopeDriveId;
	string singleDirectoryScopeItemId;
	// Is National Cloud Deployments configured ?
	bool nationalCloudDeployment = false;
	// Do we configure not to perform a remote file delete if --upload-only & --no-remote-delete configured
	bool noRemoteDelete = false;
	// Is bypass_data_preservation set via config file
	// Local data loss MAY occur in this scenario
	bool bypassDataPreservation = false;
	// Maximum file size upload
	//  https://support.microsoft.com/en-us/office/invalid-file-names-and-file-types-in-onedrive-and-sharepoint-64883a5d-228e-48f5-b3d2-eb39e07630fa?ui=en-us&rs=en-us&ad=us
	//	July 2020, maximum file size for all accounts is 100GB
	//  January 2021, maximum file size for all accounts is 250GB
	ulong maxUploadFileSize = 268435456000; // 250GB
	// Threshold after which files will be uploaded using an upload session
	ulong sessionThresholdFileSize = 4 * 2^^20; // 4 MiB
	// File size limit for file operations that the user has configured
	ulong fileSizeLimit;
	// Total data to upload
	ulong totalDataToUpload;
	// How many items have been processed for the active operation
	ulong processedCount;
	// Are we creating a simulated /delta response? This is critically important in terms of how we 'update' the database
	bool generateSimulatedDeltaResponse = false;
	// Store the latest DeltaLink
	string latestDeltaLink;
	// Struct of containing the deltaLink details
	DeltaLinkDetails deltaLinkCache;
	
	// Create the specific task pool to process items in parallel
	TaskPool processPool;
		
	// Configure this class instance
	this(ApplicationConfig appConfig, ItemDatabase itemDB, ClientSideFiltering selectiveSync) {
		// Configure the class varaible to consume the application configuration
		this.appConfig = appConfig;
		// Configure the class varaible to consume the database configuration
		this.itemDB = itemDB;
		// Configure the class variable to consume the selective sync (skip_dir, skip_file and sync_list) configuration
		this.selectiveSync = selectiveSync;
		
		// Configure the dryRun flag to capture if --dry-run was used
		// Application startup already flagged we are also in a --dry-run state, so no need to output anything else here
		this.dryRun = appConfig.getValueBool("dry_run");
		
		// Configure file size limit
		if (appConfig.getValueLong("skip_size") != 0) {
			fileSizeLimit = appConfig.getValueLong("skip_size") * 2^^20;
			fileSizeLimit = (fileSizeLimit == 0) ? ulong.max : fileSizeLimit;
		}
		
		// Is there a sync_list file present?
		if (exists(appConfig.syncListFilePath)) this.syncListConfigured = true;
		
		// Configure the uploadOnly flag to capture if --upload-only was used
		if (appConfig.getValueBool("upload_only")) {
			addLogEntry("Configuring uploadOnly flag to TRUE as --upload-only passed in or configured", ["debug"]);
			this.uploadOnly = true;
		}
		
		// Configure the localDeleteAfterUpload flag
		if (appConfig.getValueBool("remove_source_files")) {
			addLogEntry("Configuring localDeleteAfterUpload flag to TRUE as --remove-source-files passed in or configured", ["debug"]);
			this.localDeleteAfterUpload = true;
		}
		
		// Configure the disableDownloadValidation flag
		if (appConfig.getValueBool("disable_download_validation")) {
			addLogEntry("Configuring disableDownloadValidation flag to TRUE as --disable-download-validation passed in or configured", ["debug"]);
			this.disableDownloadValidation = true;
		}
		
		// Configure the disableUploadValidation flag
		if (appConfig.getValueBool("disable_upload_validation")) {
			addLogEntry("Configuring disableUploadValidation flag to TRUE as --disable-upload-validation passed in or configured", ["debug"]);
			this.disableUploadValidation = true;
		}
		
		// Do we configure to clean up local files if using --download-only ?
		if ((appConfig.getValueBool("download_only")) && (appConfig.getValueBool("cleanup_local_files"))) {
			// --download-only and --cleanup-local-files were passed in
			addLogEntry();
			addLogEntry("WARNING: Application has been configured to cleanup local files that are not present online.");
			addLogEntry("WARNING: Local data loss MAY occur in this scenario if you are expecting data to remain archived locally.");
			addLogEntry();
			// Set the flag
			this.cleanupLocalFiles = true;
		}
		
		// Do we configure to NOT perform a remote delete if --upload-only & --no-remote-delete configured ?
		if ((appConfig.getValueBool("upload_only")) && (appConfig.getValueBool("no_remote_delete"))) {
			// --upload-only and --no-remote-delete were passed in
			addLogEntry("WARNING: Application has been configured NOT to cleanup remote files that are deleted locally.");
			// Set the flag
			this.noRemoteDelete = true;
		}
		
		// Are we configured to use a National Cloud Deployment?
		if (appConfig.getValueString("azure_ad_endpoint") != "") {
			// value is configured, is it a valid value?
			if ((appConfig.getValueString("azure_ad_endpoint") == "USL4") || (appConfig.getValueString("azure_ad_endpoint") == "USL5") || (appConfig.getValueString("azure_ad_endpoint") == "DE") || (appConfig.getValueString("azure_ad_endpoint") == "CN")) {
				// valid entries to flag we are using a National Cloud Deployment
				// National Cloud Deployments do not support /delta as a query
				// https://docs.microsoft.com/en-us/graph/deployments#supported-features
				// Flag that we have a valid National Cloud Deployment that cannot use /delta queries
				this.nationalCloudDeployment = true;
				// Reverse set 'force_children_scan' for completeness
				appConfig.setValueBool("force_children_scan", true);
			}
		}
		
		// Are we forcing to use /children scan instead of /delta to simulate National Cloud Deployment use of /children?
		if (appConfig.getValueBool("force_children_scan")) {
			addLogEntry("Forcing client to use /children API call rather than /delta API to retrieve objects from the OneDrive API");
			this.nationalCloudDeployment = true;
		}
		
		// Are we forcing the client to bypass any data preservation techniques to NOT rename any local files if there is a conflict?
		// The enabling of this function could lead to data loss
		if (appConfig.getValueBool("bypass_data_preservation")) {
			addLogEntry("WARNING: Application has been configured to bypass local data preservation in the event of file conflict.");
			addLogEntry("WARNING: Local data loss MAY occur in this scenario.");
			this.bypassDataPreservation = true;
		}
		
		// Did the user configure a specific rate limit for the application?
		if (appConfig.getValueLong("rate_limit") > 0) {
			// User configured rate limit
			addLogEntry("User Configured Rate Limit: " ~ to!string(appConfig.getValueLong("rate_limit")));
			
			// If user provided rate limit is < 131072, flag that this is too low, setting to the recommended minimum of 131072
			if (appConfig.getValueLong("rate_limit") < 131072) {
				// user provided limit too low
				addLogEntry("WARNING: User configured rate limit too low for normal application processing and preventing application timeouts. Overriding to recommended minimum of 131072 (128KB/s)");
				appConfig.setValueLong("rate_limit", 131072);
			}
		}
		
		// Did the user downgrade all HTTP operations to force HTTP 1.1
		if (appConfig.getValueBool("force_http_11")) {
			// User is forcing downgrade to curl to use HTTP 1.1 for all operations
			addLogEntry("Downgrading all HTTP operations to HTTP/1.1 due to user configuration", ["verbose"]);
		} else {
			// Use curl defaults
			addLogEntry("Using Curl defaults for HTTP operational protocol version (potentially HTTP/2)", ["debug"]);
		}
	}
	
	// Initialise the Sync Engine class
	bool initialise() {

		// Create common parallel thread pool
		processPool = taskPool();
		processPool.isDaemon(true); // Control whether the worker threads are daemon threads. A daemon thread is automatically terminated when all non-daemon threads have terminated.

		// create a new instance of the OneDrive API
		oneDriveApiInstance = new OneDriveApi(appConfig);
		if (oneDriveApiInstance.initialise()) {
			try {
				// Get the relevant default account & drive details
				getDefaultDriveDetails();
			} catch (accountDetailsException exception) {
				// details could not be queried
				addLogEntry(exception.msg);
				// Shutdown this API instance, as we will create API instances as required, when required
				oneDriveApiInstance.shutdown();
				// Free object and memory
				object.destroy(oneDriveApiInstance);
				// Must force exit here, allow logging to be done
				forceExit();
			}
			
			try {
				// Get the relevant default account & drive details
				getDefaultRootDetails();
			} catch (accountDetailsException exception) {
				// details could not be queried
				addLogEntry(exception.msg);
				// Shutdown this API instance, as we will create API instances as required, when required
				oneDriveApiInstance.shutdown();
				// Free object and memory
				object.destroy(oneDriveApiInstance);
				// Must force exit here, allow logging to be done
				forceExit();
			}
			
			try {
				// Display details
				displaySyncEngineDetails();
			} catch (accountDetailsException exception) {
				// details could not be queried
				addLogEntry(exception.msg);
				// Shutdown this API instance, as we will create API instances as required, when required
				oneDriveApiInstance.shutdown();
				// Free object and memory
				object.destroy(oneDriveApiInstance);
				// Must force exit here, allow logging to be done
				forceExit();
			}
		} else {
			// API could not be initialised
			addLogEntry("OneDrive API could not be initialised with previously used details");
			// Shutdown this API instance, as we will create API instances as required, when required
			oneDriveApiInstance.shutdown();
			// Free object and memory
			object.destroy(oneDriveApiInstance);
			// Must force exit here, allow logging to be done
			forceExit();
		}
		
		// API was initialised
		addLogEntry("Sync Engine Initialised with new Onedrive API instance", ["verbose"]);
		
		// Shutdown this API instance, as we will create API instances as required, when required
		oneDriveApiInstance.shutdown();
		
		// Free object and memory
		object.destroy(oneDriveApiInstance);
		return true;
	}
	
	// Get Default Drive Details for this Account
	void getDefaultDriveDetails() {
		
		// Function variables
		JSONValue defaultOneDriveDriveDetails;
		
		// Get Default Drive Details for this Account
		try {
			addLogEntry("Getting Account Default Drive Details", ["debug"]);
			defaultOneDriveDriveDetails = oneDriveApiInstance.getDefaultDriveDetails();
		} catch (OneDriveException exception) {
			addLogEntry("defaultOneDriveDriveDetails = oneDriveApiInstance.getDefaultDriveDetails() generated a OneDriveException", ["debug"]);
			string thisFunctionName = getFunctionName!({});
			
			if ((exception.httpStatusCode == 400) || (exception.httpStatusCode == 401)) {
				// Handle the 400 | 401 error
				handleClientUnauthorised(exception.httpStatusCode, exception.msg);
			} else {
				// Default operation if not 400,401 errors
				// - 429,503,504 errors are handled as a retry within oneDriveApiInstance
				// Display what the error is
				displayOneDriveErrorMessage(exception.msg, getFunctionName!({}));
			}
		}
		
		// If the JSON response is a correct JSON object, and has an 'id' we can set these details
		if ((defaultOneDriveDriveDetails.type() == JSONType.object) && (hasId(defaultOneDriveDriveDetails))) {
			addLogEntry("OneDrive Account Default Drive Details:      " ~ to!string(defaultOneDriveDriveDetails), ["debug"]);
			appConfig.accountType = defaultOneDriveDriveDetails["driveType"].str;
			appConfig.defaultDriveId = defaultOneDriveDriveDetails["id"].str;
			
			// Make sure that appConfig.defaultDriveId is in our driveIDs array to use when checking if item is in database
			// Keep the driveDetailsCache array with unique entries only
			driveDetailsCache cachedOnlineDriveData;
			if (!canFindDriveId(appConfig.defaultDriveId, cachedOnlineDriveData)) {
				// Add this driveId to the drive cache, which then also sets for the defaultDriveId:
				// - quotaRestricted;
				// - quotaAvailable;
				// - quotaRemaining;
				addOrUpdateOneDriveOnlineDetails(appConfig.defaultDriveId);
			} 
			
			// Fetch the details from cachedOnlineDriveData
			cachedOnlineDriveData = getDriveDetails(appConfig.defaultDriveId);
			// - cachedOnlineDriveData.quotaRestricted;
			// - cachedOnlineDriveData.quotaAvailable;
			// - cachedOnlineDriveData.quotaRemaining;
			
			// In some cases OneDrive Business configurations 'restrict' quota details thus is empty / blank / negative value / zero
			if (cachedOnlineDriveData.quotaRemaining <= 0) {
				// free space is <= 0  .. why ?
				if ("remaining" in defaultOneDriveDriveDetails["quota"]) {
					if (appConfig.accountType == "personal") {
						// zero space available
						addLogEntry("ERROR: OneDrive account currently has zero space available. Please free up some space online.");
					} else {
						// zero space available is being reported, maybe being restricted?
						addLogEntry("WARNING: OneDrive quota information is being restricted or providing a zero value. Please fix by speaking to your OneDrive / Office 365 Administrator.");
					}
				} else {
					// json response was missing a 'remaining' value
					if (appConfig.accountType == "personal") {
						addLogEntry("ERROR: OneDrive quota information is missing. Potentially your OneDrive account currently has zero space available. Please free up some space online.");
					} else {
						// quota details not available
						addLogEntry("ERROR: OneDrive quota information is being restricted. Please fix by speaking to your OneDrive / Office 365 Administrator.");
					}
				}
			}
			
			// What did we set based on the data from the JSON
			addLogEntry("appConfig.accountType                 = " ~ appConfig.accountType, ["debug"]);
			addLogEntry("appConfig.defaultDriveId              = " ~ appConfig.defaultDriveId, ["debug"]);
			addLogEntry("cachedOnlineDriveData.quotaRemaining  = " ~ to!string(cachedOnlineDriveData.quotaRemaining), ["debug"]);
			addLogEntry("cachedOnlineDriveData.quotaAvailable  = " ~ to!string(cachedOnlineDriveData.quotaAvailable), ["debug"]);
			addLogEntry("cachedOnlineDriveData.quotaRestricted = " ~ to!string(cachedOnlineDriveData.quotaRestricted), ["debug"]);
			
		} else {
			// Handle the invalid JSON response
			throw new accountDetailsException();
		}
	}
	
	// Get Default Root Details for this Account
	void getDefaultRootDetails() {
		
		// Function variables
		JSONValue defaultOneDriveRootDetails;
		
		// Get Default Root Details for this Account
		try {
			addLogEntry("Getting Account Default Root Details", ["debug"]);
			defaultOneDriveRootDetails = oneDriveApiInstance.getDefaultRootDetails();
		} catch (OneDriveException exception) {
			addLogEntry("defaultOneDriveRootDetails = oneDriveApiInstance.getDefaultRootDetails() generated a OneDriveException", ["debug"]);
			string thisFunctionName = getFunctionName!({});

			if ((exception.httpStatusCode == 400) || (exception.httpStatusCode == 401)) {
				// Handle the 400 | 401 error
				handleClientUnauthorised(exception.httpStatusCode, exception.msg);
			} else {
				// Default operation if not 400,401 errors
				// - 429,503,504 errors are handled as a retry within oneDriveApiInstance
				// Display what the error is
				displayOneDriveErrorMessage(exception.msg, getFunctionName!({}));
			}
		}
		
		// If the JSON response is a correct JSON object, and has an 'id' we can set these details
		if ((defaultOneDriveRootDetails.type() == JSONType.object) && (hasId(defaultOneDriveRootDetails))) {
			addLogEntry("OneDrive Account Default Root Details:       " ~ to!string(defaultOneDriveRootDetails), ["debug"]);
			appConfig.defaultRootId = defaultOneDriveRootDetails["id"].str;
			addLogEntry("appConfig.defaultRootId      = " ~ appConfig.defaultRootId, ["debug"]);
			
			// Save the item to the database, so the account root drive is is always going to be present in the DB
			saveItem(defaultOneDriveRootDetails);
		} else {
			// Handle the invalid JSON response
			throw new accountDetailsException();
		}
	}
	
	// Reset syncFailures to false
	void resetSyncFailures() {
		// Reset syncFailures to false if these are both empty
		if (syncFailures) {
			if ((fileDownloadFailures.empty) && (fileUploadFailures.empty)) {
				addLogEntry("Resetting syncFailures = false");
				syncFailures = false;
			} else {
				addLogEntry("File activity array's not empty - not resetting syncFailures");
			}
		}
	}
	
	// Perform a sync of the OneDrive Account
	// - Query /delta
	//		- If singleDirectoryScope or nationalCloudDeployment is used we need to generate a /delta like response
	// - Process changes (add, changes, moves, deletes)
	// - Process any items to add (download data to local)
	// - Detail any files that we failed to download
	// - Process any deletes (remove local data)
	void syncOneDriveAccountToLocalDisk() {
	
		// performFullScanTrueUp value
		addLogEntry("Perform a Full Scan True-Up: " ~ to!string(appConfig.fullScanTrueUpRequired), ["debug"]);
		
		// Fetch the API response of /delta to track changes that were performed online
		fetchOneDriveDeltaAPIResponse(null, null, null);
		// Process any download activities or cleanup actions
		processDownloadActivities();
		
		// If singleDirectoryScope is false, we are not targeting a single directory
		// but if true, the target 'could' be a shared folder - so dont try and scan it again
		if (!singleDirectoryScope) {
			// OneDrive Shared Folder Handling
			if (appConfig.accountType == "personal") {
				// Personal Account Type
				// https://github.com/OneDrive/onedrive-api-docs/issues/764
				
				// Get the Remote Items from the Database
				Item[] remoteItems = itemDB.selectRemoteItems();
				foreach (remoteItem; remoteItems) {
					// Check if this path is specifically excluded by 'skip_dir', but only if 'skip_dir' is not empty
					if (appConfig.getValueString("skip_dir") != "") {
						// The path that needs to be checked needs to include the '/'
						// This due to if the user has specified in skip_dir an exclusive path: '/path' - that is what must be matched
						if (selectiveSync.isDirNameExcluded(remoteItem.name)) {
							// This directory name is excluded
							addLogEntry("Skipping item - excluded by skip_dir config: " ~ remoteItem.name, ["verbose"]);
							continue;
						}
					}
					
					// Directory name is not excluded or skip_dir is not populated
					if (!appConfig.surpressLoggingOutput) {
						addLogEntry("Syncing this OneDrive Personal Shared Folder: " ~ remoteItem.name);
					}
					// Check this OneDrive Personal Shared Folder for changes
					fetchOneDriveDeltaAPIResponse(remoteItem.remoteDriveId, remoteItem.remoteId, remoteItem.name);
					// Process any download activities or cleanup actions for this OneDrive Personal Shared Folder
					processDownloadActivities();
				}
			} else {
				// Is this a Business Account with Sync Business Shared Items enabled?
				if ((appConfig.accountType == "business") && (appConfig.getValueBool("sync_business_shared_items"))) {
				
					// Business Account Shared Items Handling
					// - OneDrive Business Shared Folder
					// - OneDrive Business Shared Files
					// - SharePoint Links
				
					// Get the Remote Items from the Database
					Item[] remoteItems = itemDB.selectRemoteItems();
					
					foreach (remoteItem; remoteItems) {
						// As all remote items are returned, including files, we only want to process directories here
						if (remoteItem.remoteType == ItemType.dir) {
							// Check if this path is specifically excluded by 'skip_dir', but only if 'skip_dir' is not empty
							if (appConfig.getValueString("skip_dir") != "") {
								// The path that needs to be checked needs to include the '/'
								// This due to if the user has specified in skip_dir an exclusive path: '/path' - that is what must be matched
								if (selectiveSync.isDirNameExcluded(remoteItem.name)) {
									// This directory name is excluded
									addLogEntry("Skipping item - excluded by skip_dir config: " ~ remoteItem.name, ["verbose"]);
									continue;
								}
							}
							
							// Directory name is not excluded or skip_dir is not populated
							if (!appConfig.surpressLoggingOutput) {
								addLogEntry("Syncing this OneDrive Business Shared Folder: " ~ remoteItem.name);
							}
							
							// Debug log output
							addLogEntry("Fetching /delta API response for:", ["debug"]);
							addLogEntry("    remoteItem.remoteDriveId: " ~ remoteItem.remoteDriveId, ["debug"]);
							addLogEntry("    remoteItem.remoteId:      " ~ remoteItem.remoteId, ["debug"]);
							
							// Check this OneDrive Business Shared Folder for changes
							fetchOneDriveDeltaAPIResponse(remoteItem.remoteDriveId, remoteItem.remoteId, remoteItem.name);
							
							// Process any download activities or cleanup actions for this OneDrive Business Shared Folder
							processDownloadActivities();
						}
					}
					
					// OneDrive Business Shared File Handling - but only if this option is enabled
					if (appConfig.getValueBool("sync_business_shared_files")) {
						// We need to create a 'new' local folder in the 'sync_dir' where these shared files & associated folder structure will reside
						// Whilst these files are synced locally, the entire folder structure will need to be excluded from syncing back to OneDrive
						// But file changes , *if any* , will need to be synced back to the original shared file location
						//  .
						//	├── Files Shared With Me											-> Directory should not be created online | Not Synced
						//	│   └── Display Name (email address) (of Account who shared file)	-> Directory should not be created online | Not Synced
						//	│   │   └── shared file.ext 										-> File synced with original shared file location on remote drive
						//	│   │   └── shared file.ext 										-> File synced with original shared file location on remote drive
						//	│   │   └── ......			 										-> File synced with original shared file location on remote drive
						//	│   └── Display Name (email address) ...
						//	│		└── shared file.ext ....									-> File synced with original shared file location on remote drive
						
						// Does the Local Folder to store the OneDrive Business Shared Files exist?
						if (!exists(appConfig.configuredBusinessSharedFilesDirectoryName)) {
							// Folder does not exist locally and needs to be created
							addLogEntry("Creating the OneDrive Business Shared Files Local Directory: " ~ appConfig.configuredBusinessSharedFilesDirectoryName);
						
							// Local folder does not exist, thus needs to be created
							mkdirRecurse(appConfig.configuredBusinessSharedFilesDirectoryName);
							// As this will not be created online, generate a response so it can be saved to the database
							Item sharedFilesPath = makeItem(createFakeResponse(baseName(appConfig.configuredBusinessSharedFilesDirectoryName)));
							
							// Add DB record to the local database
							addLogEntry("Creating|Updating into local database a DB record for storing OneDrive Business Shared Files: " ~ to!string(sharedFilesPath), ["debug"]);
							itemDB.upsert(sharedFilesPath);
						} else {
							// Folder exists locally, is the folder in the database? 
							// Query DB for this path
							Item dbRecord;
							if (!itemDB.selectByPath(baseName(appConfig.configuredBusinessSharedFilesDirectoryName), appConfig.defaultDriveId, dbRecord)) {
								// As this will not be created online, generate a response so it can be saved to the database
								Item sharedFilesPath = makeItem(createFakeResponse(baseName(appConfig.configuredBusinessSharedFilesDirectoryName)));
								
								// Add DB record to the local database
								addLogEntry("Creating|Updating into local database a DB record for storing OneDrive Business Shared Files: " ~ to!string(sharedFilesPath), ["debug"]);
								itemDB.upsert(sharedFilesPath);
							}
						}
						
						// Query for OneDrive Business Shared Files
						addLogEntry("Checking for any applicable OneDrive Business Shared Files which need to be synced locally", ["verbose"]);
						queryBusinessSharedObjects();
						
						// Download any OneDrive Business Shared Files
						processDownloadActivities();
					}
				}
			}
		}
	}
	
	// Configure singleDirectoryScope = true if this function is called
	// By default, singleDirectoryScope = false
	void setSingleDirectoryScope(string normalisedSingleDirectoryPath) {
		
		// Function variables
		Item searchItem;
		JSONValue onlinePathData;
		
		// Set the main flag
		singleDirectoryScope = true;
		
		// What are we doing?
		addLogEntry("The OneDrive Client was asked to search for this directory online and create it if it's not located: " ~ normalisedSingleDirectoryPath);
		
		// Query the OneDrive API for the specified path online
		// In a --single-directory scenario, we need to travervse the entire path that we are wanting to sync
		// and then check the path element does it exist online, if it does, is it a POSIX match, or if it does not, create the path
		// Once we have searched online, we have the right drive id and item id so that we can downgrade the sync status, then build up 
		// any object items from that location
		// This is because, in a --single-directory scenario, any folder in the entire path tree could be a 'case-insensitive match'
		
		try {
			onlinePathData = queryOneDriveForSpecificPathAndCreateIfMissing(normalisedSingleDirectoryPath, true);
		} catch (posixException e) {
			displayPosixErrorMessage(e.msg);
			addLogEntry("ERROR: Requested directory to search for and potentially create has a 'case-insensitive match' to an existing directory on OneDrive online.");
		}
		
		// Was a valid JSON response provided?
		if (onlinePathData.type() == JSONType.object) {
			// Valid JSON item was returned
			searchItem = makeItem(onlinePathData);
			addLogEntry("searchItem: " ~ to!string(searchItem), ["debug"]);
			
			// Is this item a potential Shared Folder?
			// Is this JSON a remote object
			if (isItemRemote(onlinePathData)) {
				// The path we are seeking is remote to our account drive id
				searchItem.driveId = onlinePathData["remoteItem"]["parentReference"]["driveId"].str;
				searchItem.id = onlinePathData["remoteItem"]["id"].str;
			} 
			
			// Set these items so that these can be used as required
			singleDirectoryScopeDriveId = searchItem.driveId;
			singleDirectoryScopeItemId = searchItem.id;
		} else {
			addLogEntry();
			addLogEntry("The requested --single-directory path to sync has generated an error. Please correct this error and try again.");
			addLogEntry();
			forceExit();
		}
	}
	
	// Query OneDrive API for /delta changes and iterate through items online
	void fetchOneDriveDeltaAPIResponse(string driveIdToQuery = null, string itemIdToQuery = null, string sharedFolderName = null) {
				
		string deltaLink = null;
		string currentDeltaLink = null;
		string deltaLinkAvailable;
		JSONValue deltaChanges;
		ulong responseBundleCount;
		ulong jsonItemsReceived = 0;
		
		// Reset jsonItemsToProcess & processedCount
		jsonItemsToProcess = [];
		processedCount = 0;
		
		// Was a driveId provided as an input
		if (strip(driveIdToQuery).empty) {
			// No provided driveId to query, use the account default
			addLogEntry("driveIdToQuery was empty, setting to appConfig.defaultDriveId", ["debug"]);
			driveIdToQuery = appConfig.defaultDriveId;
			addLogEntry("driveIdToQuery: " ~ driveIdToQuery, ["debug"]);
		}
		
		// Was an itemId provided as an input
		if (strip(itemIdToQuery).empty) {
			// No provided itemId to query, use the account default
			addLogEntry("itemIdToQuery was empty, setting to appConfig.defaultRootId", ["debug"]);
			itemIdToQuery = appConfig.defaultRootId;
			addLogEntry("itemIdToQuery: " ~ itemIdToQuery, ["debug"]);
		}
		
		// What OneDrive API query do we use?
		// - Are we running against a National Cloud Deployments that does not support /delta ?
		//   National Cloud Deployments do not support /delta as a query
		//   https://docs.microsoft.com/en-us/graph/deployments#supported-features
		//
		// - Are we performing a --single-directory sync, which will exclude many items online, focusing in on a specific online directory
		// 
		// - Are we performing a --download-only --cleanup-local-files action?
		//   - If we are, and we use a normal /delta query, we get all the local 'deleted' objects as well.
		//   - If the user deletes a folder online, then replaces it online, we download the deletion events and process the new 'upload' via the web iterface .. 
		//     the net effect of this, is that the valid local files we want to keep, are actually deleted ...... not desirable
		if ((singleDirectoryScope) || (nationalCloudDeployment) || (cleanupLocalFiles)) {
			// Generate a simulated /delta response so that we correctly capture the current online state, less any 'online' delete and replace activity
			generateSimulatedDeltaResponse = true;
		}
		
		// Reset latestDeltaLink & deltaLinkCache
		latestDeltaLink = null;
		deltaLinkCache.driveId = null;
		deltaLinkCache.itemId = null;
		deltaLinkCache.latestDeltaLink = null;
				
		// What /delta query do we use?
		if (!generateSimulatedDeltaResponse) {
			// This should be the majority default pathway application use
			// Get the current delta link from the database for this DriveID and RootID
			deltaLinkAvailable = itemDB.getDeltaLink(driveIdToQuery, itemIdToQuery);
			if (!deltaLinkAvailable.empty) {
				addLogEntry("Using database stored deltaLink", ["debug"]);
				currentDeltaLink = deltaLinkAvailable;
			}
			
			// Do we need to perform a Full Scan True Up? Is 'appConfig.fullScanTrueUpRequired' set to 'true'?
			if (appConfig.fullScanTrueUpRequired) {
				addLogEntry("Performing a full scan of online data to ensure consistent local state");
				addLogEntry("Setting currentDeltaLink = null", ["debug"]);
				currentDeltaLink = null;
			}
			
			// Dynamic output for non-verbose and verbose run so that the user knows something is being retreived from the OneDrive API
			if (appConfig.verbosityCount == 0) {
				if (!appConfig.surpressLoggingOutput) {
					addProcessingLogHeaderEntry("Fetching items from the OneDrive API for Drive ID: " ~ driveIdToQuery, appConfig.verbosityCount);
				}
			} else {
				addLogEntry("Fetching /delta response from the OneDrive API for Drive ID: " ~  driveIdToQuery, ["verbose"]);
			}
							
			// Create a new API Instance for querying /delta and initialise it
			// Reuse the socket to speed up
			bool keepAlive = true;
			OneDriveApi getDeltaQueryOneDriveApiInstance;
			getDeltaQueryOneDriveApiInstance = new OneDriveApi(appConfig);
			getDeltaQueryOneDriveApiInstance.initialise(keepAlive);
			
			for (;;) {
				responseBundleCount++;
				// Get the /delta changes via the OneDrive API
				// getDeltaChangesByItemId has the re-try logic for transient errors
				deltaChanges = getDeltaChangesByItemId(driveIdToQuery, itemIdToQuery, currentDeltaLink, getDeltaQueryOneDriveApiInstance);
				
				// If the initial deltaChanges response is an invalid JSON object, keep trying until we get a valid response ..
				if (deltaChanges.type() != JSONType.object) {
					while (deltaChanges.type() != JSONType.object) {
						// Handle the invalid JSON response adn retry
						addLogEntry("ERROR: Query of the OneDrive API via deltaChanges = getDeltaChangesByItemId() returned an invalid JSON response", ["debug"]);
						deltaChanges = getDeltaChangesByItemId(driveIdToQuery, itemIdToQuery, currentDeltaLink, getDeltaQueryOneDriveApiInstance);
					}
				}
				
				ulong nrChanges = count(deltaChanges["value"].array);
				int changeCount = 0;
				
				if (appConfig.verbosityCount == 0) {
					// Dynamic output for a non-verbose run so that the user knows something is happening
					if (!appConfig.surpressLoggingOutput) {
						addProcessingDotEntry();
					}
				} else {
					addLogEntry("Processing API Response Bundle: " ~ to!string(responseBundleCount) ~ " - Quantity of 'changes|items' in this bundle to process: " ~ to!string(nrChanges), ["verbose"]);
				}
				
				// Update the count of items received
				jsonItemsReceived = jsonItemsReceived + nrChanges;
				
				// The 'deltaChanges' response may contain either @odata.nextLink or @odata.deltaLink
				// Check for @odata.nextLink
				if ("@odata.nextLink" in deltaChanges) {
					// @odata.nextLink is the pointer within the API to the next '200+' JSON bundle - this is the checkpoint link for this bundle
					// This URL changes between JSON bundle sets
					// Log the action of setting currentDeltaLink to @odata.nextLink
					addLogEntry("Setting currentDeltaLink to @odata.nextLink: " ~ deltaChanges["@odata.nextLink"].str, ["debug"]);
					
					// Update currentDeltaLink to @odata.nextLink for the next '200+' JSON bundle - this is the checkpoint link for this bundle
					currentDeltaLink = deltaChanges["@odata.nextLink"].str;
				}
				
				// Check for @odata.deltaLink - usually only in the LAST JSON changeset bundle
				if ("@odata.deltaLink" in deltaChanges) {
					// @odata.deltaLink is the pointer that finalises all the online 'changes' for this particular checkpoint
					// When the API is queried again, this is fetched from the DB as this is the starting point
					// The API issue here is - the LAST JSON bundle will ONLY ever contain this item, meaning if this is then committed to the database
					// if there has been any file download failures from within this LAST JSON bundle, the only way to EVER re-try the failed items is for the user to perform a --resync
					// This is an API capability gap:
					//
					// ..
					// @odata.nextLink:  https://graph.microsoft.com/v1.0/drives/<redacted>/items/<redacted>/delta?token=<redacted>F9JRD0zODEyNzg7JTIzOyUyMzA7JTIz
					// Processing API Response Bundle: 115 - Quantity of 'changes|items' in this bundle to process: 204
					// ..
					// @odata.nextLink:  https://graph.microsoft.com/v1.0/drives/<redacted>/items/<redacted>/delta?token=<redacted>F9JRD0zODM2Nzg7JTIzOyUyMzA7JTIz
					// Processing API Response Bundle: 127 - Quantity of 'changes|items' in this bundle to process: 204
					// @odata.nextLink:  https://graph.microsoft.com/v1.0/drives/<redacted>/items/<redacted>/delta?token=<redacted>F9JRD0zODM4Nzg7JTIzOyUyMzA7JTIz
					// Processing API Response Bundle: 128 - Quantity of 'changes|items' in this bundle to process: 176
					// @odata.deltaLink: https://graph.microsoft.com/v1.0/drives/<redacted>/items/<redacted>/delta?token=<redacted>
					// Finished processing /delta JSON response from the OneDrive API
					
					// Log the action of setting currentDeltaLink to @odata.deltaLink
					addLogEntry("Setting currentDeltaLink to (@odata.deltaLink): " ~ deltaChanges["@odata.deltaLink"].str, ["debug"]);
					
					// Update currentDeltaLink to @odata.deltaLink as the final checkpoint URL for this entire JSON response set
					currentDeltaLink = deltaChanges["@odata.deltaLink"].str;
					
					// Store this currentDeltaLink as latestDeltaLink
					latestDeltaLink = deltaChanges["@odata.deltaLink"].str;
					
					// Update deltaLinkCache
					deltaLinkCache.driveId = driveIdToQuery;
					deltaLinkCache.itemId = itemIdToQuery;
					deltaLinkCache.latestDeltaLink = currentDeltaLink;
				}
				
				// We have a valid deltaChanges JSON array. This means we have at least 200+ JSON items to process.
				// The API response however cannot be run in parallel as the OneDrive API sends the JSON items in the order in which they must be processed
				foreach (onedriveJSONItem; deltaChanges["value"].array) {
					// increment change count for this item
					changeCount++;
					// Process the received OneDrive object item JSON for this JSON bundle
					// This will determine its initial applicability and perform some initial processing on the JSON if required
					processDeltaJSONItem(onedriveJSONItem, nrChanges, changeCount, responseBundleCount, singleDirectoryScope);
				}
				
				// Is latestDeltaLink matching deltaChanges["@odata.deltaLink"].str ?
				if ("@odata.deltaLink" in deltaChanges) {
					if (latestDeltaLink == deltaChanges["@odata.deltaLink"].str) {
						// break out of the 'for (;;) {' loop
						break;
					}
				}
			}
			
			// To finish off the JSON processing items, this is needed to reflect this in the log
			addLogEntry("------------------------------------------------------------------", ["debug"]);
			
			// Shutdown this API instance, as we will create API instances as required, when required
			getDeltaQueryOneDriveApiInstance.shutdown();
			// Free object and memory
			object.destroy(getDeltaQueryOneDriveApiInstance);
			
			// Log that we have finished querying the /delta API
			if (appConfig.verbosityCount == 0) {
				if (!appConfig.surpressLoggingOutput) {
					// Close out the '....' being printed to the console
					addLogEntry("\n", ["consoleOnlyNoNewLine"]);
				}
			} else {
				addLogEntry("Finished processing /delta JSON response from the OneDrive API", ["verbose"]);
			}
			
			// If this was set, now unset it, as this will have been completed, so that for a true up, we dont do a double full scan
			if (appConfig.fullScanTrueUpRequired) {
				addLogEntry("Unsetting fullScanTrueUpRequired as this has been performed", ["debug"]);
				appConfig.fullScanTrueUpRequired = false;
			}
		} else {
			// Why are are generating a /delta response
			addLogEntry("Why are we generating a /delta response:", ["debug"]);
			addLogEntry(" singleDirectoryScope:    " ~ to!string(singleDirectoryScope), ["debug"]);
			addLogEntry(" nationalCloudDeployment: " ~ to!string(nationalCloudDeployment), ["debug"]);
			addLogEntry(" cleanupLocalFiles:       " ~ to!string(cleanupLocalFiles), ["debug"]);
			
			// What 'path' are we going to start generating the response for
			string pathToQuery;
			
			// If --single-directory has been called, use the value that has been set
			if (singleDirectoryScope) {
				pathToQuery = appConfig.getValueString("single_directory");
			}
			
			// We could also be syncing a Shared Folder of some description
			if (!sharedFolderName.empty) {
				pathToQuery = sharedFolderName;
			}
			
			// Generate the simulated /delta response
			//
			// The generated /delta response however contains zero deleted JSON items, so the only way that we can track this, is if the object was in sync
			// we have the object in the database, thus, what we need to do is for every DB object in the tree of items, flag 'syncStatus' as 'N', then when we process 
			// the returned JSON items from the API, we flag the item as back in sync, then we can cleanup any out-of-sync items
			//
			// The flagging of the local database items to 'N' is handled within the generateDeltaResponse() function
			//
			// When these JSON items are then processed, if the item exists online, and is in the DB, and that the values match, the DB item is flipped back to 'Y' 
			// This then allows the application to look for any remaining 'N' values, and delete these as no longer needed locally
			deltaChanges = generateDeltaResponse(pathToQuery);
			
			ulong nrChanges = count(deltaChanges["value"].array);
			int changeCount = 0;
			addLogEntry("API Response Bundle: " ~ to!string(responseBundleCount) ~ " - Quantity of 'changes|items' in this bundle to process: " ~ to!string(nrChanges), ["debug"]);
			// Update the count of items received
			jsonItemsReceived = jsonItemsReceived + nrChanges;
			
			// The API response however cannot be run in parallel as the OneDrive API sends the JSON items in the order in which they must be processed
			foreach (onedriveJSONItem; deltaChanges["value"].array) {
				// increment change count for this item
				changeCount++;
				// Process the received OneDrive object item JSON for this JSON bundle
				// When we generate a /delta response .. there is no currentDeltaLink value
				processDeltaJSONItem(onedriveJSONItem, nrChanges, changeCount, responseBundleCount, singleDirectoryScope);
			}
			
			// To finish off the JSON processing items, this is needed to reflect this in the log
			addLogEntry("------------------------------------------------------------------", ["debug"]);
			
			// Log that we have finished generating our self generated /delta response
			if (!appConfig.surpressLoggingOutput) {
				addLogEntry("Finished processing self generated /delta JSON response from the OneDrive API");
			}
		}
		
		// Cleanup deltaChanges as this is no longer needed
		object.destroy(deltaChanges);
		
		// We have JSON items received from the OneDrive API
		addLogEntry("Number of JSON Objects received from OneDrive API:                 " ~ to!string(jsonItemsReceived), ["debug"]);
		addLogEntry("Number of JSON Objects already processed (root and deleted items): " ~ to!string((jsonItemsReceived - jsonItemsToProcess.length)), ["debug"]);
		
		// We should have now at least processed all the JSON items as returned by the /delta call
		// Additionally, we should have a new array, that now contains all the JSON items we need to process that are non 'root' or deleted items
		addLogEntry("Number of JSON items to process is: " ~ to!string(jsonItemsToProcess.length), ["debug"]);
		
		// Are there items to process?
		if (jsonItemsToProcess.length > 0) {
			// Lets deal with the JSON items in a batch process
			size_t batchSize = 500;
			ulong batchCount = (jsonItemsToProcess.length + batchSize - 1) / batchSize;
			ulong batchesProcessed = 0;
			
			// Dynamic output for a non-verbose run so that the user knows something is happening
			if (!appConfig.surpressLoggingOutput) {
				addProcessingLogHeaderEntry("Processing " ~ to!string(jsonItemsToProcess.length) ~ " applicable changes and items received from Microsoft OneDrive", appConfig.verbosityCount);
			}
			
			// For each batch, process the JSON items that need to be now processed.
			// 'root' and deleted objects have already been handled
			foreach (batchOfJSONItems; jsonItemsToProcess.chunks(batchSize)) {
				// Chunk the total items to process into 500 lot items
				batchesProcessed++;
				
				if (appConfig.verbosityCount == 0) {
					// Dynamic output for a non-verbose run so that the user knows something is happening
					if (!appConfig.surpressLoggingOutput) {
						addProcessingDotEntry();
					}
				} else {
					addLogEntry("Processing OneDrive JSON item batch [" ~ to!string(batchesProcessed) ~ "/" ~ to!string(batchCount) ~ "] to ensure consistent local state", ["verbose"]);
				}	
					
				// Process the batch
				processJSONItemsInBatch(batchOfJSONItems, batchesProcessed, batchCount);
				
				// To finish off the JSON processing items, this is needed to reflect this in the log
				addLogEntry("------------------------------------------------------------------", ["debug"]);
			}
			
			if (appConfig.verbosityCount == 0) {
				// close off '.' output
				if (!appConfig.surpressLoggingOutput) {
					addLogEntry("\n", ["consoleOnlyNoNewLine"]);
				}
			}
			
			// Debug output - what was processed
			addLogEntry("Number of JSON items to process is: " ~ to!string(jsonItemsToProcess.length), ["debug"]);
			addLogEntry("Number of JSON items processed was: " ~ to!string(processedCount), ["debug"]);
			
			// Free up memory and items processed as it is pointless now having this data around
			jsonItemsToProcess = [];
		} else {
			if (!appConfig.surpressLoggingOutput) {
				addLogEntry("No additional changes or items that can be applied were discovered while processing the data received from Microsoft OneDrive");
			}
		}
		
		// Keep the driveDetailsCache array with unique entries only
		driveDetailsCache cachedOnlineDriveData;
		if (!canFindDriveId(driveIdToQuery, cachedOnlineDriveData)) {
			// Add this driveId to the drive cache
			addOrUpdateOneDriveOnlineDetails(driveIdToQuery);
		}
	}
	
	// Process the /delta API JSON response items
	void processDeltaJSONItem(JSONValue onedriveJSONItem, ulong nrChanges, int changeCount, ulong responseBundleCount, bool singleDirectoryScope) {
		
		// Variables for this JSON item
		string thisItemId;
		bool itemIsRoot = false;
		bool handleItemAsRootObject = false;
		bool itemIsDeletedOnline = false;
		bool itemHasParentReferenceId = false;
		bool itemHasParentReferencePath = false;
		bool itemIdMatchesDefaultRootId = false;
		bool itemNameExplicitMatchRoot = false;
		string objectParentDriveId;
		
		addLogEntry("------------------------------------------------------------------", ["debug"]);
		addLogEntry("Processing OneDrive Item " ~ to!string(changeCount) ~ " of " ~ to!string(nrChanges) ~ " from API Response Bundle " ~ to!string(responseBundleCount), ["debug"]);
		addLogEntry("Raw JSON OneDrive Item: " ~ to!string(onedriveJSONItem), ["debug"]);
		
		// What is this item's id
		thisItemId = onedriveJSONItem["id"].str;
		// Is this a deleted item - only calculate this once
		itemIsDeletedOnline = isItemDeleted(onedriveJSONItem);
		
		if(!itemIsDeletedOnline){
			// This is not a deleted item
			addLogEntry("This item is not a OneDrive deletion change", ["debug"]);
			
			// Only calculate this once
			itemIsRoot = isItemRoot(onedriveJSONItem);
			itemHasParentReferenceId = hasParentReferenceId(onedriveJSONItem);
			itemIdMatchesDefaultRootId = (thisItemId == appConfig.defaultRootId);
			itemNameExplicitMatchRoot = (onedriveJSONItem["name"].str == "root");
			objectParentDriveId = onedriveJSONItem["parentReference"]["driveId"].str;
			
			// Test is this is the OneDrive Users Root?
			// Debug output of change evaluation items
			addLogEntry("defaultRootId                                        = " ~ appConfig.defaultRootId, ["debug"]);
			addLogEntry("'search id'                                          = " ~ thisItemId, ["debug"]);
			addLogEntry("id == defaultRootId                                  = " ~ to!string(itemIdMatchesDefaultRootId), ["debug"]);
			addLogEntry("isItemRoot(onedriveJSONItem)                         = " ~ to!string(itemIsRoot), ["debug"]);
			addLogEntry("onedriveJSONItem['name'].str == 'root'               = " ~ to!string(itemNameExplicitMatchRoot), ["debug"]);
			addLogEntry("itemHasParentReferenceId                             = " ~ to!string(itemHasParentReferenceId), ["debug"]);
			
			if ( (itemIdMatchesDefaultRootId || singleDirectoryScope) && itemIsRoot && itemNameExplicitMatchRoot) {
				// This IS a OneDrive Root item or should be classified as such in the case of 'singleDirectoryScope'
				addLogEntry("JSON item will flagged as a 'root' item", ["debug"]);
				handleItemAsRootObject = true;
			}
		}
		
		// How do we handle this JSON item from the OneDrive API?
		// Is this a confirmed 'root' item, has no Parent ID, or is a Deleted Item
		if (handleItemAsRootObject || !itemHasParentReferenceId || itemIsDeletedOnline){
			// Is a root item, has no id in parentReference or is a OneDrive deleted item
			addLogEntry("objectParentDriveId                                  = " ~ objectParentDriveId, ["debug"]);
			addLogEntry("handleItemAsRootObject                               = " ~ to!string(handleItemAsRootObject), ["debug"]);
			addLogEntry("itemHasParentReferenceId                             = " ~ to!string(itemHasParentReferenceId), ["debug"]);
			addLogEntry("itemIsDeletedOnline                                  = " ~ to!string(itemIsDeletedOnline), ["debug"]);
			addLogEntry("Handling change immediately as 'root item', or has no parent reference id or is a deleted item", ["debug"]);
			
			// OK ... do something with this JSON post here ....
			processRootAndDeletedJSONItems(onedriveJSONItem, objectParentDriveId, handleItemAsRootObject, itemIsDeletedOnline, itemHasParentReferenceId);
		} else {
			// Do we need to update this RAW JSON from OneDrive?
			if ( (objectParentDriveId != appConfig.defaultDriveId) && (appConfig.accountType == "business") && (appConfig.getValueBool("sync_business_shared_items")) ) {
				// Potentially need to update this JSON data
				addLogEntry("Potentially need to update this source JSON .... need to check the database", ["debug"]);
				
				// Check the DB for 'remote' objects, searching 'remoteDriveId' and 'remoteId' items for this remoteItem.driveId and remoteItem.id
				Item remoteDBItem;
				itemDB.selectByRemoteId(objectParentDriveId, thisItemId, remoteDBItem);
				
				// Is the data that was returned from the database what we are looking for?
				if ((remoteDBItem.remoteDriveId == objectParentDriveId) && (remoteDBItem.remoteId == thisItemId)) {
					// Yes, this is the record we are looking for
					addLogEntry("DB Item response for remoteDBItem: " ~ to!string(remoteDBItem), ["debug"]);
				
					// Must compare remoteDBItem.name with remoteItem.name
					if (remoteDBItem.name != onedriveJSONItem["name"].str) {
						// Update JSON Item
						string actualOnlineName = onedriveJSONItem["name"].str;
						addLogEntry("Updating source JSON 'name' to that which is the actual local directory", ["debug"]);
						addLogEntry("onedriveJSONItem['name'] was:         " ~ onedriveJSONItem["name"].str, ["debug"]);
						addLogEntry("Updating onedriveJSONItem['name'] to: " ~ remoteDBItem.name, ["debug"]);
						onedriveJSONItem["name"] = remoteDBItem.name;
						addLogEntry("onedriveJSONItem['name'] now:         " ~ onedriveJSONItem["name"].str, ["debug"]);
						// Add the original name to the JSON
						onedriveJSONItem["actualOnlineName"] = actualOnlineName;
					}
				}
			}
		
			// If we are not self-generating a /delta response, check this initial /delta JSON bundle item against the basic checks 
			// of applicability against 'skip_file', 'skip_dir' and 'sync_list'
			// We only do this if we did not generate a /delta response, as generateDeltaResponse() performs the checkJSONAgainstClientSideFiltering()
			// against elements as it is building the /delta compatible response
			// If we blindly just 'check again' all JSON responses then there is potentially double JSON processing going on if we used generateDeltaResponse()
			bool discardDeltaJSONItem = false;
			if (!generateSimulatedDeltaResponse) {
				// Check applicability against 'skip_file', 'skip_dir' and 'sync_list'
				discardDeltaJSONItem = checkJSONAgainstClientSideFiltering(onedriveJSONItem);
			}
			
			// Add this JSON item for further processing if this is not being discarded
			if (!discardDeltaJSONItem) {
				// Add onedriveJSONItem to jsonItemsToProcess
				addLogEntry("Adding this Raw JSON OneDrive Item to jsonItemsToProcess array for further processing", ["debug"]);
				jsonItemsToProcess ~= onedriveJSONItem;
			}
		}
	}
	
	// Process 'root' and 'deleted' OneDrive JSON items
	void processRootAndDeletedJSONItems(JSONValue onedriveJSONItem, string driveId, bool handleItemAsRootObject, bool itemIsDeletedOnline, bool itemHasParentReferenceId) {
		
		// Use the JSON elements rather can computing a DB struct via makeItem()
		string thisItemId = onedriveJSONItem["id"].str;
		string thisItemDriveId = onedriveJSONItem["parentReference"]["driveId"].str;
			
		// Check if the item has been seen before
		Item existingDatabaseItem;
		bool existingDBEntry = itemDB.selectById(thisItemDriveId, thisItemId, existingDatabaseItem);
		
		// Is the item deleted online?
		if(!itemIsDeletedOnline) {
			
			// Is the item a confirmed root object?
			
			// The JSON item should be considered a 'root' item if:
			// 1. Contains a ["root"] element
			// 2. Has no ["parentReference"]["id"] ... #323 & #324 highlighted that this is false as some 'root' shared objects now can have an 'id' element .. OneDrive API change
			// 2. Has no ["parentReference"]["path"]
			// 3. Was detected by an input flag as to be handled as a root item regardless of actual status
			
			if ((handleItemAsRootObject) || (!itemHasParentReferenceId)) {
				addLogEntry("Handing JSON object as OneDrive 'root' object", ["debug"]);
				if (!existingDBEntry) {
					// we have not seen this item before
					saveItem(onedriveJSONItem);
				}
			}
		} else {
			// Change is to delete an item
			addLogEntry("Handing a OneDrive Deleted Item", ["debug"]);
			if (existingDBEntry) {
				// Is the item to delete locally actually in sync with OneDrive currently?
				// What is the source of this item data?
				string itemSource = "online";
				
				// Compute this deleted items path based on the database entries
				string localPathToDelete = computeItemPath(existingDatabaseItem.driveId, existingDatabaseItem.parentId) ~ "/" ~ existingDatabaseItem.name;
				if (isItemSynced(existingDatabaseItem, localPathToDelete, itemSource)) {
					// Flag to delete
					addLogEntry("Flagging to delete item locally: " ~ to!string(onedriveJSONItem), ["debug"]);
					idsToDelete ~= [thisItemDriveId, thisItemId];
				} else {
					// local data protection is configured, safeBackup the local file, passing in if we are performing a --dry-run or not
					// In case the renamed path is needed
					string renamedPath;
					safeBackup(localPathToDelete, dryRun, renamedPath);
				}
			} else {
				// Flag to ignore
				addLogEntry("Flagging item to skip: " ~ to!string(onedriveJSONItem), ["debug"]);
				skippedItems.insert(thisItemId);
			}
		}
	}
	
	// Process each of the elements contained in jsonItemsToProcess[]
	void processJSONItemsInBatch(JSONValue[] array, ulong batchGroup, ulong batchCount) {
	
		ulong batchElementCount = array.length;

		foreach (i, onedriveJSONItem; array.enumerate) {
			// Use the JSON elements rather can computing a DB struct via makeItem()
			ulong elementCount = i +1;
			
			// To show this is the processing for this particular item, start off with this breaker line
			addLogEntry("------------------------------------------------------------------", ["debug"]);
			addLogEntry("Processing OneDrive JSON item " ~ to!string(elementCount) ~ " of " ~ to!string(batchElementCount) ~ " as part of JSON Item Batch " ~ to!string(batchGroup) ~ " of " ~ to!string(batchCount), ["debug"]);
			addLogEntry("Raw JSON OneDrive Item: " ~ to!string(onedriveJSONItem), ["debug"]);
			
			string thisItemId = onedriveJSONItem["id"].str;
			string thisItemDriveId = onedriveJSONItem["parentReference"]["driveId"].str;
			string thisItemParentId = onedriveJSONItem["parentReference"]["id"].str;
			string thisItemName = onedriveJSONItem["name"].str;
			
			// Create an empty item struct for an existing DB item
			Item existingDatabaseItem;
			
			// Do we NOT want this item?
			bool unwanted = false; // meaning by default we will WANT this item
			// Is this parent is in the database
			bool parentInDatabase = false;
			// What is the path of the new item
			string newItemPath;
			
			// Configure the remoteItem - so if it is used, it can be utilised later
			Item remoteItem;
			
			// Check the database for an existing entry for this JSON item
			bool existingDBEntry = itemDB.selectById(thisItemDriveId, thisItemId, existingDatabaseItem);
			
			// Calculate if the Parent Item is in the database so that it can be re-used
			parentInDatabase = itemDB.idInLocalDatabase(thisItemDriveId, thisItemParentId);
			
			// Calculate the path of this JSON item, but we can only do this if the parent is in the database
			if (parentInDatabase) {
				// Calculate this items path
				newItemPath = computeItemPath(thisItemDriveId, thisItemParentId) ~ "/" ~ thisItemName;
				addLogEntry("JSON Item calculated full path is: " ~ newItemPath, ["debug"]);
			} else {
				// Parent not in the database
				// Is the parent a 'folder' from another user? ie - is this a 'shared folder' that has been shared with us?
				addLogEntry("Parent ID is not in DB .. ", ["debug"]);
				
				// Why?
				if (thisItemDriveId == appConfig.defaultDriveId) {
					// Flagging as unwanted
					addLogEntry("Flagging as unwanted: thisItemDriveId (" ~ thisItemDriveId ~ "), thisItemParentId (" ~ thisItemParentId ~ ") not in local database", ["debug"]);
					
					if (thisItemParentId in skippedItems) {
						addLogEntry("Reason: thisItemParentId listed within skippedItems", ["debug"]);
					}
					unwanted = true;
				} else {
					// Edge case as the parent (from another users OneDrive account) will never be in the database - potentially a shared object?
					addLogEntry("The reported parentId is not in the database. This potentially is a shared folder as 'remoteItem.driveId' != 'appConfig.defaultDriveId'. Relevant Details: remoteItem.driveId (" ~ remoteItem.driveId ~ "), remoteItem.parentId (" ~ remoteItem.parentId ~ ")", ["debug"]);
					addLogEntry("Potential Shared Object JSON: " ~ to!string(onedriveJSONItem), ["debug"]);

					// Format the OneDrive change into a consumable object for the database
					remoteItem = makeItem(onedriveJSONItem);
										
					if (appConfig.accountType == "personal") {
						// Personal Account Handling
						addLogEntry("Handling a Personal Shared Item JSON object", ["debug"]);
						
						if (hasSharedElement(onedriveJSONItem)) {
							// Has the Shared JSON structure
							addLogEntry("Personal Shared Item JSON object has the 'shared' JSON structure", ["debug"]);
							// Create a 'root' DB Tie Record for this JSON object
							createDatabaseRootTieRecordForOnlineSharedFolder(onedriveJSONItem);
						}
						
						// Ensure that this item has no parent
						addLogEntry("Setting remoteItem.parentId to be null", ["debug"]);
						remoteItem.parentId = null;
						// Add this record to the local database
						addLogEntry("Update/Insert local database with remoteItem details with remoteItem.parentId as null: " ~ to!string(remoteItem), ["debug"]);
						itemDB.upsert(remoteItem);
					} else {
						// Business or SharePoint Account Handling
						addLogEntry("Handling a Business or SharePoint Shared Item JSON object", ["debug"]);
						
						if (appConfig.accountType == "business") {
							// Create a 'root' DB Tie Record for this JSON object
							createDatabaseRootTieRecordForOnlineSharedFolder(onedriveJSONItem);
							
							// Ensure that this item has no parent
							addLogEntry("Setting remoteItem.parentId to be null", ["debug"]);
							remoteItem.parentId = null;
							
							// Check the DB for 'remote' objects, searching 'remoteDriveId' and 'remoteId' items for this remoteItem.driveId and remoteItem.id
							Item remoteDBItem;
							itemDB.selectByRemoteId(remoteItem.driveId, remoteItem.id, remoteDBItem);
							
							// Must compare remoteDBItem.name with remoteItem.name
							if ((!remoteDBItem.name.empty) && (remoteDBItem.name != remoteItem.name)) {
								// Update DB Item
								addLogEntry("The shared item stored in OneDrive, has a different name to the actual name on the remote drive", ["debug"]);
								addLogEntry("Updating remoteItem.name JSON data with the actual name being used on account drive and local folder", ["debug"]);
								addLogEntry("remoteItem.name was:              " ~ remoteItem.name, ["debug"]);
								addLogEntry("Updating remoteItem.name to:      " ~ remoteDBItem.name, ["debug"]);
								remoteItem.name = remoteDBItem.name;
								addLogEntry("Setting remoteItem.remoteName to: " ~ onedriveJSONItem["name"].str, ["debug"]);
								
								// Update JSON Item
								remoteItem.remoteName = onedriveJSONItem["name"].str;
								addLogEntry("Updating source JSON 'name' to that which is the actual local directory", ["debug"]);
								addLogEntry("onedriveJSONItem['name'] was:         " ~ onedriveJSONItem["name"].str, ["debug"]);
								addLogEntry("Updating onedriveJSONItem['name'] to: " ~ remoteDBItem.name, ["debug"]);
								onedriveJSONItem["name"] = remoteDBItem.name;
								addLogEntry("onedriveJSONItem['name'] now:         " ~ onedriveJSONItem["name"].str, ["debug"]);
								
								// Update newItemPath value
								newItemPath = computeItemPath(thisItemDriveId, thisItemParentId) ~ "/" ~ remoteDBItem.name;
								addLogEntry("New Item updated calculated full path is: " ~ newItemPath, ["debug"]);
							}
								
							// Add this record to the local database
							addLogEntry("Update/Insert local database with remoteItem details: " ~ to!string(remoteItem), ["debug"]);
							itemDB.upsert(remoteItem);
						} else {
							// Sharepoint account type
							addLogEntry("Handling a SharePoint Shared Item JSON object - NOT IMPLEMENTED YET ........ ", ["info"]);
						}
					}
				}
			}
			
			// Check the skippedItems array for the parent id of this JSONItem if this is something we need to skip
			if (!unwanted) {
				if (thisItemParentId in skippedItems) {
					// Flag this JSON item as unwanted
					addLogEntry("Flagging as unwanted: find(thisItemParentId).length != 0", ["debug"]);
					unwanted = true;
					
					// Is this item id in the database?
					if (existingDBEntry) {
						// item exists in database, most likely moved out of scope for current client configuration
						addLogEntry("This item was previously synced / seen by the client", ["debug"]);
						
						if (("name" in onedriveJSONItem["parentReference"]) != null) {
							
							// How is this out of scope?
							// is sync_list configured
							if (syncListConfigured) {
								// sync_list configured and in use
								if (selectiveSync.isPathExcludedViaSyncList(onedriveJSONItem["parentReference"]["name"].str)) {
									// Previously synced item is now out of scope as it has been moved out of what is included in sync_list
									addLogEntry("This previously synced item is now excluded from being synced due to sync_list exclusion", ["debug"]);
								}
							}
							// flag to delete local file as it now is no longer in sync with OneDrive
							addLogEntry("Flagging to delete item locally: ", ["debug"]);
							idsToDelete ~= [thisItemDriveId, thisItemId];
						}
					}	
				}
			}
			
			// Check the item type - if it not an item type that we support, we cant process the JSON item
			if (!unwanted) {
				if (isItemFile(onedriveJSONItem)) {
					addLogEntry("The item we are syncing is a file", ["debug"]);
				} else if (isItemFolder(onedriveJSONItem)) {
					addLogEntry("The item we are syncing is a folder", ["debug"]);
				} else if (isItemRemote(onedriveJSONItem)) {
					addLogEntry("The item we are syncing is a remote item", ["debug"]);
				} else {
					// Why was this unwanted?
					if (newItemPath.empty) {
						// Compute this item path & need the full path for this file
						newItemPath = computeItemPath(thisItemDriveId, thisItemParentId) ~ "/" ~ thisItemName;
						addLogEntry("New Item calculated full path is: " ~ newItemPath, ["debug"]);
					}
					// Microsoft OneNote container objects present as neither folder or file but has file size
					if ((!isItemFile(onedriveJSONItem)) && (!isItemFolder(onedriveJSONItem)) && (hasFileSize(onedriveJSONItem))) {
						// Log that this was skipped as this was a Microsoft OneNote item and unsupported
						addLogEntry("The Microsoft OneNote Notebook '" ~ newItemPath ~ "' is not supported by this client", ["verbose"]);
					} else {
						// Log that this item was skipped as unsupported 
						addLogEntry("The OneDrive item '" ~ newItemPath ~ "' is not supported by this client", ["verbose"]);
					}
					unwanted = true;
					addLogEntry("Flagging as unwanted: item type is not supported", ["debug"]);
				}
			}
			
			// Check if this is excluded by config option: skip_dir
			if (!unwanted) {
				// Only check path if config is != ""
				if (!appConfig.getValueString("skip_dir").empty) {
					// Is the item a folder?
					if (isItemFolder(onedriveJSONItem)) {
						// work out the 'snippet' path where this folder would be created
						string simplePathToCheck = "";
						string complexPathToCheck = "";
						string matchDisplay = "";
						
						if (hasParentReference(onedriveJSONItem)) {
							// we need to workout the FULL path for this item
							// simple path
							if (("name" in onedriveJSONItem["parentReference"]) != null) {
								simplePathToCheck = onedriveJSONItem["parentReference"]["name"].str ~ "/" ~ onedriveJSONItem["name"].str;
							} else {
								simplePathToCheck = onedriveJSONItem["name"].str;
							}
							addLogEntry("skip_dir path to check (simple):  " ~ simplePathToCheck, ["debug"]);
							
							// complex path
							if (parentInDatabase) {
								// build up complexPathToCheck
								complexPathToCheck = buildNormalizedPath(newItemPath);
							} else {
								addLogEntry("Parent details not in database - unable to compute complex path to check", ["debug"]);
							}
							if (!complexPathToCheck.empty) {
								addLogEntry("skip_dir path to check (complex): " ~ complexPathToCheck, ["debug"]);
							}
						} else {
							simplePathToCheck = onedriveJSONItem["name"].str;
						}
						
						// If 'simplePathToCheck' or 'complexPathToCheck' is of the following format:  root:/folder
						// then isDirNameExcluded matching will not work
						if (simplePathToCheck.canFind(":")) {
							addLogEntry("Updating simplePathToCheck to remove 'root:'", ["debug"]);
							simplePathToCheck = processPathToRemoveRootReference(simplePathToCheck);
						}
						if (complexPathToCheck.canFind(":")) {
							addLogEntry("Updating complexPathToCheck to remove 'root:'", ["debug"]);
							complexPathToCheck = processPathToRemoveRootReference(complexPathToCheck);
						}
						
						// OK .. what checks are we doing?
						if ((!simplePathToCheck.empty) && (complexPathToCheck.empty)) {
							// just a simple check
							addLogEntry("Performing a simple check only", ["debug"]);
							unwanted = selectiveSync.isDirNameExcluded(simplePathToCheck);
						} else {
							// simple and complex
							addLogEntry("Performing a simple then complex path match if required", ["debug"]);
							
							// simple first
							addLogEntry("Performing a simple check first", ["debug"]);
							unwanted = selectiveSync.isDirNameExcluded(simplePathToCheck);
							matchDisplay = simplePathToCheck;
							if (!unwanted) {
								// simple didnt match, perform a complex check
								addLogEntry("Simple match was false, attempting complex match", ["debug"]);
								unwanted = selectiveSync.isDirNameExcluded(complexPathToCheck);
								matchDisplay = complexPathToCheck;
							}
						}
						// result
						addLogEntry("skip_dir exclude result (directory based): " ~ to!string(unwanted), ["debug"]);
						if (unwanted) {
							// This path should be skipped
							addLogEntry("Skipping item - excluded by skip_dir config: " ~ matchDisplay, ["verbose"]);
						}
					}
					// Is the item a file?
					// We need to check to see if this files path is excluded as well
					if (isItemFile(onedriveJSONItem)) {
					
						string pathToCheck;
						// does the newItemPath start with '/'?
						if (!startsWith(newItemPath, "/")){
							// path does not start with '/', but we need to check skip_dir entries with and without '/'
							// so always make sure we are checking a path with '/'
							pathToCheck = '/' ~ dirName(newItemPath);
						} else {
							pathToCheck = dirName(newItemPath);
						}
						
						// perform the check
						unwanted = selectiveSync.isDirNameExcluded(pathToCheck);
						// result
						addLogEntry("skip_dir exclude result (file based): " ~ to!string(unwanted), ["debug"]);
						if (unwanted) {
							// this files path should be skipped
							addLogEntry("Skipping item - file path is excluded by skip_dir config: " ~ newItemPath, ["verbose"]);
						}
					}
				}
			}
			
			// Check if this is excluded by config option: skip_file
			if (!unwanted) {
				// Is the JSON item a file?
				if (isItemFile(onedriveJSONItem)) {
					// skip_file can contain 4 types of entries:
					// - wildcard - *.txt
					// - text + wildcard - name*.txt
					// - full path + combination of any above two - /path/name*.txt
					// - full path to file - /path/to/file.txt
					
					// is the parent id in the database?
					if (parentInDatabase) {
						// Compute this item path & need the full path for this file
						if (newItemPath.empty) {
							newItemPath = computeItemPath(thisItemDriveId, thisItemParentId) ~ "/" ~ thisItemName;
							addLogEntry("New Item calculated full path is: " ~ newItemPath, ["debug"]);
						}
						
						// The path that needs to be checked needs to include the '/'
						// This due to if the user has specified in skip_file an exclusive path: '/path/file' - that is what must be matched
						// However, as 'path' used throughout, use a temp variable with this modification so that we use the temp variable for exclusion checks
						string exclusionTestPath = "";
						if (!startsWith(newItemPath, "/")){
							// Add '/' to the path
							exclusionTestPath = '/' ~ newItemPath;
						}
						
						addLogEntry("skip_file item to check: " ~ exclusionTestPath, ["debug"]);
						unwanted = selectiveSync.isFileNameExcluded(exclusionTestPath);
						addLogEntry("Result: " ~ to!string(unwanted), ["debug"]);
						if (unwanted) addLogEntry("Skipping item - excluded by skip_file config: " ~ thisItemName, ["verbose"]);
					} else {
						// parent id is not in the database
						unwanted = true;
						addLogEntry("Skipping file - parent path not present in local database", ["verbose"]);
					}
				}
			}
			
			// Check if this is included or excluded by use of sync_list
			if (!unwanted) {
				// No need to try and process something against a sync_list if it has been configured
				if (syncListConfigured) {
					// Compute the item path if empty - as to check sync_list we need an actual path to check
					if (newItemPath.empty) {
						// Calculate this items path
						newItemPath = computeItemPath(thisItemDriveId, thisItemParentId) ~ "/" ~ thisItemName;
						addLogEntry("New Item calculated full path is: " ~ newItemPath, ["debug"]);
					}
					
					// What path are we checking?
					addLogEntry("sync_list item to check: " ~ newItemPath, ["debug"]);
					
					// Unfortunatly there is no avoiding this call to check if the path is excluded|included via sync_list
					if (selectiveSync.isPathExcludedViaSyncList(newItemPath)) {
						// selective sync advised to skip, however is this a file and are we configured to upload / download files in the root?
						if ((isItemFile(onedriveJSONItem)) && (appConfig.getValueBool("sync_root_files")) && (rootName(newItemPath) == "") ) {
							// This is a file
							// We are configured to sync all files in the root
							// This is a file in the logical root
							unwanted = false;
						} else {
							// path is unwanted
							unwanted = true;
							addLogEntry("Skipping item - excluded by sync_list config: " ~ newItemPath, ["verbose"]);
							// flagging to skip this item now, but does this exist in the DB thus needs to be removed / deleted?
							if (existingDBEntry) {
								// flag to delete
								addLogEntry("Flagging item for local delete as item exists in database: " ~ newItemPath, ["verbose"]);
								idsToDelete ~= [thisItemDriveId, thisItemId];
							}
						}
					}
				}
			}
			
			// Check if the user has configured to skip downloading .files or .folders: skip_dotfiles
			if (!unwanted) {
				if (appConfig.getValueBool("skip_dotfiles")) {
					if (isDotFile(newItemPath)) {
						addLogEntry("Skipping item - .file or .folder: " ~ newItemPath, ["verbose"]);
						unwanted = true;
					}
				}
			}
			
			// Check if this should be skipped due to a --check-for-nosync directive (.nosync)?
			if (!unwanted) {
				if (appConfig.getValueBool("check_nosync")) {
					// need the parent path for this object
					string parentPath = dirName(newItemPath);
					// Check for the presence of a .nosync in the parent path
					if (exists(parentPath ~ "/.nosync")) {
						addLogEntry("Skipping downloading item - .nosync found in parent folder & --check-for-nosync is enabled: " ~ newItemPath, ["verbose"]);
						unwanted = true;
					}
				}
			}
			
			// Check if this is excluded by a user set maximum filesize to download
			if (!unwanted) {
				if (isItemFile(onedriveJSONItem)) {
					if (fileSizeLimit != 0) {
						if (onedriveJSONItem["size"].integer >= fileSizeLimit) {
							addLogEntry("Skipping item - excluded by skip_size config: " ~ thisItemName ~ " (" ~ to!string(onedriveJSONItem["size"].integer/2^^20) ~ " MB)", ["verbose"]);
							unwanted = true;
						}
					}
				}
			}
			
			// At this point all the applicable checks on this JSON object from OneDrive are complete:
			// - skip_file
			// - skip_dir
			// - sync_list
			// - skip_dotfiles
			// - check_nosync
			// - skip_size
			// - We know if this item exists in the DB or not in the DB
			
			// We know if this JSON item is unwanted or not
			if (unwanted) {
				// This JSON item is NOT wanted - it is excluded
				addLogEntry("Skipping OneDrive change as this is determined to be unwanted", ["debug"]);
				
				// Add to the skippedItems array, but only if it is a directory ... pointless adding 'files' here, as it is the 'id' we check as the parent path which can only be a directory
				if (!isItemFile(onedriveJSONItem)) {
					skippedItems.insert(thisItemId);
				}
			} else {
				// This JSON item is wanted - we need to process this JSON item further
				// Take the JSON item and create a consumable object for eventual database insertion
				Item newDatabaseItem = makeItem(onedriveJSONItem);
				
				if (existingDBEntry) {
					// The details of this JSON item are already in the DB
					// Is the item in the DB the same as the JSON data provided - or is the JSON data advising this is an updated file?
					addLogEntry("OneDrive change is an update to an existing local item", ["debug"]);
					
					// Compute the existing item path
					// NOTE:
					//		string existingItemPath = computeItemPath(existingDatabaseItem.driveId, existingDatabaseItem.id);
					//
					// This will calculate the path as follows:
					//
					//		existingItemPath:     Document.txt
					//
					// Whereas above we use the following
					//
					//		newItemPath = computeItemPath(newDatabaseItem.driveId, newDatabaseItem.parentId) ~ "/" ~ newDatabaseItem.name;
					//
					// Which generates the following path:
					//
					//  	changedItemPath:      ./Document.txt
					// 
					// Need to be consistent here with how 'newItemPath' was calculated
					string existingItemPath = computeItemPath(existingDatabaseItem.driveId, existingDatabaseItem.parentId) ~ "/" ~ existingDatabaseItem.name;
					// Attempt to apply this changed item
					applyPotentiallyChangedItem(existingDatabaseItem, existingItemPath, newDatabaseItem, newItemPath, onedriveJSONItem);
				} else {
					// Action this JSON item as a new item as we have no DB record of it
					// The actual item may actually exist locally already, meaning that just the database is out-of-date or missing the data due to --resync
					// But we also cannot compute the newItemPath as the parental objects may not exist as well
					addLogEntry("OneDrive change is potentially a new local item", ["debug"]);
					
					// Attempt to apply this potentially new item
					applyPotentiallyNewLocalItem(newDatabaseItem, onedriveJSONItem, newItemPath);
				}
			}
			
			// Tracking as to if this item was processed
			processedCount++;
		}
	}
	
	// Perform the download of any required objects in parallel
	void processDownloadActivities() {
			
		// Are there any items to delete locally? Cleanup space locally first
		if (!idsToDelete.empty) {
			// There are elements that potentially need to be deleted locally
			addLogEntry("Items to potentially delete locally: " ~ to!string(idsToDelete.length), ["verbose"]);
			
			if (appConfig.getValueBool("download_only")) {
				// Download only has been configured
				if (cleanupLocalFiles) {
					// Process online deleted items
					addLogEntry("Processing local deletion activity as --download-only & --cleanup-local-files configured", ["verbose"]);
					processDeleteItems();
				} else {
					// Not cleaning up local files
					addLogEntry("Skipping local deletion activity as --download-only has been used", ["verbose"]);
				}
			} else {
				// Not using --download-only process normally
				processDeleteItems();
			}
			// Cleanup array memory
			idsToDelete = [];
		}
		
		// Are there any items to download post fetching and processing the /delta data?
		if (!fileJSONItemsToDownload.empty) {
			// There are elements to download
			addLogEntry("Number of items to download from OneDrive: " ~ to!string(fileJSONItemsToDownload.length), ["verbose"]);
			downloadOneDriveItems();
			// Cleanup array memory
			fileJSONItemsToDownload = [];
		}
		
		// Are there any skipped items still?
		if (!skippedItems.empty) {
			// Cleanup array memory
			skippedItems.clear();
		}
		
		// If deltaLinkCache.latestDeltaLink is not empty, update the deltaLink in the database for this driveId so that we can reuse this now that jsonItemsToProcess has been fully processed
		if (!deltaLinkCache.latestDeltaLink.empty) {
			addLogEntry("Updating completed deltaLink for driveID " ~ deltaLinkCache.driveId ~ " in DB to: " ~ deltaLinkCache.latestDeltaLink, ["debug"]);
			itemDB.setDeltaLink(deltaLinkCache.driveId, deltaLinkCache.itemId, deltaLinkCache.latestDeltaLink);
		}
	}
	
	// If the JSON item is not in the database, it is potentially a new item that we need to action
	void applyPotentiallyNewLocalItem(Item newDatabaseItem, JSONValue onedriveJSONItem, string newItemPath) {
			
		// The JSON and Database items being passed in here have passed the following checks:
		// - skip_file
		// - skip_dir
		// - sync_list
		// - skip_dotfiles
		// - check_nosync
		// - skip_size
		// - Is not currently cached in the local database
		// As such, we should not be doing any other checks here to determine if the JSON item is wanted .. it is
		
		if (exists(newItemPath)) {
			addLogEntry("Path on local disk already exists", ["debug"]);
			// Issue #2209 fix - test if path is a bad symbolic link
			if (isSymlink(newItemPath)) {
				addLogEntry("Path on local disk is a symbolic link ........", ["debug"]);
				if (!exists(readLink(newItemPath))) {
					// reading the symbolic link failed	
					addLogEntry("Reading the symbolic link target failed ........ ", ["debug"]);
					addLogEntry("Skipping item - invalid symbolic link: " ~ newItemPath, ["info", "notify"]);
					return;
				}
			}
			
			// Path exists locally, is not a bad symbolic link
			// Test if this item is actually in-sync
			// What is the source of this item data?
			string itemSource = "remote";
			if (isItemSynced(newDatabaseItem, newItemPath, itemSource)) {
				// Item details from OneDrive and local item details in database are in-sync
				addLogEntry("The item to sync is already present on the local filesystem and is in-sync with what is reported online", ["debug"]);
				addLogEntry("Update/Insert local database with item details: " ~ to!string(newDatabaseItem), ["debug"]);
				itemDB.upsert(newDatabaseItem);
				return;
			} else {
				// Item details from OneDrive and local item details in database are NOT in-sync
				addLogEntry("The item to sync exists locally but is potentially not in the local database - otherwise this would be handled as changed item", ["debug"]);
				
				// Which object is newer? The local file or the remote file?
				SysTime localModifiedTime = timeLastModified(newItemPath).toUTC();
				SysTime itemModifiedTime = newDatabaseItem.mtime;
				// Reduce time resolution to seconds before comparing
				localModifiedTime.fracSecs = Duration.zero;
				itemModifiedTime.fracSecs = Duration.zero;
				
				// Is the local modified time greater than that from OneDrive?
				if (localModifiedTime > itemModifiedTime) {
					// Local file is newer than item on OneDrive based on file modified time
					// Is this item id in the database?
					if (itemDB.idInLocalDatabase(newDatabaseItem.driveId, newDatabaseItem.id)) {
						// item id is in the database
						// no local rename
						// no download needed
						
						// Fetch the latest DB record - as this could have been updated by the isItemSynced if the date online was being corrected, then the DB updated as a result
						Item latestDatabaseItem;
						itemDB.selectById(newDatabaseItem.driveId, newDatabaseItem.id, latestDatabaseItem);
						addLogEntry("latestDatabaseItem: " ~ to!string(latestDatabaseItem), ["debug"]);
						
						SysTime latestItemModifiedTime = latestDatabaseItem.mtime;
						// Reduce time resolution to seconds before comparing
						latestItemModifiedTime.fracSecs = Duration.zero;
						
						if (localModifiedTime == latestItemModifiedTime) {
							// Log action
							addLogEntry("Local file modified time matches existing database record - keeping local file", ["verbose"]);
							addLogEntry("Skipping OneDrive change as this is determined to be unwanted due to local file modified time matching database data", ["debug"]);
						} else {
							// Log action
							addLogEntry("Local file modified time is newer based on UTC time conversion - keeping local file as this exists in the local database", ["verbose"]);
							addLogEntry("Skipping OneDrive change as this is determined to be unwanted due to local file modified time being newer than OneDrive file and present in the sqlite database", ["debug"]);
						}
						// Return as no further action needed
						return;
					} else {
						// item id is not in the database .. maybe a --resync ?
						// file exists locally but is not in the sqlite database - maybe a failed download?
						addLogEntry("Local item does not exist in local database - replacing with file from OneDrive - failed download?", ["verbose"]);
						
						// In a --resync scenario or if items.sqlite3 was deleted before startup we have zero way of knowing IF the local file is meant to be the right file
						// To this pint we have passed the following checks:
						// 1. Any client side filtering checks - this determined this is a file that is wanted
						// 2. A file with the exact name exists locally
						// 3. The local modified time > remote modified time
						// 4. The id of the item from OneDrive is not in the database
						
						// Has the user configured to IGNORE local data protection rules?
						if (bypassDataPreservation) {
							// The user has configured to ignore data safety checks and overwrite local data rather than preserve & safeBackup
							addLogEntry("WARNING: Local Data Protection has been disabled. You may experience data loss on this file: " ~ newItemPath, ["info", "notify"]);
						} else {
							// local data protection is configured, safeBackup the local file, passing in if we are performing a --dry-run or not
							// In case the renamed path is needed
							string renamedPath;
							safeBackup(newItemPath, dryRun, renamedPath);
						}
					}
				} else {
					// Is the remote newer?
					if (localModifiedTime < itemModifiedTime) {
						// Remote file is newer than the existing local item
						addLogEntry("Remote item modified time is newer based on UTC time conversion", ["verbose"]); // correct message, remote item is newer
						addLogEntry("localModifiedTime (local file):   " ~ to!string(localModifiedTime), ["debug"]);
						addLogEntry("itemModifiedTime (OneDrive item): " ~ to!string(itemModifiedTime), ["debug"]);
						
						// Has the user configured to IGNORE local data protection rules?
						if (bypassDataPreservation) {
							// The user has configured to ignore data safety checks and overwrite local data rather than preserve & safeBackup
							addLogEntry("WARNING: Local Data Protection has been disabled. You may experience data loss on this file: " ~ newItemPath, ["info", "notify"]);
						} else {
							// local data protection is configured, safeBackup the local file, passing in if we are performing a --dry-run or not
							// In case the renamed path is needed
							string renamedPath;
							safeBackup(newItemPath, dryRun, renamedPath);							
						}
					}
					
					// Are the timestamps equal?
					if (localModifiedTime == itemModifiedTime) {
						// yes they are equal
						addLogEntry("File timestamps are equal, no further action required", ["debug"]); // correct message as timestamps are equal
						addLogEntry("Update/Insert local database with item details: " ~ to!string(newDatabaseItem), ["debug"]);
						itemDB.upsert(newDatabaseItem);
						return;
					}
				}
			}
		} 
			
		// Path does not exist locally (should not exist locally if renamed file) - this will be a new file download or new folder creation
		// How to handle this Potentially New Local Item JSON ?
		final switch (newDatabaseItem.type) {
			case ItemType.file:
				// Add to the items to download array for processing
				fileJSONItemsToDownload ~= onedriveJSONItem;
				break;
			case ItemType.dir:
				handleLocalDirectoryCreation(newDatabaseItem, newItemPath, onedriveJSONItem);
				break;
			case ItemType.remote:
				// Handle remote directory and files differently
				if (newDatabaseItem.remoteType == ItemType.dir) {
					handleLocalDirectoryCreation(newDatabaseItem, newItemPath, onedriveJSONItem);
				} else {
					// Add to the items to download array for processing
					fileJSONItemsToDownload ~= onedriveJSONItem;
				}
				break;
			case ItemType.unknown:
			case ItemType.none:
				// Unknown type - we dont action or sync these items
				break;
		}
	}
	
	// Handle the creation of a new local directory
	void handleLocalDirectoryCreation(Item newDatabaseItem, string newItemPath, JSONValue onedriveJSONItem) {
		// To create a path, 'newItemPath' must not be empty
		if (!newItemPath.empty) {
			// Update the logging output to be consistent
			addLogEntry("Creating local directory: " ~ "./" ~ buildNormalizedPath(newItemPath));
			if (!dryRun) {
				try {
					// Create the new directory
					addLogEntry("Requested path does not exist, creating directory structure: " ~ newItemPath, ["debug"]);
					mkdirRecurse(newItemPath);
					// Configure the applicable permissions for the folder
					addLogEntry("Setting directory permissions for: " ~ newItemPath, ["debug"]);
					newItemPath.setAttributes(appConfig.returnRequiredDirectoryPermisions());
					// Update the time of the folder to match the last modified time as is provided by OneDrive
					// If there are any files then downloaded into this folder, the last modified time will get 
					// updated by the local Operating System with the latest timestamp - as this is normal operation
					// as the directory has been modified
					addLogEntry("Setting directory lastModifiedDateTime for: " ~ newItemPath ~ " to " ~ to!string(newDatabaseItem.mtime), ["debug"]);
					addLogEntry("Calling setTimes() for this directory: " ~ newItemPath, ["debug"]);
					setTimes(newItemPath, newDatabaseItem.mtime, newDatabaseItem.mtime);
					// Save the item to the database
					saveItem(onedriveJSONItem);
				} catch (FileException e) {
					// display the error message
					displayFileSystemErrorMessage(e.msg, getFunctionName!({}));
				}
			} else {
				// we dont create the directory, but we need to track that we 'faked it'
				idsFaked ~= [newDatabaseItem.driveId, newDatabaseItem.id];
				// Save the item to the dry-run database
				saveItem(onedriveJSONItem);
			}
		}
	}
	
	// If the JSON item IS in the database, this will be an update to an existing in-sync item
	void applyPotentiallyChangedItem(Item existingDatabaseItem, string existingItemPath, Item changedOneDriveItem, string changedItemPath, JSONValue onedriveJSONItem) {
				
		// If we are moving the item, we do not need to download it again
		bool itemWasMoved = false;
		
		// Do we need to actually update the database with the details that were provided by the OneDrive API?
		// Calculate these time items from the provided items
		SysTime existingItemModifiedTime = existingDatabaseItem.mtime;
		existingItemModifiedTime.fracSecs = Duration.zero;
		SysTime changedOneDriveItemModifiedTime = changedOneDriveItem.mtime;
		changedOneDriveItemModifiedTime.fracSecs = Duration.zero;
		
		// Did the eTag change?
		if (existingDatabaseItem.eTag != changedOneDriveItem.eTag) {
			// The eTag has changed to what we previously cached
			if (existingItemPath != changedItemPath) {
				// Log that we are changing / moving an item to a new name
				addLogEntry("Moving " ~ existingItemPath ~ " to " ~ changedItemPath);
				// Is the destination path empty .. or does something exist at that location?
				if (exists(changedItemPath)) {
					// Destination we are moving to exists ... 
					Item changedLocalItem;
					// Query DB for this changed item in specified path that exists and see if it is in-sync
					if (itemDB.selectByPath(changedItemPath, changedOneDriveItem.driveId, changedLocalItem)) {
						// The 'changedItemPath' is in the database
						string itemSource = "database";
						if (isItemSynced(changedLocalItem, changedItemPath, itemSource)) {
							// The destination item is in-sync
							addLogEntry("Destination is in sync and will be overwritten", ["verbose"]);
						} else {
							// The destination item is different
							addLogEntry("The destination is occupied with a different item, renaming the conflicting file...", ["verbose"]);
							// Backup this item, passing in if we are performing a --dry-run or not
							// In case the renamed path is needed
							string renamedPath;
							safeBackup(changedItemPath, dryRun, renamedPath);
						}
					} else {
						// The to be overwritten item is not already in the itemdb, so it should saved to avoid data loss
						addLogEntry("The destination is occupied by an existing un-synced file, renaming the conflicting file...", ["verbose"]);
						// Backup this item, passing in if we are performing a --dry-run or not
						// In case the renamed path is needed
						string renamedPath;
						safeBackup(changedItemPath, dryRun, renamedPath);
					}
				}
				
				// Try and rename path, catch any exception generated
				try {
					// If we are in a --dry-run situation? , the actual rename did not occur - but we need to track like it did
					if(!dryRun) {
						// Rename this item, passing in if we are performing a --dry-run or not
						safeRename(existingItemPath, changedItemPath, dryRun);
					
						// Flag that the item was moved | renamed
						itemWasMoved = true;
					
						// If the item is a file, make sure that the local timestamp now is the same as the timestamp online
						// Otherwise when we do the DB check, the move on the file system, the file technically has a newer timestamp
						// which is 'correct' .. but we need to report locally the online timestamp here as the move was made online
						if (changedOneDriveItem.type == ItemType.file) {
							// Set the timestamp
							addLogEntry("Calling setTimes() for this file: " ~ changedItemPath, ["debug"]);
							setTimes(changedItemPath, changedOneDriveItem.mtime, changedOneDriveItem.mtime);
						}
					} else {
						// --dry-run situation - the actual rename did not occur - but we need to track like it did
						// Track this as a faked id item
						idsFaked ~= [changedOneDriveItem.driveId, changedOneDriveItem.id];
						// We also need to track that we did not rename this path
						pathsRenamed ~= [existingItemPath];
					}
				} catch (FileException e) {
					// display the error message
					displayFileSystemErrorMessage(e.msg, getFunctionName!({}));
				}
			}
			
			// What sort of changed item is this?
			// Is it a file or remote file, and we did not move it ..
			if (((changedOneDriveItem.type == ItemType.file) && (!itemWasMoved)) || (((changedOneDriveItem.type == ItemType.remote) && (changedOneDriveItem.remoteType == ItemType.file)) && (!itemWasMoved))) {
				// The eTag is notorious for being 'changed' online by some backend Microsoft process
				if (existingDatabaseItem.quickXorHash != changedOneDriveItem.quickXorHash) {
					// Add to the items to download array for processing - the file hash we previously recorded is not the same as online
					fileJSONItemsToDownload ~= onedriveJSONItem;
				} else {
					// If the timestamp is different, or we are running a client operational mode that does not support /delta queries - we have to update the DB with the details from OneDrive
					// Unfortunatly because of the consequence of Nataional Cloud Deployments not supporting /delta queries, the application uses the local database to flag what is out-of-date / track changes
					// This means that the constant disk writing to the database fix implemented with https://github.com/abraunegg/onedrive/pull/2004 cannot be utilised when using these operational modes
					// as all records are touched / updated when performing the OneDrive sync operations. The impacted operational modes are:
					// - National Cloud Deployments do not support /delta as a query
					// - When using --single-directory
					// - When using --download-only --cleanup-local-files
				
					// Is the last modified timestamp in the DB the same as the API data or are we running an operational mode where we simulated the /delta response?
					if ((existingItemModifiedTime != changedOneDriveItemModifiedTime) || (generateSimulatedDeltaResponse)) {
					// Save this item in the database
						// Add to the local database
						addLogEntry("Adding changed OneDrive Item to database: " ~ to!string(changedOneDriveItem), ["debug"]);
						itemDB.upsert(changedOneDriveItem);
					}
				}
			} else {
				// Save this item in the database
				saveItem(onedriveJSONItem);
				
				// If the 'Add shortcut to My files' link was the item that was actually renamed .. we have to update our DB records
				if (changedOneDriveItem.type == ItemType.remote) {
					// Select remote item data from the database
					Item existingRemoteDbItem;
					itemDB.selectById(changedOneDriveItem.remoteDriveId, changedOneDriveItem.remoteId, existingRemoteDbItem);
					// Update the 'name' in existingRemoteDbItem and save it back to the database
					// This is the local name stored on disk that was just 'moved'
					existingRemoteDbItem.name = changedOneDriveItem.name;
					itemDB.upsert(existingRemoteDbItem);
				}
			}
		} else {
			// The existingDatabaseItem.eTag == changedOneDriveItem.eTag .. nothing has changed eTag wise
			
			// If the timestamp is different, or we are running a client operational mode that does not support /delta queries - we have to update the DB with the details from OneDrive
			// Unfortunatly because of the consequence of Nataional Cloud Deployments not supporting /delta queries, the application uses the local database to flag what is out-of-date / track changes
			// This means that the constant disk writing to the database fix implemented with https://github.com/abraunegg/onedrive/pull/2004 cannot be utilised when using these operational modes
			// as all records are touched / updated when performing the OneDrive sync operations. The impacted operational modes are:
			// - National Cloud Deployments do not support /delta as a query
			// - When using --single-directory
			// - When using --download-only --cleanup-local-files
		
			// Is the last modified timestamp in the DB the same as the API data or are we running an operational mode where we simulated the /delta response?
			if ((existingItemModifiedTime != changedOneDriveItemModifiedTime) || (generateSimulatedDeltaResponse)) {
				// Database update needed for this item because our local record is out-of-date
				// Add to the local database
				addLogEntry("Adding changed OneDrive Item to database: " ~ to!string(changedOneDriveItem), ["debug"]);
				itemDB.upsert(changedOneDriveItem);
			}
		}
	}
	
	// Download new file items as identified
	void downloadOneDriveItems() {
		// Lets deal with all the JSON items that need to be downloaded in a batch process
		size_t batchSize = to!int(appConfig.getValueLong("threads"));
		ulong batchCount = (fileJSONItemsToDownload.length + batchSize - 1) / batchSize;
		ulong batchesProcessed = 0;
		
		foreach (chunk; fileJSONItemsToDownload.chunks(batchSize)) {
			// send an array containing 'appConfig.getValueLong("threads")' JSON items to download
			downloadOneDriveItemsInParallel(chunk);
		}
	}
	
	// Download items in parallel
	void downloadOneDriveItemsInParallel(JSONValue[] array) {
		// This function recieved an array of 16 JSON items to download
		foreach (i, onedriveJSONItem; processPool.parallel(array)) {
			// Take each JSON item and 
			downloadFileItem(onedriveJSONItem);
		}
	}
	
	// Perform the actual download of an object from OneDrive
	void downloadFileItem(JSONValue onedriveJSONItem) {
				
		bool downloadFailed = false;
		string OneDriveFileXORHash;
		string OneDriveFileSHA256Hash;
		ulong jsonFileSize = 0;
		
		// Download item specifics
		string downloadItemId = onedriveJSONItem["id"].str;
		string downloadItemName = onedriveJSONItem["name"].str;
		string downloadDriveId = onedriveJSONItem["parentReference"]["driveId"].str;
		string downloadParentId = onedriveJSONItem["parentReference"]["id"].str;
		
		// Calculate this items path
		string newItemPath = computeItemPath(downloadDriveId, downloadParentId) ~ "/" ~ downloadItemName;
		addLogEntry("JSON Item calculated full path for download is: " ~ newItemPath, ["debug"]);
		
		// Is the item reported as Malware ?
		if (isMalware(onedriveJSONItem)){
			// OneDrive reports that this file is malware
			addLogEntry("ERROR: MALWARE DETECTED IN FILE - DOWNLOAD SKIPPED: " ~ newItemPath, ["info", "notify"]);
			downloadFailed = true;
		} else {
			// Grab this file's filesize
			if (hasFileSize(onedriveJSONItem)) {
				// Use the configured filesize as reported by OneDrive
				jsonFileSize = onedriveJSONItem["size"].integer;
			} else {
				// filesize missing
				addLogEntry("ERROR: onedriveJSONItem['size'] is missing", ["debug"]);
			}
			
			// Configure the hashes for comparison post download
			if (hasHashes(onedriveJSONItem)) {
				// File details returned hash details
				// QuickXorHash
				if (hasQuickXorHash(onedriveJSONItem)) {
					// Use the provided quickXorHash as reported by OneDrive
					if (onedriveJSONItem["file"]["hashes"]["quickXorHash"].str != "") {
						OneDriveFileXORHash = onedriveJSONItem["file"]["hashes"]["quickXorHash"].str;
					}
				} else {
					// Fallback: Check for SHA256Hash
					if (hasSHA256Hash(onedriveJSONItem)) {
						// Use the provided sha256Hash as reported by OneDrive
						if (onedriveJSONItem["file"]["hashes"]["sha256Hash"].str != "") {
							OneDriveFileSHA256Hash = onedriveJSONItem["file"]["hashes"]["sha256Hash"].str;
						}
					}
				}
			} else {
				// file hash data missing
				addLogEntry("ERROR: onedriveJSONItem['file']['hashes'] is missing - unable to compare file hash after download", ["debug"]);
			}
		
			// Does the file already exist in the path locally?
			if (exists(newItemPath)) {
				// file exists locally already
				Item databaseItem;
				bool fileFoundInDB = false;
				foreach (driveId; onlineDriveDetails.keys) {
					if (itemDB.selectByPath(newItemPath, driveId, databaseItem)) {
						fileFoundInDB = true;
						break;
					}
				}
				
				// Log the DB details
				addLogEntry("File to download exists locally and this is the DB record: " ~ to!string(databaseItem), ["debug"]);
				
				// Does the DB (what we think is in sync) hash match the existing local file hash?
				if (!testFileHash(newItemPath, databaseItem)) {
					// local file is different to what we know to be true
					addLogEntry("The local file to replace (" ~ newItemPath ~ ") has been modified locally since the last download. Renaming it to avoid potential local data loss.");
					
					// Perform the local safeBackup of the existing local file, passing in if we are performing a --dry-run or not
					// In case the renamed path is needed
					string renamedPath;
					safeBackup(newItemPath, dryRun, renamedPath);
				}
			}
			
			// Is there enough free space locally to download the file
			// - We can use '.' here as we change the current working directory to the configured 'sync_dir'
			ulong localActualFreeSpace = to!ulong(getAvailableDiskSpace("."));
			// So that we are not responsible in making the disk 100% full if we can download the file, compare the current available space against the reservation set and file size
			// The reservation value is user configurable in the config file, 50MB by default
			ulong freeSpaceReservation = appConfig.getValueLong("space_reservation");
			// debug output
			addLogEntry("Local Disk Space Actual: " ~ to!string(localActualFreeSpace), ["debug"]);
			addLogEntry("Free Space Reservation:  " ~ to!string(freeSpaceReservation), ["debug"]);
			addLogEntry("File Size to Download:   " ~ to!string(jsonFileSize), ["debug"]);
			
			// Calculate if we can actually download file - is there enough free space?
			if ((localActualFreeSpace < freeSpaceReservation) || (jsonFileSize > localActualFreeSpace)) {
				// localActualFreeSpace is less than freeSpaceReservation .. insufficient free space
				// jsonFileSize is greater than localActualFreeSpace .. insufficient free space
				addLogEntry("Downloading file: " ~ newItemPath ~ " ... failed!");
				addLogEntry("Insufficient local disk space to download file");
				downloadFailed = true;
			} else {
				// If we are in a --dry-run situation - if not, actually perform the download
				if (!dryRun) {
					// Attempt to download the file as there is enough free space locally
					OneDriveApi downloadFileOneDriveApiInstance;
					downloadFileOneDriveApiInstance = new OneDriveApi(appConfig);
					try {	
						// Initialise API instance
						downloadFileOneDriveApiInstance.initialise();
						
						// OneDrive Business Shared Files - update the driveId where to get the file from
						if (isItemRemote(onedriveJSONItem)) {
							downloadDriveId = onedriveJSONItem["remoteItem"]["parentReference"]["driveId"].str;
						}
						
						// Perform the download
						downloadFileOneDriveApiInstance.downloadById(downloadDriveId, downloadItemId, newItemPath, jsonFileSize);
						downloadFileOneDriveApiInstance.shutdown();
						
						// Free object and memory
						object.destroy(downloadFileOneDriveApiInstance);
						
					} catch (OneDriveException exception) {
						addLogEntry("downloadFileOneDriveApiInstance.downloadById(downloadDriveId, downloadItemId, newItemPath, jsonFileSize); generated a OneDriveException", ["debug"]);
						string thisFunctionName = getFunctionName!({});
						
						// HTTP request returned status code 403
						if ((exception.httpStatusCode == 403) && (appConfig.getValueBool("sync_business_shared_files"))) {
							// We attempted to download a file, that was shared with us, but this was shared with us as read-only and no download permission
							addLogEntry("Unable to download this file as this was shared as read-only without download permission: " ~ newItemPath);
							downloadFailed = true;
						} else {
							// Default operation if not a 403 error
							// - 429,503,504 errors are handled as a retry within downloadFileOneDriveApiInstance
							// Display what the error is
							displayOneDriveErrorMessage(exception.msg, getFunctionName!({}));
						}
					} catch (FileException e) {
						// There was a file system error
						// display the error message
						displayFileSystemErrorMessage(e.msg, getFunctionName!({}));
						downloadFailed = true;
					} catch (ErrnoException e) {
						// There was a file system error
						// display the error message
						displayFileSystemErrorMessage(e.msg, getFunctionName!({}));
						downloadFailed = true;
					}
				
					// If we get to this point, something was downloaded .. does it match what we expected?
					if (exists(newItemPath)) {
						// When downloading some files from SharePoint, the OneDrive API reports one file size, 
						// but the SharePoint HTTP Server sends a totally different byte count for the same file
						// we have implemented --disable-download-validation to disable these checks
					
						if (!disableDownloadValidation) {
							// A 'file' was downloaded - does what we downloaded = reported jsonFileSize or if there is some sort of funky local disk compression going on
							// Does the file hash OneDrive reports match what we have locally?
							string onlineFileHash;
							string downloadedFileHash;
							ulong downloadFileSize = getSize(newItemPath);
							
							if (!OneDriveFileXORHash.empty) {
								onlineFileHash = OneDriveFileXORHash;
								// Calculate the QuickXOHash for this file
								downloadedFileHash = computeQuickXorHash(newItemPath);
							} else {
								onlineFileHash = OneDriveFileSHA256Hash;
								// Fallback: Calculate the SHA256 Hash for this file
								downloadedFileHash = computeSHA256Hash(newItemPath);
							}
							
							if ((downloadFileSize == jsonFileSize) && (downloadedFileHash == onlineFileHash)) {
								// Downloaded file matches size and hash
								addLogEntry("Downloaded file matches reported size and reported file hash", ["debug"]);
								
								try {
									// get the mtime from the JSON data
									SysTime itemModifiedTime;
									if (isItemRemote(onedriveJSONItem)) {
										// remote file item
										itemModifiedTime = SysTime.fromISOExtString(onedriveJSONItem["remoteItem"]["fileSystemInfo"]["lastModifiedDateTime"].str);
									} else {
										// not a remote item
										itemModifiedTime = SysTime.fromISOExtString(onedriveJSONItem["fileSystemInfo"]["lastModifiedDateTime"].str);
									}
									
									// set the correct time on the downloaded file
									if (!dryRun) {
										addLogEntry("Calling setTimes() for this file: " ~ newItemPath, ["debug"]);
										setTimes(newItemPath, itemModifiedTime, itemModifiedTime);
									}
								} catch (FileException e) {
									// display the error message
									displayFileSystemErrorMessage(e.msg, getFunctionName!({}));
								}
							} else {
								// Downloaded file does not match size or hash .. which is it?
								bool downloadValueMismatch = false;
								// Size error?
								if (downloadFileSize != jsonFileSize) {
									// downloaded file size does not match
									downloadValueMismatch = true;
									addLogEntry("Actual file size on disk:   " ~ to!string(downloadFileSize), ["debug"]);
									addLogEntry("OneDrive API reported size: " ~ to!string(jsonFileSize), ["debug"]);
									addLogEntry("ERROR: File download size mis-match. Increase logging verbosity to determine why.");
								}
								// Hash Error
								if (downloadedFileHash != onlineFileHash) {
									// downloaded file hash does not match
									downloadValueMismatch = true;
									addLogEntry("Actual local file hash:     " ~ downloadedFileHash, ["debug"]);
									addLogEntry("OneDrive API reported hash: " ~ onlineFileHash, ["debug"]);
									addLogEntry("ERROR: File download hash mis-match. Increase logging verbosity to determine why.");
								}
								// .heic data loss check
								// - https://github.com/abraunegg/onedrive/issues/2471
								// - https://github.com/OneDrive/onedrive-api-docs/issues/1532
								// - https://github.com/OneDrive/onedrive-api-docs/issues/1723
								if (downloadValueMismatch && (toLower(extension(newItemPath)) == ".heic")) {
									// Need to display a message to the user that they have experienced data loss
									addLogEntry("DATA-LOSS: File downloaded has experienced data loss due to a Microsoft OneDrive API bug. DO NOT DELETE THIS FILE ONLINE: " ~ newItemPath, ["info", "notify"]);
									addLogEntry("           Please read https://github.com/OneDrive/onedrive-api-docs/issues/1723 for more details.", ["verbose"]);
								}
								
								// Add some workaround messaging for SharePoint
								if (appConfig.accountType == "documentLibrary"){
									// It has been seen where SharePoint / OneDrive API reports one size via the JSON 
									// but the content length and file size written to disk is totally different - example:
									// From JSON:         "size": 17133
									// From HTTPS Server: < Content-Length: 19340
									// with no logical reason for the difference, except for a 302 redirect before file download
									addLogEntry("INFO: It is most likely that a SharePoint OneDrive API issue is the root cause. Add --disable-download-validation to work around this issue but downloaded data integrity cannot be guaranteed.");
								} else {
									// other account types
									addLogEntry("INFO: Potentially add --disable-download-validation to work around this issue but downloaded data integrity cannot be guaranteed.");
								}
								
								// If the computed hash does not equal provided online hash, consider this a failed download
								if (downloadedFileHash != onlineFileHash) {
									// We do not want this local file to remain on the local file system as it failed the integrity checks
									addLogEntry("Removing file " ~ newItemPath ~ " due to failed integrity checks");
									if (!dryRun) {
										safeRemove(newItemPath);
									}
									downloadFailed = true;
								}
							}
						} else {
							// Download validation checks were disabled
							addLogEntry("Downloaded file validation disabled due to --disable-download-validation", ["debug"]);
							addLogEntry("WARNING: Skipping download integrity check for: " ~ newItemPath, ["verbose"]);
						}	 // end of (!disableDownloadValidation)
					} else {
						addLogEntry("ERROR: File failed to download. Increase logging verbosity to determine why.");
						downloadFailed = true;
					}
				}
			}
			
			// File should have been downloaded
			if (!downloadFailed) {
				// Download did not fail
				addLogEntry("Downloading file: " ~ newItemPath ~ " ... done");
				// Save this item into the database
				saveItem(onedriveJSONItem);
				
				// If we are in a --dry-run situation - if we are, we need to track that we faked the download
				if (dryRun) {
					// track that we 'faked it'
					idsFaked ~= [downloadDriveId, downloadItemId];
				}
			} else {
				// Output download failed
				addLogEntry("Downloading file: " ~ newItemPath ~ " ... failed!");
				// Add the path to a list of items that failed to download
				if (!canFind(fileDownloadFailures, newItemPath)) {
					fileDownloadFailures ~= newItemPath; // Add newItemPath if it's not already present
				}
			}
		}
	}
	
	// Test if the given item is in-sync. Returns true if the given item corresponds to the local one
	bool isItemSynced(Item item, string path, string itemSource) {
		if (!exists(path)) return false;

		// Combine common logic for readability and file check into a single block
		if (item.type == ItemType.file || ((item.type == ItemType.remote) && (item.remoteType == ItemType.file))) {
			// Can we actually read the local file?
			if (!readLocalFile(path)) {
				// Unable to read local file
				addLogEntry("Unable to determine the sync state of this file as it cannot be read (file permissions or file corruption): " ~ path);
				return false;
			}
			
			// Get time values
			SysTime localModifiedTime = timeLastModified(path).toUTC();
			SysTime itemModifiedTime = item.mtime;
			// Reduce time resolution to seconds before comparing
			localModifiedTime.fracSecs = Duration.zero;
			itemModifiedTime.fracSecs = Duration.zero;

			if (localModifiedTime == itemModifiedTime) {
				return true;
			} else {
				// The file has a different timestamp ... is the hash the same meaning no file modification?
				addLogEntry("Local file time discrepancy detected: " ~ path, ["verbose"]);
				addLogEntry("This local file has a different modified time " ~ to!string(localModifiedTime) ~ " (UTC) when compared to " ~ itemSource ~ " modified time " ~ to!string(itemModifiedTime) ~ " (UTC)", ["verbose"]);

				// The file has a different timestamp ... is the hash the same meaning no file modification?
				// Test the file hash as the date / time stamp is different
				// Generating a hash is computationally expensive - we only generate the hash if timestamp was different
				if (testFileHash(path, item)) {
					// The hash is the same .. so we need to fix-up the timestamp depending on where it is wrong
					addLogEntry("Local item has the same hash value as the item online - correcting the applicable file timestamp", ["verbose"]);
					// Correction logic based on the configuration and the comparison of timestamps
					if (localModifiedTime > itemModifiedTime) {
						// Local file is newer .. are we in a --download-only situation?
						if (!appConfig.getValueBool("download_only") && !dryRun) {
							// The source of the out-of-date timestamp was OneDrive and this needs to be corrected to avoid always generating a hash test if timestamp is different
							addLogEntry("The source of the incorrect timestamp was OneDrive online - correcting timestamp online", ["verbose"]);
							// Attempt to update the online date time stamp
							// We need to use the correct driveId and itemId, especially if we are updating a OneDrive Business Shared File timestamp
							if (item.type == ItemType.file) {
								// Not a remote file
								uploadLastModifiedTime(item, item.driveId, item.id, localModifiedTime, item.eTag);
							} else {
								// Remote file, remote values need to be used
								uploadLastModifiedTime(item, item.remoteDriveId, item.remoteId, localModifiedTime, item.eTag);
							}
						} else if (!dryRun) {
							// --download-only is being used ... local file needs to be corrected ... but why is it newer - indexing application potentially changing the timestamp ?
							addLogEntry("The source of the incorrect timestamp was the local file - correcting timestamp locally due to --download-only", ["verbose"]);
							// Fix the local file timestamp
							addLogEntry("Calling setTimes() for this file: " ~ path, ["debug"]);
							setTimes(path, item.mtime, item.mtime);
						}
					} else if (!dryRun) {
						// The source of the out-of-date timestamp was the local file and this needs to be corrected to avoid always generating a hash test if timestamp is different
						addLogEntry("The source of the incorrect timestamp was the local file - correcting timestamp locally", ["verbose"]);
						// Fix the local file timestamp
						addLogEntry("Calling setTimes() for this file: " ~ path, ["debug"]);
						setTimes(path, item.mtime, item.mtime);
					}
					return false;
				} else {
					// The hash is different so the content of the file has to be different as to what is stored online
					addLogEntry("The local file has a different hash when compared to " ~ itemSource ~ " file hash", ["verbose"]);
					return false;
				}
			}
		} else if (item.type == ItemType.dir || ((item.type == ItemType.remote) && (item.remoteType == ItemType.dir))) {
			// item is a directory
			return true;
		} else {
			// ItemType.unknown or ItemType.none
			// Logically, we might not want to sync these items, but a more nuanced approach may be needed based on application context
			return true;
		}
	}
	
	// Get the /delta data using the provided details
	JSONValue getDeltaChangesByItemId(string selectedDriveId, string selectedItemId, string providedDeltaLink, OneDriveApi getDeltaQueryOneDriveApiInstance) {
		
		// Function variables
		JSONValue deltaChangesBundle;
		
		// Get the /delta data for this account | driveId | deltaLink combination
		addLogEntry("------------------------------------------------------------------", ["debug"]);
		addLogEntry("selectedDriveId:   " ~ selectedDriveId, ["debug"]);
		addLogEntry("selectedItemId:    " ~ selectedItemId, ["debug"]);
		addLogEntry("providedDeltaLink: " ~ providedDeltaLink, ["debug"]);
		addLogEntry("------------------------------------------------------------------", ["debug"]);
		
		try {
			deltaChangesBundle = getDeltaQueryOneDriveApiInstance.getChangesByItemId(selectedDriveId, selectedItemId, providedDeltaLink);
		} catch (OneDriveException exception) {
			// caught an exception
			addLogEntry("getDeltaQueryOneDriveApiInstance.getChangesByItemId(selectedDriveId, selectedItemId, providedDeltaLink) generated a OneDriveException", ["debug"]);
			
			auto errorArray = splitLines(exception.msg);
			string thisFunctionName = getFunctionName!({});
			
			// Error handling operation if not 408,429,503,504 errors
			// - 429,503,504 errors are handled as a retry within getDeltaQueryOneDriveApiInstance
			if (exception.httpStatusCode == 410) {
				addLogEntry();
				addLogEntry("WARNING: The OneDrive API responded with an error that indicates the locally stored deltaLink value is invalid");
				// Essentially the 'providedDeltaLink' that we have stored is no longer available ... re-try without the stored deltaLink
				addLogEntry("WARNING: Retrying OneDrive API call without using the locally stored deltaLink value");
				// Configure an empty deltaLink
				addLogEntry("Delta link expired for 'getDeltaQueryOneDriveApiInstance.getChangesByItemId(selectedDriveId, selectedItemId, providedDeltaLink)', setting 'deltaLink = null'", ["debug"]);
				string emptyDeltaLink = "";
				// retry with empty deltaLink
				deltaChangesBundle = getDeltaQueryOneDriveApiInstance.getChangesByItemId(selectedDriveId, selectedItemId, emptyDeltaLink);
			} else {
				// Display what the error is
				addLogEntry("CODING TO DO: Hitting this failure error output");
				displayOneDriveErrorMessage(exception.msg, thisFunctionName);
				deltaChangesBundle = null;
			}
		}
		
		return deltaChangesBundle;
	}
	
	// If the JSON response is not correct JSON object, exit
	void invalidJSONResponseFromOneDriveAPI() {
		addLogEntry("ERROR: Query of the OneDrive API returned an invalid JSON response");
		// Must force exit here, allow logging to be done
		forceExit();
	}
	
	// Handle an unhandled API error
	void defaultUnhandledHTTPErrorCode(OneDriveException exception) {
		// display error
		displayOneDriveErrorMessage(exception.msg, getFunctionName!({}));
		// Must force exit here, allow logging to be done
		forceExit();
	}
	
	// Display the pertinant details of the sync engine
	void displaySyncEngineDetails() {
		// Display accountType, defaultDriveId, defaultRootId & remainingFreeSpace for verbose logging purposes
		addLogEntry("Application Version:  " ~ appConfig.applicationVersion, ["verbose"]);
		addLogEntry("Account Type:         " ~ appConfig.accountType, ["verbose"]);
		addLogEntry("Default Drive ID:     " ~ appConfig.defaultDriveId, ["verbose"]);
		addLogEntry("Default Root ID:      " ~ appConfig.defaultRootId, ["verbose"]);

		// Fetch the details from cachedOnlineDriveData
		driveDetailsCache cachedOnlineDriveData;
		cachedOnlineDriveData = getDriveDetails(appConfig.defaultDriveId);
		
		// What do we display here for space remaining
		if (cachedOnlineDriveData.quotaRemaining > 0) {
			// Display the actual value
			addLogEntry("Remaining Free Space: " ~ to!string(byteToGibiByte(cachedOnlineDriveData.quotaRemaining)) ~ " GB (" ~ to!string(cachedOnlineDriveData.quotaRemaining) ~ " bytes)", ["verbose"]);
		} else {
			// zero or non-zero value or restricted
			if (!cachedOnlineDriveData.quotaRestricted){
				addLogEntry("Remaining Free Space:       0 KB", ["verbose"]);
			} else {
				addLogEntry("Remaining Free Space:       Not Available", ["verbose"]);
			}
		}
	}
	
	// Query itemdb.computePath() and catch potential assert when DB consistency issue occurs
	string computeItemPath(string thisDriveId, string thisItemId) {
		
		// static declare this for this function
		static import core.exception;
		string calculatedPath;
		addLogEntry("Attempting to calculate local filesystem path for " ~ thisDriveId ~ " and " ~ thisItemId, ["debug"]);
		
		try {
			calculatedPath = itemDB.computePath(thisDriveId, thisItemId);
		} catch (core.exception.AssertError) {
			// broken tree in the database, we cant compute the path for this item id, exit
			addLogEntry("ERROR: A database consistency issue has been caught. A --resync is needed to rebuild the database.");
			// Must force exit here, allow logging to be done
			forceExit();
		}
		
		// return calculated path as string
		return calculatedPath;
	}
	
	// Try and compute the file hash for the given item
	bool testFileHash(string path, Item item) {
		
		// Generate QuickXORHash first before attempting to generate any other type of hash
		if (item.quickXorHash) {
			if (item.quickXorHash == computeQuickXorHash(path)) return true;
		} else if (item.sha256Hash) {
			if (item.sha256Hash == computeSHA256Hash(path)) return true;
		}
		return false;
	}
	
	// Process items that need to be removed
	void processDeleteItems() {
		
		foreach_reverse (i; idsToDelete) {
			Item item;
			string path;
			if (!itemDB.selectById(i[0], i[1], item)) continue; // check if the item is in the db
			// Compute this item path
			path = computeItemPath(i[0], i[1]);
			
			// Log the action if the path exists .. it may of already been removed and this is a legacy array item
			if (exists(path)) {
				if (item.type == ItemType.file) {
					addLogEntry("Trying to delete file " ~ path);
				} else {
					addLogEntry("Trying to delete directory " ~ path);
				}
			}
			
			// Process the database entry removal. In a --dry-run scenario, this is being done against a DB copy
			itemDB.deleteById(item.driveId, item.id);
			if (item.remoteDriveId != null) {
				// delete the linked remote folder
				itemDB.deleteById(item.remoteDriveId, item.remoteId);
			}
			
			// Add to pathFakeDeletedArray
			// We dont want to try and upload this item again, so we need to track this objects removal
			if (dryRun) {
				// We need to add './' here so that it can be correctly searched to ensure it is not uploaded
				string pathToAdd = "./" ~ path;
				pathFakeDeletedArray ~= pathToAdd;
			}
				
			bool needsRemoval = false;
			if (exists(path)) {
				// path exists on the local system	
				// make sure that the path refers to the correct item
				Item pathItem;
				if (itemDB.selectByPath(path, item.driveId, pathItem)) {
					if (pathItem.id == item.id) {
						needsRemoval = true;
					} else {
						addLogEntry("Skipped due to id difference!");
					}
				} else {
					// item has disappeared completely
					needsRemoval = true;
				}
			}
			if (needsRemoval) {
				// Log the action
				if (item.type == ItemType.file) {
					addLogEntry("Deleting file " ~ path);
				} else {
					addLogEntry("Deleting directory " ~ path);
				}
				
				// Perform the action
				if (!dryRun) {
					if (isFile(path)) {
						remove(path);
					} else {
						try {
							// Remove any children of this path if they still exist
							// Resolve 'Directory not empty' error when deleting local files
							foreach (DirEntry child; dirEntries(path, SpanMode.depth, false)) {
								attrIsDir(child.linkAttributes) ? rmdir(child.name) : remove(child.name);
							}
							// Remove the path now that it is empty of children
							rmdirRecurse(path);
						} catch (FileException e) {
							// display the error message
							displayFileSystemErrorMessage(e.msg, getFunctionName!({}));
						}
					}
				}
			}
		}
		
		if (!dryRun) {
			// Cleanup array memory
			idsToDelete = [];
		}
	}
	
	// Update the timestamp of an object online
	void uploadLastModifiedTime(Item originItem, string driveId, string id, SysTime mtime, string eTag) {
		
		string itemModifiedTime;
		itemModifiedTime = mtime.toISOExtString();
		JSONValue data = [
			"fileSystemInfo": JSONValue([
				"lastModifiedDateTime": itemModifiedTime
			])
		];
		
		// What eTag value do we use?
		string eTagValue;
		if (appConfig.accountType == "personal") {
			eTagValue = null;
		} else {
			eTagValue = eTag;
		}
		
		JSONValue response;
		// Create a new OneDrive API instance
		OneDriveApi uploadLastModifiedTimeApiInstance;
		uploadLastModifiedTimeApiInstance = new OneDriveApi(appConfig);
		uploadLastModifiedTimeApiInstance.initialise();
		
		// Try and update the online last modified time
		try {
			// Use this instance
			response = uploadLastModifiedTimeApiInstance.updateById(driveId, id, data, eTagValue);
			// Shut the instance down
			uploadLastModifiedTimeApiInstance.shutdown();
			// Free object and memory
			object.destroy(uploadLastModifiedTimeApiInstance);
			
			// Do we actually save the response?
			// Special case here .. if the DB record item (originItem) is a remote object, thus, if we same the 'response' we will have a DB FOREIGN KEY constraint failed problem
			//  Update 'originItem.mtime' with the correct timestamp
			//  Update 'originItem.size' with the correct size from the response
			//  Update 'originItem.eTag' with the correct eTag from the response
			//  Update 'originItem.cTag' with the correct cTag from the response
			//  Update 'originItem.quickXorHash' with the correct quickXorHash from the response
			// Everything else should remain the same .. and then save this DB record to the DB ..
			// However, we did this, for the local modified file right before calling this function to update the online timestamp ... so .. do we need to do this again, effectivly performing a double DB write for the same data?
			if ((originItem.type != ItemType.remote) && (originItem.remoteType != ItemType.file)) {
				// Save the response JSON
				// Is the response a valid JSON object - validation checking done in saveItem
				saveItem(response);
			} 
			
		} catch (OneDriveException exception) {
			string thisFunctionName = getFunctionName!({});
			// Handle a 409 - The current state conflicts with what the request expects.
			if (exception.httpStatusCode == 409) {
				// Usually means the eTag does not match current item's value - use a null eTag
				addLogEntry("Retrying Function: " ~ thisFunctionName, ["debug"]);
				uploadLastModifiedTime(originItem, driveId, id, mtime, null);
			} else {
				// Any other error that should be handled
				// - 429,503,504 errors are handled as a retry within oneDriveApiInstance
				// Display what the error is
				displayOneDriveErrorMessage(exception.msg, getFunctionName!({}));
			}
		}
	}
	
	// Perform a database integrity check - checking all the items that are in-sync at the moment, validating what we know should be on disk, to what is actually on disk
	void performDatabaseConsistencyAndIntegrityCheck() {
		
		// Log what we are doing
		if (!appConfig.surpressLoggingOutput) {
			addProcessingLogHeaderEntry("Performing a database consistency and integrity check on locally stored data", appConfig.verbosityCount);
		}
		
		// What driveIDsArray do we use? If we are doing a --single-directory we need to use just the drive id associated with that operation
		string[] consistencyCheckDriveIdsArray;
		if (singleDirectoryScope) {
			consistencyCheckDriveIdsArray ~= singleDirectoryScopeDriveId;
		} else {
			// Query the DB for all unique DriveID's
			consistencyCheckDriveIdsArray = itemDB.selectDistinctDriveIds();
		}
		
		// Create a new DB blank item
		Item item;
		// Use the array we populate, rather than selecting all distinct driveId's from the database
		foreach (driveId; consistencyCheckDriveIdsArray) {
			// Make the logging more accurate - we cant update driveId as this then breaks the below queries
			addLogEntry("Processing DB entries for this Drive ID: " ~ driveId, ["verbose"]);
			
			// Freshen the cached quota details for this driveID
			addOrUpdateOneDriveOnlineDetails(driveId);
			
			// What OneDrive API query do we use?
			// - Are we running against a National Cloud Deployments that does not support /delta ?
			//   National Cloud Deployments do not support /delta as a query
			//   https://docs.microsoft.com/en-us/graph/deployments#supported-features
			//
			// - Are we performing a --single-directory sync, which will exclude many items online, focusing in on a specific online directory
			// 
			// - Are we performing a --download-only --cleanup-local-files action?
			//
			// If we did, we self generated a /delta response, thus need to now process elements that are still flagged as out-of-sync
			if ((singleDirectoryScope) || (nationalCloudDeployment) || (cleanupLocalFiles)) {
				// Any entry in the DB than is flagged as out-of-sync needs to be cleaned up locally first before we scan the entire DB
				// Normally, this is done at the end of processing all /delta queries, however when using --single-directory or a National Cloud Deployments is configured
				// We cant use /delta to query the OneDrive API as National Cloud Deployments dont support /delta
				// https://docs.microsoft.com/en-us/graph/deployments#supported-features
				// We dont use /delta for --single-directory as, in order to sync a single path with /delta, we need to query the entire OneDrive API JSON data to then filter out
				// objects that we dont want, thus, it is easier to use the same method as National Cloud Deployments, but query just the objects we are after
			
				// For each unique OneDrive driveID we know about
				Item[] outOfSyncItems = itemDB.selectOutOfSyncItems(driveId);
				foreach (outOfSyncItem; outOfSyncItems) {
					if (!dryRun) {
						// clean up idsToDelete
						idsToDelete.length = 0;
						assumeSafeAppend(idsToDelete);
						// flag to delete local file as it now is no longer in sync with OneDrive
						addLogEntry("Flagging to delete local item as it now is no longer in sync with OneDrive", ["debug"]);
						addLogEntry("outOfSyncItem: " ~ to!string(outOfSyncItem), ["debug"]);
						idsToDelete ~= [outOfSyncItem.driveId, outOfSyncItem.id];
						// delete items in idsToDelete
						if (idsToDelete.length > 0) processDeleteItems();
					}
				}
						
				// Fetch database items associated with this path
				Item[] driveItems;
				if (singleDirectoryScope) {
					// Use the --single-directory items we previously configured
					// - query database for children objects using those items
					driveItems = getChildren(singleDirectoryScopeDriveId, singleDirectoryScopeItemId);
				} else {
					// Check everything associated with each driveId we know about
					addLogEntry("Selecting DB items via itemDB.selectByDriveId(driveId)", ["debug"]);
					// Query database
					driveItems = itemDB.selectByDriveId(driveId);
				}
				
				// Log DB items to process
				addLogEntry("Database items to process for this driveId: " ~ to!string(driveItems.count), ["debug"]);
				
				// Process each database database item associated with the driveId
				foreach(dbItem; driveItems) {
					// Does it still exist on disk in the location the DB thinks it is
					checkDatabaseItemForConsistency(dbItem);
				}
			} else {
				// Check everything associated with each driveId we know about
				addLogEntry("Selecting DB items via itemDB.selectByDriveId(driveId)", ["debug"]);
				
				// Query database
				auto driveItems = itemDB.selectByDriveId(driveId);
				addLogEntry("Database items to process for this driveId: " ~ to!string(driveItems.count), ["debug"]);
				
				// Process each database database item associated with the driveId
				foreach(dbItem; driveItems) {
					// Does it still exist on disk in the location the DB thinks it is
					checkDatabaseItemForConsistency(dbItem);
				}
			}
		}

		// Close out the '....' being printed to the console
		if (!appConfig.surpressLoggingOutput) {
			if (appConfig.verbosityCount == 0)
				addLogEntry("\n", ["consoleOnlyNoNewLine"]);
		}
		
		// Are we doing a --download-only sync?
		if (!appConfig.getValueBool("download_only")) {
			// Do we have any known items, where the content has changed locally, that needs to be uploaded?
			if (!databaseItemsWhereContentHasChanged.empty) {
				// There are changed local files that were in the DB to upload
				addLogEntry("Changed local items to upload to OneDrive: " ~ to!string(databaseItemsWhereContentHasChanged.length));
				processChangedLocalItemsToUpload();
				// Cleanup array memory
				databaseItemsWhereContentHasChanged = [];
			}
		}
	}
	
	// Check this Database Item for its consistency on disk
	void checkDatabaseItemForConsistency(Item dbItem) {
			
		// What is the local path item
		string localFilePath;
		// Do we want to onward process this item?
		bool unwanted = false;
		
		// Remote directory items we can 'skip'
		if ((dbItem.type == ItemType.remote) && (dbItem.remoteType == ItemType.dir)) {
			// return .. nothing to check here, no logging needed
			return;
		}
		
		// Compute this dbItem path early as we we use this path often
		localFilePath = buildNormalizedPath(computeItemPath(dbItem.driveId, dbItem.id));
		
		// To improve logging output for this function, what is the 'logical path'?
		string logOutputPath;
		if (localFilePath == ".") {
			// get the configured sync_dir
			logOutputPath = buildNormalizedPath(appConfig.getValueString("sync_dir"));
		} else {
			// Use the path that was computed
			logOutputPath = localFilePath;
		}
		
		// Log what we are doing
		addLogEntry("Processing: " ~ logOutputPath, ["verbose"]);
		// Add a processing '.'
		if (!appConfig.surpressLoggingOutput) {
			if (appConfig.verbosityCount == 0)
				addProcessingDotEntry();
		}
		
		// Determine which action to take
		final switch (dbItem.type) {
		case ItemType.file:
			// Logging output result is handled by checkFileDatabaseItemForConsistency
			checkFileDatabaseItemForConsistency(dbItem, localFilePath);
			break;
		case ItemType.dir:
			// Logging output result is handled by checkDirectoryDatabaseItemForConsistency
			checkDirectoryDatabaseItemForConsistency(dbItem, localFilePath);
			break;
		case ItemType.remote:
			// DB items that match: dbItem.remoteType == ItemType.dir - these should have been skipped above
			// This means that anything that hits here should be: dbItem.remoteType == ItemType.file
			checkFileDatabaseItemForConsistency(dbItem, localFilePath);
			break;
		case ItemType.unknown:
		case ItemType.none:
			// Unknown type - we dont action these items
			break;
		}
	}
	
	// Perform the database consistency check on this file item
	void checkFileDatabaseItemForConsistency(Item dbItem, string localFilePath) {
		
		// What is the source of this item data?
		string itemSource = "database";
		
		// Does this item|file still exist on disk?
		if (exists(localFilePath)) {
			// Path exists locally, is this path a file?
			if (isFile(localFilePath)) {
				// Can we actually read the local file?
				if (readLocalFile(localFilePath)){
					// File is readable
					SysTime localModifiedTime = timeLastModified(localFilePath).toUTC();
					SysTime itemModifiedTime = dbItem.mtime;
					// Reduce time resolution to seconds before comparing
					itemModifiedTime.fracSecs = Duration.zero;
					localModifiedTime.fracSecs = Duration.zero;
					
					if (localModifiedTime != itemModifiedTime) {
						// The modified dates are different
						addLogEntry("Local file time discrepancy detected: " ~ localFilePath, ["verbose"]);
						addLogEntry("This local file has a different modified time " ~ to!string(localModifiedTime) ~ " (UTC) when compared to " ~ itemSource ~ " modified time " ~ to!string(itemModifiedTime) ~ " (UTC)", ["debug"]);
						
						// Test the file hash
						if (!testFileHash(localFilePath, dbItem)) {
							// Is the local file 'newer' or 'older' (ie was an old file 'restored locally' by a different backup / replacement process?)
							if (localModifiedTime >= itemModifiedTime) {
								// Local file is newer
								if (!appConfig.getValueBool("download_only")) {
									addLogEntry("The file content has changed locally and has a newer timestamp, thus needs to be uploaded to OneDrive", ["verbose"]);
									// Add to an array of files we need to upload as this file has changed locally in-between doing the /delta check and performing this check
									databaseItemsWhereContentHasChanged ~= [dbItem.driveId, dbItem.id, localFilePath];
								} else {
									addLogEntry("The file content has changed locally and has a newer timestamp. The file will remain different to online file due to --download-only being used", ["verbose"]);
								}
							} else {
								// Local file is older - data recovery process? something else?
								if (!appConfig.getValueBool("download_only")) {
									addLogEntry("The file content has changed locally and file now has a older timestamp. Uploading this file to OneDrive may potentially cause data-loss online", ["verbose"]);
									// Add to an array of files we need to upload as this file has changed locally in-between doing the /delta check and performing this check
									databaseItemsWhereContentHasChanged ~= [dbItem.driveId, dbItem.id, localFilePath];
								} else {
									addLogEntry("The file content has changed locally and file now has a older timestamp. The file will remain different to online file due to --download-only being used", ["verbose"]);
								}
							}
						} else {
							// The file contents have not changed, but the modified timestamp has
							addLogEntry("The last modified timestamp has changed however the file content has not changed", ["verbose"]);
							
							// Local file is newer .. are we in a --download-only situation?
							if (!appConfig.getValueBool("download_only")) {
								// Not a --download-only scenario
								if (!dryRun) {
									// Attempt to update the online date time stamp
									// We need to use the correct driveId and itemId, especially if we are updating a OneDrive Business Shared File timestamp
									if (dbItem.type == ItemType.file) {
										// Not a remote file
										// Log what is being done
										addLogEntry("The local item has the same hash value as the item online - correcting timestamp online", ["verbose"]);
										// Correct timestamp
										uploadLastModifiedTime(dbItem, dbItem.driveId, dbItem.id, localModifiedTime.toUTC(), dbItem.eTag);
									} else {
										// Remote file, remote values need to be used, we may not even have permission to change timestamp, update local file
										addLogEntry("The local item has the same hash value as the item online, however file is a OneDrive Business Shared File - correcting local timestamp", ["verbose"]);
										addLogEntry("Calling setTimes() for this file: " ~ localFilePath, ["debug"]);
										setTimes(localFilePath, dbItem.mtime, dbItem.mtime);
									}
								}
							} else {
								// --download-only being used
								addLogEntry("The local item has the same hash value as the item online - correcting local timestamp due to --download-only being used to ensure local file matches timestamp online", ["verbose"]);
								if (!dryRun) {
									addLogEntry("Calling setTimes() for this file: " ~ localFilePath, ["debug"]);
									setTimes(localFilePath, dbItem.mtime, dbItem.mtime);
								}
							}
						}
					} else {
						// The file has not changed
						addLogEntry("The file has not changed", ["verbose"]);
					}
				} else {
					//The file is not readable - skipped
					addLogEntry("Skipping processing this file as it cannot be read (file permissions or file corruption): " ~ localFilePath);
				}
			} else {
				// The item was a file but now is a directory
				addLogEntry("The item was a file but now is a directory", ["verbose"]);
			}
		} else {
			// File does not exist locally, but is in our database as a dbItem containing all the data was passed into this function
			// If we are in a --dry-run situation - this file may never have existed as we never downloaded it
			if (!dryRun) {
				// Not --dry-run situation
				addLogEntry("The file has been deleted locally", ["verbose"]);
				// Upload to OneDrive the instruction to delete this item. This will handle the 'noRemoteDelete' flag if set
				uploadDeletedItem(dbItem, localFilePath);
			} else {
				// We are in a --dry-run situation, file appears to have been deleted locally - this file may never have existed locally as we never downloaded it due to --dry-run
				// Did we 'fake create it' as part of --dry-run ?
				bool idsFakedMatch = false;
				foreach (i; idsFaked) {
					if (i[1] == dbItem.id) {
						addLogEntry("Matched faked file which is 'supposed' to exist but not created due to --dry-run use", ["debug"]);
						addLogEntry("The file has not changed", ["verbose"]);
						idsFakedMatch = true;
					}
				}
				if (!idsFakedMatch) {
					// dbItem.id did not match a 'faked' download new file creation - so this in-sync object was actually deleted locally, but we are in a --dry-run situation
					addLogEntry("The file has been deleted locally", ["verbose"]);
					// Upload to OneDrive the instruction to delete this item. This will handle the 'noRemoteDelete' flag if set
					uploadDeletedItem(dbItem, localFilePath);
				}
			}
		}
	}
	
	// Perform the database consistency check on this directory item
	void checkDirectoryDatabaseItemForConsistency(Item dbItem, string localFilePath) {
			
		// What is the source of this item data?
		string itemSource = "database";
		
		// Does this item|directory still exist on disk?
		if (exists(localFilePath)) {
			// Fix https://github.com/abraunegg/onedrive/issues/1915
			try {
				if (!isDir(localFilePath)) {
					addLogEntry("The item was a directory but now it is a file", ["verbose"]);
					uploadDeletedItem(dbItem, localFilePath);
					uploadNewFile(localFilePath);
				} else {
					// Directory still exists locally
					addLogEntry("The directory has not changed", ["verbose"]);
					// When we are using --single-directory, we use a the getChildren() call to get all children of a path, meaning all children are already traversed
					// Thus, if we traverse the path of this directory .. we end up with double processing & log output .. which is not ideal
					if (!singleDirectoryScope) {
						// loop through the children
						foreach (Item child; itemDB.selectChildren(dbItem.driveId, dbItem.id)) {
							checkDatabaseItemForConsistency(child);
						}
					}
				}
			} catch (FileException e) {
				// display the error message
				displayFileSystemErrorMessage(e.msg, getFunctionName!({}));
			}
		} else {
			// Directory does not exist locally, but it is in our database as a dbItem containing all the data was passed into this function
			// If we are in a --dry-run situation - this directory may never have existed as we never created it
			if (!dryRun) {
				// Not --dry-run situation
				if (!appConfig.getValueBool("monitor")) {
					// Not in --monitor mode
					addLogEntry("The directory has been deleted locally", ["verbose"]);
				} else {
					// Appropriate message as we are in --monitor mode
					addLogEntry("The directory appears to have been deleted locally .. but we are running in --monitor mode. This may have been 'moved' on the local filesystem rather than being 'deleted'", ["verbose"]);
					addLogEntry("Most likely cause - 'inotify' event was missing for whatever action was taken locally or action taken when application was stopped", ["debug"]);
				}
				// A moved directory will be uploaded as 'new', delete the old directory and database reference
				// Upload to OneDrive the instruction to delete this item. This will handle the 'noRemoteDelete' flag if set
				uploadDeletedItem(dbItem, localFilePath);
			} else {
				// We are in a --dry-run situation, directory appears to have been deleted locally - this directory may never have existed locally as we never created it due to --dry-run
				// Did we 'fake create it' as part of --dry-run ?
				bool idsFakedMatch = false;
				foreach (i; idsFaked) {
					if (i[1] == dbItem.id) {
						addLogEntry("Matched faked dir which is 'supposed' to exist but not created due to --dry-run use", ["debug"]);
						addLogEntry("The directory has not changed", ["verbose"]);
						idsFakedMatch = true;
					}
				}
				if (!idsFakedMatch) {
					// dbItem.id did not match a 'faked' download new directory creation - so this in-sync object was actually deleted locally, but we are in a --dry-run situation
					addLogEntry("The directory has been deleted locally", ["verbose"]);
					// Upload to OneDrive the instruction to delete this item. This will handle the 'noRemoteDelete' flag if set
					uploadDeletedItem(dbItem, localFilePath);
				} else {
					// When we are using --single-directory, we use a the getChildren() call to get all children of a path, meaning all children are already traversed
					// Thus, if we traverse the path of this directory .. we end up with double processing & log output .. which is not ideal
					if (!singleDirectoryScope) {
						// loop through the children
						foreach (Item child; itemDB.selectChildren(dbItem.driveId, dbItem.id)) {
							checkDatabaseItemForConsistency(child);
						}
					}
				}
			}
		}
	}
	
	// Does this local path (directory or file) conform with the Microsoft Naming Restrictions? It needs to conform otherwise we cannot create the directory or upload the file.
	bool checkPathAgainstMicrosoftNamingRestrictions(string localFilePath) {
			
		// Check if the given path violates certain Microsoft restrictions and limitations
		// Return a true|false response
		bool invalidPath = false;
		
		// Check path against Microsoft OneDrive restriction and limitations about Windows naming for files and folders
		if (!invalidPath) {
			if (!isValidName(localFilePath)) { // This will return false if this is not a valid name according to the OneDrive API specifications
				addLogEntry("Skipping item - invalid name (Microsoft Naming Convention): " ~ localFilePath, ["info", "notify"]);
				invalidPath = true;
			}
		}
		
		// Check path for bad whitespace items
		if (!invalidPath) {
			if (containsBadWhiteSpace(localFilePath)) { // This will return true if this contains a bad whitespace item
				addLogEntry("Skipping item - invalid name (Contains an invalid whitespace item): " ~ localFilePath, ["info", "notify"]);
				invalidPath = true;
			}
		}
		
		// Check path for HTML ASCII Codes
		if (!invalidPath) {
			if (containsASCIIHTMLCodes(localFilePath)) { // This will return true if this contains HTML ASCII Codes
				addLogEntry("Skipping item - invalid name (Contains HTML ASCII Code): " ~ localFilePath, ["info", "notify"]);
				invalidPath = true;
			}
		}
		
		// Validate that the path is a valid UTF-16 encoded path
		if (!invalidPath) {
			if (!isValidUTF16(localFilePath)) { // This will return true if this is a valid UTF-16 encoded path, so we are checking for 'false' as response
				addLogEntry("Skipping item - invalid name (Invalid UTF-16 encoded item): " ~ localFilePath, ["info", "notify"]);
				invalidPath = true;
			}
		}
		
		// Check path for ASCII Control Codes
		if (!invalidPath) {
			if (containsASCIIControlCodes(localFilePath)) { // This will return true if this contains ASCII Control Codes
				addLogEntry("Skipping item - invalid name (Contains ASCII Control Codes): " ~ localFilePath, ["info", "notify"]);
				invalidPath = true;
			}
		}
		
		// Return if this is a valid path
		return invalidPath;
	}
	
	// Does this local path (directory or file) get excluded from any operation based on any client side filtering rules?
	bool checkPathAgainstClientSideFiltering(string localFilePath) {
		
		// Check the path against client side filtering rules
		// - check_nosync
		// - skip_dotfiles
		// - skip_symlinks
		// - skip_file
		// - skip_dir
		// - sync_list
		// - skip_size
		// Return a true|false response
		
		bool clientSideRuleExcludesPath = false;
		
		// does the path exist?
		if (!exists(localFilePath)) {
			// path does not exist - we cant review any client side rules on something that does not exist locally
			return clientSideRuleExcludesPath;
		}
	
		// - check_nosync
		if (!clientSideRuleExcludesPath) {
			// Do we need to check for .nosync? Only if --check-for-nosync was passed in
			if (appConfig.getValueBool("check_nosync")) {
				if (exists(localFilePath ~ "/.nosync")) {
					addLogEntry("Skipping item - .nosync found & --check-for-nosync enabled: " ~ localFilePath, ["verbose"]);
					clientSideRuleExcludesPath = true;
				}
			}
		}
		
		// - skip_dotfiles
		if (!clientSideRuleExcludesPath) {
			// Do we need to check skip dot files if configured
			if (appConfig.getValueBool("skip_dotfiles")) {
				if (isDotFile(localFilePath)) {
					addLogEntry("Skipping item - .file or .folder: " ~ localFilePath, ["verbose"]);
					clientSideRuleExcludesPath = true;
				}
			}
		}
		
		// - skip_symlinks
		if (!clientSideRuleExcludesPath) {
			// Is the path a symbolic link
			if (isSymlink(localFilePath)) {
				// if config says so we skip all symlinked items
				if (appConfig.getValueBool("skip_symlinks")) {
					addLogEntry("Skipping item - skip symbolic links configured: " ~ localFilePath, ["verbose"]);
					clientSideRuleExcludesPath = true;
				}
				// skip unexisting symbolic links
				else if (!exists(readLink(localFilePath))) {
					// reading the symbolic link failed - is the link a relative symbolic link
					//   drwxrwxr-x. 2 alex alex 46 May 30 09:16 .
					//   drwxrwxr-x. 3 alex alex 35 May 30 09:14 ..
					//   lrwxrwxrwx. 1 alex alex 61 May 30 09:16 absolute.txt -> /home/alex/OneDrivePersonal/link_tests/intercambio/prueba.txt
					//   lrwxrwxrwx. 1 alex alex 13 May 30 09:16 relative.txt -> ../prueba.txt
					//
					// absolute links will be able to be read, but 'relative' links will fail, because they cannot be read based on the current working directory 'sync_dir'
					string currentSyncDir = getcwd();
					string fullLinkPath = buildNormalizedPath(absolutePath(localFilePath));
					string fileName = baseName(fullLinkPath);
					string parentLinkPath = dirName(fullLinkPath);
					// test if this is a 'relative' symbolic link
					chdir(parentLinkPath);
					auto relativeLink = readLink(fileName);
					auto relativeLinkTest = exists(readLink(fileName));
					// reset back to our 'sync_dir'
					chdir(currentSyncDir);
					// results
					if (relativeLinkTest) {
						addLogEntry("Not skipping item - symbolic link is a 'relative link' to target ('" ~ relativeLink ~ "') which can be supported: " ~ localFilePath, ["debug"]);
					} else {
						addLogEntry("Skipping item - invalid symbolic link: "~ localFilePath, ["info", "notify"]);
						clientSideRuleExcludesPath = true;
					}
				}
			}
		}
		
		// Is this item excluded by user configuration of skip_dir or skip_file?
		if (!clientSideRuleExcludesPath) {
			if (localFilePath != ".") {
				// skip_dir handling
				if (isDir(localFilePath)) {
					addLogEntry("Checking local path: " ~ localFilePath, ["debug"]);
					
					// Only check path if config is != ""
					if (appConfig.getValueString("skip_dir") != "") {
						// The path that needs to be checked needs to include the '/'
						// This due to if the user has specified in skip_dir an exclusive path: '/path' - that is what must be matched
						if (selectiveSync.isDirNameExcluded(localFilePath.strip('.'))) {
							addLogEntry("Skipping item - excluded by skip_dir config: " ~ localFilePath, ["verbose"]);
							clientSideRuleExcludesPath = true;
						}
					}
				}
				
				// skip_file handling
				if (isFile(localFilePath)) {
					addLogEntry("Checking file: " ~ localFilePath, ["debug"]);
					
					// The path that needs to be checked needs to include the '/'
					// This due to if the user has specified in skip_file an exclusive path: '/path/file' - that is what must be matched
					if (selectiveSync.isFileNameExcluded(localFilePath.strip('.'))) {
						addLogEntry("Skipping item - excluded by skip_file config: " ~ localFilePath, ["verbose"]);
						clientSideRuleExcludesPath = true;
					}
				}
			}
		}
	
		// Is this item excluded by user configuration of sync_list?
		if (!clientSideRuleExcludesPath) {
			if (localFilePath != ".") {
				if (syncListConfigured) {
					// sync_list configured and in use
					if (selectiveSync.isPathExcludedViaSyncList(localFilePath)) {
						if ((isFile(localFilePath)) && (appConfig.getValueBool("sync_root_files")) && (rootName(localFilePath.strip('.').strip('/')) == "")) {
							addLogEntry("Not skipping path due to sync_root_files inclusion: " ~ localFilePath, ["debug"]);
						} else {
							if (exists(appConfig.syncListFilePath)){
								// skipped most likely due to inclusion in sync_list
								addLogEntry("Skipping item - excluded by sync_list config: " ~ localFilePath, ["verbose"]);
								clientSideRuleExcludesPath = true;
							} else {
								// skipped for some other reason
								addLogEntry("Skipping item - path excluded by user config: " ~ localFilePath, ["verbose"]);
								clientSideRuleExcludesPath = true;
							}
						}
					}
				}
			}
		}
		
		// Check if this is excluded by a user set maximum filesize to upload
		if (!clientSideRuleExcludesPath) {
			if (isFile(localFilePath)) {
				if (fileSizeLimit != 0) {
					// Get the file size
					ulong thisFileSize = getSize(localFilePath);
					if (thisFileSize >= fileSizeLimit) {
						addLogEntry("Skipping item - excluded by skip_size config: " ~ localFilePath ~ " (" ~ to!string(thisFileSize/2^^20) ~ " MB)", ["verbose"]);
					}
				}
			}
		}
		
		return clientSideRuleExcludesPath;
	}
	
	// Does this JSON item (as received from OneDrive API) get excluded from any operation based on any client side filtering rules?
	// This function is used when we are fetching objects from the OneDrive API using a /children query to help speed up what object we query or when checking OneDrive Business Shared Files
	bool checkJSONAgainstClientSideFiltering(JSONValue onedriveJSONItem) {
			
		bool clientSideRuleExcludesPath = false;
		
		// Check the path against client side filtering rules
		// - check_nosync (MISSING)
		// - skip_dotfiles (MISSING)
		// - skip_symlinks (MISSING)
		// - skip_file
		// - skip_dir 
		// - sync_list
		// - skip_size
		// Return a true|false response
		
		// Use the JSON elements rather can computing a DB struct via makeItem()
		string thisItemId = onedriveJSONItem["id"].str;
		string thisItemDriveId = onedriveJSONItem["parentReference"]["driveId"].str;
		string thisItemParentId = onedriveJSONItem["parentReference"]["id"].str;
		string thisItemName = onedriveJSONItem["name"].str;
		
		// Is this parent is in the database
		bool parentInDatabase = false;
		
		// Calculate if the Parent Item is in the database so that it can be re-used
		parentInDatabase = itemDB.idInLocalDatabase(thisItemDriveId, thisItemParentId);
		
		// Check if this is excluded by config option: skip_dir 
		if (!clientSideRuleExcludesPath) {
			// Is the item a folder?
			if (isItemFolder(onedriveJSONItem)) {
				// Only check path if config is != ""
				if (!appConfig.getValueString("skip_dir").empty) {
					// work out the 'snippet' path where this folder would be created
					string simplePathToCheck = "";
					string complexPathToCheck = "";
					string matchDisplay = "";
					
					if (hasParentReference(onedriveJSONItem)) {
						// we need to workout the FULL path for this item
						// simple path
						if (("name" in onedriveJSONItem["parentReference"]) != null) {
							simplePathToCheck = onedriveJSONItem["parentReference"]["name"].str ~ "/" ~ onedriveJSONItem["name"].str;
						} else {
							simplePathToCheck = onedriveJSONItem["name"].str;
						}
						addLogEntry("skip_dir path to check (simple):  " ~ simplePathToCheck, ["debug"]);
						
						// complex path
						if (parentInDatabase) {
							// build up complexPathToCheck
							//complexPathToCheck = buildNormalizedPath(newItemPath);
							complexPathToCheck = computeItemPath(thisItemDriveId, thisItemParentId) ~ "/" ~ thisItemName;
						} else {
							addLogEntry("Parent details not in database - unable to compute complex path to check", ["debug"]);
						}
						if (!complexPathToCheck.empty) {
							addLogEntry("skip_dir path to check (complex): " ~ complexPathToCheck, ["debug"]);
						}
					} else {
						simplePathToCheck = onedriveJSONItem["name"].str;
					}
					
					// If 'simplePathToCheck' or 'complexPathToCheck' is of the following format:  root:/folder
					// then isDirNameExcluded matching will not work
					if (simplePathToCheck.canFind(":")) {
						addLogEntry("Updating simplePathToCheck to remove 'root:'", ["debug"]);
						simplePathToCheck = processPathToRemoveRootReference(simplePathToCheck);
					}
					if (complexPathToCheck.canFind(":")) {
						addLogEntry("Updating complexPathToCheck to remove 'root:'", ["debug"]);
						complexPathToCheck = processPathToRemoveRootReference(complexPathToCheck);
					}
					
					// OK .. what checks are we doing?
					if ((!simplePathToCheck.empty) && (complexPathToCheck.empty)) {
						// just a simple check
						addLogEntry("Performing a simple check only", ["debug"]);
						clientSideRuleExcludesPath = selectiveSync.isDirNameExcluded(simplePathToCheck);
					} else {
						// simple and complex
						addLogEntry("Performing a simple then complex path match if required", ["debug"]);
												
						// simple first
						addLogEntry("Performing a simple check first", ["debug"]);
						clientSideRuleExcludesPath = selectiveSync.isDirNameExcluded(simplePathToCheck);
						matchDisplay = simplePathToCheck;
						if (!clientSideRuleExcludesPath) {
							addLogEntry("Simple match was false, attempting complex match", ["debug"]);
							// simple didnt match, perform a complex check
							clientSideRuleExcludesPath = selectiveSync.isDirNameExcluded(complexPathToCheck);
							matchDisplay = complexPathToCheck;
						}
					}
					// End Result
					addLogEntry("skip_dir exclude result (directory based): " ~ to!string(clientSideRuleExcludesPath), ["debug"]);
					if (clientSideRuleExcludesPath) {
						// This path should be skipped
						addLogEntry("Skipping item - excluded by skip_dir config: " ~ matchDisplay, ["verbose"]);
					}
				}
			}
		}
		
		// Check if this is excluded by config option: skip_file
		if (!clientSideRuleExcludesPath) {
			// is the item a file ?
			if (isFileItem(onedriveJSONItem)) {
				// JSON item is a file
				
				// skip_file can contain 4 types of entries:
				// - wildcard - *.txt
				// - text + wildcard - name*.txt
				// - full path + combination of any above two - /path/name*.txt
				// - full path to file - /path/to/file.txt
				
				string exclusionTestPath = "";
				
				// is the parent id in the database?
				if (parentInDatabase) {
					// parent id is in the database, so we can try and calculate the full file path
					string jsonItemPath = "";
					
					// Compute this item path & need the full path for this file
					jsonItemPath = computeItemPath(thisItemDriveId, thisItemParentId) ~ "/" ~ thisItemName;
					// Log the calculation
					addLogEntry("New Item calculated full path is: " ~ jsonItemPath, ["debug"]);
					
					// The path that needs to be checked needs to include the '/'
					// This due to if the user has specified in skip_file an exclusive path: '/path/file' - that is what must be matched
					// However, as 'path' used throughout, use a temp variable with this modification so that we use the temp variable for exclusion checks
					if (!startsWith(jsonItemPath, "/")){
						// Add '/' to the path
						exclusionTestPath = '/' ~ jsonItemPath;
					}
					
					// what are we checking
					addLogEntry("skip_file item to check (full calculated path): " ~ exclusionTestPath, ["debug"]);
				} else {
					// parent not in database, we can only check using this JSON item's name
					if (!startsWith(thisItemName, "/")){
						// Add '/' to the path
						exclusionTestPath = '/' ~ thisItemName;
					}
					
					// what are we checking
					addLogEntry("skip_file item to check (file name only - parent path not in database): " ~ exclusionTestPath, ["debug"]);
					clientSideRuleExcludesPath = selectiveSync.isFileNameExcluded(exclusionTestPath);
				}
				
				// Perform the 'skip_file' evaluation
				clientSideRuleExcludesPath = selectiveSync.isFileNameExcluded(exclusionTestPath);
				addLogEntry("Result: " ~ to!string(clientSideRuleExcludesPath), ["debug"]);
				
				if (clientSideRuleExcludesPath) {
					// This path should be skipped
					addLogEntry("Skipping item - excluded by skip_file config: " ~ exclusionTestPath, ["verbose"]);
				}
			}
		}
			
		// Check if this is included or excluded by use of sync_list
		if (!clientSideRuleExcludesPath) {
			// No need to try and process something against a sync_list if it has been configured
			if (syncListConfigured) {
				// Compute the item path if empty - as to check sync_list we need an actual path to check
				
				// What is the path of the new item
				string newItemPath;
				
				// Is the parent in the database? If not, we cannot compute the the full path based on the database entries
				// In a --resync scenario - the database is empty
				if (parentInDatabase) {
					// Calculate this items path based on database entries
					newItemPath = computeItemPath(thisItemDriveId, thisItemParentId) ~ "/" ~ thisItemName;
				} else {
					// parent not in the database
					if (("path" in onedriveJSONItem["parentReference"]) != null) {
						// If there is a parent reference path, try and use it
						string selfBuiltPath = onedriveJSONItem["parentReference"]["path"].str ~ "/" ~ onedriveJSONItem["name"].str;
						
						// Check for ':' and split if present
						auto splitIndex = selfBuiltPath.indexOf(":");
						if (splitIndex != -1) {
							// Keep only the part after ':'
							selfBuiltPath = selfBuiltPath[splitIndex + 1 .. $];
						}
						
						// Set newItemPath to the self built path
						newItemPath = selfBuiltPath;
					} else {
						// no parent reference path available in provided JSON
						newItemPath = thisItemName;
					}
				}
				
				// Check for HTML entities (e.g., '%20' for space) in newItemPath
				if (containsURLEncodedItems(newItemPath)) {
					addLogEntry("CAUTION:    The JSON element transmitted by the Microsoft OneDrive API includes HTML URL encoded items, which may complicate pattern matching and potentially lead to synchronisation problems for this item.");
					addLogEntry("WORKAROUND: An alternative solution could be to change the name of this item through the online platform: " ~ newItemPath, ["verbose"]);
					addLogEntry("See: https://github.com/OneDrive/onedrive-api-docs/issues/1765 for further details", ["verbose"]);
				}
				
				// Update newItemPath
				if(newItemPath[0] == '/') {
					newItemPath = newItemPath[1..$];
				}
				
				// What path are we checking?
				addLogEntry("sync_list item to check: " ~ newItemPath, ["debug"]);
				
				// Unfortunatly there is no avoiding this call to check if the path is excluded|included via sync_list
				if (selectiveSync.isPathExcludedViaSyncList(newItemPath)) {
					// selective sync advised to skip, however is this a file and are we configured to upload / download files in the root?
					if ((isItemFile(onedriveJSONItem)) && (appConfig.getValueBool("sync_root_files")) && (rootName(newItemPath) == "") ) {
						// This is a file
						// We are configured to sync all files in the root
						// This is a file in the logical root
						clientSideRuleExcludesPath = false;
					} else {
						// path is unwanted
						clientSideRuleExcludesPath = true;
						addLogEntry("Skipping item - excluded by sync_list config: " ~ newItemPath, ["verbose"]);
					}
				}
			}
		}
		
		// Check if this is excluded by a user set maximum filesize to download
		if (!clientSideRuleExcludesPath) {
			if (isItemFile(onedriveJSONItem)) {
				if (fileSizeLimit != 0) {
					if (onedriveJSONItem["size"].integer >= fileSizeLimit) {
						addLogEntry("Skipping item - excluded by skip_size config: " ~ thisItemName ~ " (" ~ to!string(onedriveJSONItem["size"].integer/2^^20) ~ " MB)", ["verbose"]);
						clientSideRuleExcludesPath = true;
					}
				}
			}
		}
		
		
		// return if path is excluded
		return clientSideRuleExcludesPath;
	}
	
	// Process the list of local changes to upload to OneDrive
	void processChangedLocalItemsToUpload() {
		
		// Each element in this array 'databaseItemsWhereContentHasChanged' is an Database Item ID that has been modified locally
		size_t batchSize = to!int(appConfig.getValueLong("threads"));
		ulong batchCount = (databaseItemsWhereContentHasChanged.length + batchSize - 1) / batchSize;
		ulong batchesProcessed = 0;
		
		// For each batch of files to upload, upload the changed data to OneDrive
		foreach (chunk; databaseItemsWhereContentHasChanged.chunks(batchSize)) {
			processChangedLocalItemsToUploadInParallel(chunk);
			chunk = null;
		}
	}

	void processChangedLocalItemsToUploadInParallel(string[3][] array) {
		
		foreach (i, localItemDetails; processPool.parallel(array)) {
			addLogEntry("Upload Thread " ~ to!string(i) ~ " Starting: " ~ to!string(Clock.currTime()), ["debug"]);
			uploadChangedLocalFileToOneDrive(localItemDetails);
			addLogEntry("Upload Thread " ~ to!string(i) ~ " Finished: " ~ to!string(Clock.currTime()), ["debug"]);
		}
	}
	
	// Upload changed local files to OneDrive in parallel
	void uploadChangedLocalFileToOneDrive(string[3] localItemDetails) {
		
		// These are the details of the item we need to upload
		string changedItemParentId = localItemDetails[0];
		string changedItemId = localItemDetails[1];
		string localFilePath = localItemDetails[2];
		
		// Log the path that was modified
		addLogEntry("uploadChangedLocalFileToOneDrive: " ~ localFilePath, ["debug"]);
		
		// How much space is remaining on OneDrive
		ulong remainingFreeSpace;
		// Did the upload fail?
		bool uploadFailed = false;
		// Did we skip due to exceeding maximum allowed size?
		bool skippedMaxSize = false;
		// Did we skip to an exception error?
		bool skippedExceptionError = false;
		// Flag for if space is available online
		bool spaceAvailableOnline = false;
		
		// When we are uploading OneDrive Business Shared Files, we need to be targetting the right driveId and itemId
		string targetDriveId;
		string targetItemId;
		
		// Unfortunatly, we cant store an array of Item's ... so we have to re-query the DB again - unavoidable extra processing here
		// This is because the Item[] has no other functions to allow is to parallel process those elements, so we have to use a string array as input to this function
		Item dbItem;
		itemDB.selectById(changedItemParentId, changedItemId, dbItem);
		
		// Is this a remote target?
		if ((dbItem.type == ItemType.remote) && (dbItem.remoteType == ItemType.file)) {
			// This is a remote file
			targetDriveId = dbItem.remoteDriveId;
			targetItemId = dbItem.remoteId;
			// we are going to make the assumption here that as this is a OneDrive Business Shared File, that there is space available
			spaceAvailableOnline = true;
		} else {
			// This is not a remote file
			targetDriveId = dbItem.driveId;
			targetItemId = dbItem.id;
		}
			
		// Fetch the details from cachedOnlineDriveData
		// - cachedOnlineDriveData.quotaRestricted;
		// - cachedOnlineDriveData.quotaAvailable;
		// - cachedOnlineDriveData.quotaRemaining;
		driveDetailsCache cachedOnlineDriveData;
		cachedOnlineDriveData = getDriveDetails(targetDriveId);
		remainingFreeSpace = cachedOnlineDriveData.quotaRemaining;
		
		// Get the file size from the actual file
		ulong thisFileSizeLocal = getSize(localFilePath);
		// Get the file size from the DB data
		ulong thisFileSizeFromDB;
		if (!dbItem.size.empty) {
			thisFileSizeFromDB = to!ulong(dbItem.size);
		} else {
			thisFileSizeFromDB = 0;
		}
		
		// 'remainingFreeSpace' online includes the current file online
		// We need to remove the online file (add back the existing file size) then take away the new local file size to get a new approximate value
		ulong calculatedSpaceOnlinePostUpload = (remainingFreeSpace + thisFileSizeFromDB) - thisFileSizeLocal;
		
		// Based on what we know, for this thread - can we safely upload this modified local file?
		addLogEntry("This Thread Estimated Free Space Online:              " ~ to!string(remainingFreeSpace), ["debug"]);
		addLogEntry("This Thread Calculated Free Space Online Post Upload: " ~ to!string(calculatedSpaceOnlinePostUpload), ["debug"]);
		JSONValue uploadResponse;
		
		// Is there quota available for the given drive where we are uploading to?
		// 	If 'personal' accounts, if driveId == defaultDriveId, then we will have quota data - cachedOnlineDriveData.quotaRemaining will be updated so it can be reused
		// 	If 'personal' accounts, if driveId != defaultDriveId, then we will not have quota data - cachedOnlineDriveData.quotaRestricted will be set as true
		// 	If 'business' accounts, if driveId == defaultDriveId, then we will potentially have quota data - cachedOnlineDriveData.quotaRemaining will be updated so it can be reused
		// 	If 'business' accounts, if driveId != defaultDriveId, then we will potentially have quota data, but it most likely will be a 0 value - cachedOnlineDriveData.quotaRestricted will be set as true
		if (cachedOnlineDriveData.quotaAvailable) {
			// Our query told us we have free space online .. if we upload this file, will we exceed space online - thus upload will fail during upload?
			if (calculatedSpaceOnlinePostUpload > 0) {
				// Based on this thread action, we beleive that there is space available online to upload - proceed
				spaceAvailableOnline = true;
			}
		}
		
		// Is quota being restricted?
		if (cachedOnlineDriveData.quotaRestricted) {
			// Space available online is being restricted - so we have no way to really know if there is space available online
			spaceAvailableOnline = true;
		}
			
		// Do we have space available or is space available being restricted (so we make the blind assumption that there is space available)
		if (spaceAvailableOnline) {
			// Does this file exceed the maximum file size to upload to OneDrive?
			if (thisFileSizeLocal <= maxUploadFileSize) {
				// Attempt to upload the modified file
				// Error handling is in performModifiedFileUpload(), and the JSON that is responded with - will either be null or a valid JSON object containing the upload result
				uploadResponse = performModifiedFileUpload(dbItem, localFilePath, thisFileSizeLocal);
				
				// Evaluate the returned JSON uploadResponse
				// If there was an error uploading the file, uploadResponse should be empty and invalid
				if (uploadResponse.type() != JSONType.object) {
					uploadFailed = true;
					skippedExceptionError = true;
				}
				
			} else {
				// Skip file - too large
				uploadFailed = true;
				skippedMaxSize = true;
			}
		} else {
			// Cant upload this file - no space available
			uploadFailed = true;
		}
		
		// Did the upload fail?
		if (uploadFailed) {
			// Upload failed .. why?
			// No space available online
			if (!spaceAvailableOnline) {
				addLogEntry("Skipping uploading modified file: " ~ localFilePath ~ " due to insufficient free space available on Microsoft OneDrive", ["info", "notify"]);
			}
			// File exceeds max allowed size
			if (skippedMaxSize) {
				addLogEntry("Skipping uploading this modified file as it exceeds the maximum size allowed by OneDrive: " ~ localFilePath, ["info", "notify"]);
			}
			// Generic message
			if (skippedExceptionError) {
				// normal failure message if API or exception error generated
				// If Issue #2626 | Case 2-1 is triggered, the file we tried to upload was renamed, then uploaded as a new name
				if (exists(localFilePath)) {
					// Issue #2626 | Case 2-1 was not triggered, file still exists on local filesystem
					addLogEntry("Uploading modified file: " ~ localFilePath ~ " ... failed!", ["info", "notify"]);
				}
			}
		} else {
			// Upload was successful
			addLogEntry("Uploading modified file: " ~ localFilePath ~ " ... done.", ["info", "notify"]);
			
			// What do we save to the DB? Is this a OneDrive Business Shared File?
			if ((dbItem.type == ItemType.remote) && (dbItem.remoteType == ItemType.file)) {
				// We need to 'massage' the old DB record, with data from online, as the DB record was specifically crafted for OneDrive Business Shared Files
				Item tempItem = makeItem(uploadResponse);
				dbItem.eTag = tempItem.eTag;
				dbItem.cTag = tempItem.cTag;
				dbItem.mtime = tempItem.mtime;
				dbItem.quickXorHash = tempItem.quickXorHash;
				dbItem.sha256Hash = tempItem.sha256Hash;
				dbItem.size = tempItem.size;
				itemDB.upsert(dbItem);
			} else {
				// Save the response JSON item in database as is
				saveItem(uploadResponse);
			}
			
			// Update the 'cachedOnlineDriveData' record for this 'targetDriveId' so that this is tracked as accuratly as possible for other threads
			updateDriveDetailsCache(targetDriveId, cachedOnlineDriveData.quotaRestricted, cachedOnlineDriveData.quotaAvailable, thisFileSizeLocal);
			
			// Check the integrity of the uploaded modified file if not in a --dry-run scenario
			if (!dryRun) {
				// Perform the integrity of the uploaded modified file
				performUploadIntegrityValidationChecks(uploadResponse, localFilePath, thisFileSizeLocal);
				
				// Update the date / time of the file online to match the local item
				// Get the local file last modified time
				SysTime localModifiedTime = timeLastModified(localFilePath).toUTC();
				localModifiedTime.fracSecs = Duration.zero;
				// Get the latest eTag, and use that
				string etagFromUploadResponse = uploadResponse["eTag"].str;
				// Attempt to update the online date time stamp based on our local data
				uploadLastModifiedTime(dbItem, targetDriveId, targetItemId, localModifiedTime, etagFromUploadResponse);
			}
		}
	}
	
		// Perform the upload of a locally modified file to OneDrive
	JSONValue performModifiedFileUpload(Item dbItem, string localFilePath, ulong thisFileSizeLocal) {
			
		// Function variables
		JSONValue uploadResponse;
		OneDriveApi uploadFileOneDriveApiInstance;
		uploadFileOneDriveApiInstance = new OneDriveApi(appConfig);
		uploadFileOneDriveApiInstance.initialise();
		
		// Configure JSONValue variables we use for a session upload
		JSONValue currentOnlineData;
		JSONValue uploadSessionData;
		string currentETag;
		
		// When we are uploading OneDrive Business Shared Files, we need to be targetting the right driveId and itemId
		string targetDriveId;
		string targetParentId;
		string targetItemId;
		
		// Is this a remote target?
		if ((dbItem.type == ItemType.remote) && (dbItem.remoteType == ItemType.file)) {
			// This is a remote file
			targetDriveId = dbItem.remoteDriveId;
			targetParentId = dbItem.remoteParentId;
			targetItemId = dbItem.remoteId;
		} else {
			// This is not a remote file
			targetDriveId = dbItem.driveId;
			targetParentId = dbItem.parentId;
			targetItemId = dbItem.id;
		}
		
		// Is this a dry-run scenario?
		if (!dryRun) {
			// Do we use simpleUpload or create an upload session?
			bool useSimpleUpload = false;
			
			// Try and get the absolute latest object details from online
			try {
				currentOnlineData = uploadFileOneDriveApiInstance.getPathDetailsById(targetDriveId, targetItemId);
			} catch (OneDriveException exception) {
				// Display what the error is
				// - 429,503,504 errors are handled as a retry within uploadFileOneDriveApiInstance
				displayOneDriveErrorMessage(exception.msg, getFunctionName!({}));
			}
			
			// Was a valid JSON response provided?
			if (currentOnlineData.type() == JSONType.object) {
				// Does the response contain an eTag?
				if (hasETag(currentOnlineData)) {
					// Use the value returned from online
					currentETag = currentOnlineData["eTag"].str;
				} else {
					// Use the database value
					currentETag = dbItem.eTag;
				}
			} else {
				// no valid JSON response
				currentETag = dbItem.eTag;
			}
			
			// What upload method should be used?
			if (thisFileSizeLocal <= sessionThresholdFileSize) {
				useSimpleUpload = true;
			}
		
			// If the filesize is greater than zero , and we have valid 'latest' online data is the online file matching what we think is in the database?
			if ((thisFileSizeLocal > 0) && (currentOnlineData.type() == JSONType.object)) {
				// Issue #2626 | Case 2-1 
				// If the 'online' file is newer, this will be overwritten with the file from the local filesystem - potentially consituting online data loss
				Item onlineFile = makeItem(currentOnlineData);
				
				// Which file is technically newer? The local file or the remote file?
				SysTime localModifiedTime = timeLastModified(localFilePath).toUTC();
				SysTime onlineModifiedTime = onlineFile.mtime;
				
				// Reduce time resolution to seconds before comparing
				localModifiedTime.fracSecs = Duration.zero;
				onlineModifiedTime.fracSecs = Duration.zero;
				
				// Which file is newer? If local is newer, it will be uploaded as a modified file in the correct manner
				if (localModifiedTime < onlineModifiedTime) {
					// Online File is actually newer than the locally modified file
					addLogEntry("currentOnlineData: " ~ to!string(currentOnlineData), ["debug"]);
					addLogEntry("onlineFile:    " ~ to!string(onlineFile), ["debug"]);
					addLogEntry("database item: " ~ to!string(dbItem), ["debug"]);
					addLogEntry("Skipping uploading this item as a locally modified file, will upload as a new file (online file already exists and is newer): " ~ localFilePath);
					
					// Online is newer, rename local, then upload the renamed file
					// We need to know the renamed path so we can upload it
					string renamedPath;
					// Rename the local path
					safeBackup(localFilePath, dryRun, renamedPath);
					// Upload renamed local file as a new file
					uploadNewFile(renamedPath);
					
					// Process the database entry removal for the original file. In a --dry-run scenario, this is being done against a DB copy.
					// This is done so we can download the newer online file
					itemDB.deleteById(targetDriveId, targetItemId);

					// This file is now uploaded, return from here, but this will trigger a response that the upload failed (technically for the original filename it did, but we renamed it, then uploaded it
					return uploadResponse;
				}
			}
			
			// We can only upload zero size files via simpleFileUpload regardless of account type
			// Reference: https://github.com/OneDrive/onedrive-api-docs/issues/53
			// Additionally, all files where file size is < 4MB should be uploaded by simpleUploadReplace - everything else should use a session to upload the modified file
			if ((thisFileSizeLocal == 0) || (useSimpleUpload)) {
				// Must use Simple Upload to replace the file online
				try {
					uploadResponse = uploadFileOneDriveApiInstance.simpleUploadReplace(localFilePath, targetDriveId, targetItemId);
				} catch (OneDriveException exception) {
					// Function name
					string thisFunctionName = getFunctionName!({});
					
					// HTTP request returned status code 403
					if ((exception.httpStatusCode == 403) && (appConfig.getValueBool("sync_business_shared_files"))) {
						// We attempted to upload a file, that was shared with us, but this was shared with us as read-only
						addLogEntry("Unable to upload this modified file as this was shared as read-only: " ~ localFilePath);
					} else {
						// Handle all other HTTP status codes
						// - 429,503,504 errors are handled as a retry within uploadFileOneDriveApiInstance
						// Display what the error is
						displayOneDriveErrorMessage(exception.msg, thisFunctionName);
					}
				
				} catch (FileException e) {
					// filesystem error
					displayFileSystemErrorMessage(e.msg, getFunctionName!({}));
				}
			} else {
				// As this is a unique thread, the sessionFilePath for where we save the data needs to be unique
				// The best way to do this is generate a 10 digit alphanumeric string, and use this as the file extention
				string threadUploadSessionFilePath = appConfig.uploadSessionFilePath ~ "." ~ generateAlphanumericString();
				
				// Create the upload session
				try {
					uploadSessionData = createSessionFileUpload(uploadFileOneDriveApiInstance, localFilePath, targetDriveId, targetParentId, baseName(localFilePath), currentETag, threadUploadSessionFilePath);
				} catch (OneDriveException exception) {
					
					string thisFunctionName = getFunctionName!({});
					
					// HTTP request returned status code 403
					if ((exception.httpStatusCode == 403) && (appConfig.getValueBool("sync_business_shared_files"))) {
						// We attempted to upload a file, that was shared with us, but this was shared with us as read-only
						addLogEntry("Unable to upload this modified file as this was shared as read-only: " ~ localFilePath);
						return uploadResponse;
					} else {
						// Handle all other HTTP status codes
						// - 429,503,504 errors are handled as a retry within uploadFileOneDriveApiInstance
						// Display what the error is
						displayOneDriveErrorMessage(exception.msg, thisFunctionName);
					}
					
				} catch (FileException e) {
					writeln("DEBUG TO REMOVE: Modified file upload FileException Handling (Create the Upload Session)");
					displayFileSystemErrorMessage(e.msg, getFunctionName!({}));
				}
				
				// Perform the upload using the session that has been created
				try {
					uploadResponse = performSessionFileUpload(uploadFileOneDriveApiInstance, thisFileSizeLocal, uploadSessionData, threadUploadSessionFilePath);
				} catch (OneDriveException exception) {
					// Function name
					string thisFunctionName = getFunctionName!({});
					
					// Handle all other HTTP status codes
					// - 429,503,504 errors are handled as a retry within uploadFileOneDriveApiInstance
					// Display what the error is
					displayOneDriveErrorMessage(exception.msg, thisFunctionName);
					
				} catch (FileException e) {
					writeln("DEBUG TO REMOVE: Modified file upload FileException Handling (Perform the Upload using the session)");
					displayFileSystemErrorMessage(e.msg, getFunctionName!({}));
				}
			}
		} else {
			// We are in a --dry-run scenario
			uploadResponse = createFakeResponse(localFilePath);
		}
		
		// Debug Log the modified upload response
		addLogEntry("Modified File Upload Response: " ~ to!string(uploadResponse), ["debug"]);
		
		// Shutdown this API instance, as we will create API instances as required, when required instance
		uploadFileOneDriveApiInstance.shutdown();
		// Free object and memory
		object.destroy(uploadFileOneDriveApiInstance);
		// Return JSON
		return uploadResponse;
	}
		
	// Query the OneDrive API using the provided driveId to get the latest quota details
	string[3][] getRemainingFreeSpaceOnline(string driveId) {
		// Get the quota details for this driveId
		// Quota details are ONLY available for the main default driveId, as the OneDrive API does not provide quota details for shared folders
		JSONValue currentDriveQuota;
		bool quotaRestricted = false; // Assume quota is not restricted unless "remaining" is missing
		bool quotaAvailable = false;
		ulong quotaRemainingOnline = 0;
		string[3][] result;

		// Ensure that we have a valid driveId to query
		if (driveId.empty) {
			// No 'driveId' was provided, use the application default
			driveId = appConfig.defaultDriveId;
		}

		// Try and query the quota for the provided driveId
		try {
			// Create a new OneDrive API instance
			OneDriveApi getCurrentDriveQuotaApiInstance = new OneDriveApi(appConfig);
			getCurrentDriveQuotaApiInstance.initialise();
			addLogEntry("Seeking available quota for this drive id: " ~ driveId, ["debug"]);
			currentDriveQuota = getCurrentDriveQuotaApiInstance.getDriveQuota(driveId);
			// Shut this API instance down
			getCurrentDriveQuotaApiInstance.shutdown();
			// Free object and memory
			object.destroy(getCurrentDriveQuotaApiInstance);
		} catch (OneDriveException e) {
			addLogEntry("currentDriveQuota = onedrive.getDriveQuota(driveId) generated a OneDriveException", ["debug"]);
			// If an exception occurs, it's unclear if quota is restricted, but quota details are not available
			quotaRestricted = true; // Considering restricted due to failure to access
			// Return result
			result ~= [to!string(quotaRestricted), to!string(quotaAvailable), to!string(quotaRemainingOnline)];
			return result;
		}
		
		// Validate that currentDriveQuota is a JSON value
		if (currentDriveQuota.type() == JSONType.object && "quota" in currentDriveQuota) {
			// Response from API contains valid data
			// If 'personal' accounts, if driveId == defaultDriveId, then we will have data
			// If 'personal' accounts, if driveId != defaultDriveId, then we will not have quota data
			// If 'business' accounts, if driveId == defaultDriveId, then we will have data
			// If 'business' accounts, if driveId != defaultDriveId, then we will have data, but it will be a 0 value
			addLogEntry("Quota Details: " ~ to!string(currentDriveQuota), ["debug"]);
			
			auto quota = currentDriveQuota["quota"];
			if ("remaining" in quota) {
				quotaRemainingOnline = quota["remaining"].integer;
				quotaAvailable = quotaRemainingOnline > 0;
				// If "remaining" is present but its value is <= 0, it's not restricted but exhausted
				if (quotaRemainingOnline <= 0) {
					if (appConfig.accountType == "personal") {
						addLogEntry("ERROR: OneDrive account currently has zero space available. Please free up some space online or purchase additional capacity.");
					} else { // Assuming 'business' or 'sharedLibrary'
						addLogEntry("WARNING: OneDrive quota information is being restricted or providing a zero value. Please fix by speaking to your OneDrive / Office 365 Administrator.");
					}
				}
			} else {
				// "remaining" not present, indicating restricted quota information
				quotaRestricted = true;
				addLogEntry("Quota information is restricted or not available for this drive.", ["verbose"]);
			}
		} else {
			// When valid quota details are not fetched
			addLogEntry("Failed to fetch or interpret quota details from the API response.", ["verbose"]);
			quotaRestricted = true; // Considering restricted due to failure to interpret
		}

		// What was the determined available quota?
		addLogEntry("Reported Available Online Quota for driveID '" ~ driveId ~ "': " ~ to!string(quotaRemainingOnline), ["debug"]);
		
		// Return result
		result ~= [to!string(quotaRestricted), to!string(quotaAvailable), to!string(quotaRemainingOnline)];
		return result;
	}

	// Perform a filesystem walk to uncover new data to upload to OneDrive
	void scanLocalFilesystemPathForNewData(string path) {
		// Cleanup array memory before we start adding files
		newLocalFilesToUploadToOneDrive = [];
		
		// Perform a filesystem walk to uncover new data
		scanLocalFilesystemPathForNewDataToUpload(path);
		
		// Upload new data that has been identified
		processNewLocalItemsToUpload();
	}

	void scanLocalFilesystemPathForNewDataToUpload(string path) {
		// To improve logging output for this function, what is the 'logical path' we are scanning for file & folder differences?
		string logPath;
		if (path == ".") {
			// get the configured sync_dir
			logPath = buildNormalizedPath(appConfig.getValueString("sync_dir"));
		} else {
			// use what was passed in
			if (!appConfig.getValueBool("monitor")) {
				logPath = buildNormalizedPath(appConfig.getValueString("sync_dir")) ~ "/" ~ path;
			} else {
				logPath = path;
			}
		}
		
		// Log the action that we are performing, however only if this is a directory
		if (isDir(path)) {
			if (!appConfig.surpressLoggingOutput) {
				if (!cleanupLocalFiles) {
					addProcessingLogHeaderEntry("Scanning the local file system '" ~ logPath ~ "' for new data to upload", appConfig.verbosityCount);
				} else {
					addProcessingLogHeaderEntry("Scanning the local file system '" ~ logPath ~ "' for data to cleanup", appConfig.verbosityCount);
				}
			}
		}
		
		auto startTime = Clock.currTime();
		addLogEntry("Starting Filesystem Walk:     " ~ to!string(startTime), ["debug"]);
	
		// Perform the filesystem walk of this path, building an array of new items to upload
		scanPathForNewData(path);
		if (isDir(path)) {
			if (!appConfig.surpressLoggingOutput) {
				if (appConfig.verbosityCount == 0)
					addLogEntry("\n", ["consoleOnlyNoNewLine"]);
			}
		}
		
		// To finish off the processing items, this is needed to reflect this in the log
		addLogEntry("------------------------------------------------------------------", ["debug"]);
		
		auto finishTime = Clock.currTime();
		addLogEntry("Finished Filesystem Walk:     " ~ to!string(finishTime), ["debug"]);
		
		auto elapsedTime = finishTime - startTime;
		addLogEntry("Elapsed Time Filesystem Walk: " ~ to!string(elapsedTime), ["debug"]);
	}
	
	// Perform a filesystem walk to uncover new data to upload to OneDrive
	void processNewLocalItemsToUpload() {
		// Upload new data that has been identified
		// Are there any items to download post fetching the /delta data?
		if (!newLocalFilesToUploadToOneDrive.empty) {
			// There are elements to upload
			addProcessingLogHeaderEntry("New items to upload to OneDrive: " ~ to!string(newLocalFilesToUploadToOneDrive.length), appConfig.verbosityCount);
			
			// Reset totalDataToUpload
			totalDataToUpload = 0;
			
			// How much data do we need to upload? This is important, as, we need to know how much data to determine if all the files can be uploaded
			foreach (uploadFilePath; newLocalFilesToUploadToOneDrive) {
				// validate that the path actually exists so that it can be counted
				if (exists(uploadFilePath)) {
					totalDataToUpload = totalDataToUpload + getSize(uploadFilePath);
				}
			}
			
			// How much data is there to upload
			if (totalDataToUpload < 1024) {
				// Display as Bytes to upload
				addLogEntry("Total New Data to Upload:        " ~ to!string(totalDataToUpload) ~ " Bytes", ["verbose"]);
			} else {
				if ((totalDataToUpload > 1024) && (totalDataToUpload < 1048576)) {
					// Display as KB to upload
					addLogEntry("Total New Data to Upload:        " ~ to!string((totalDataToUpload / 1024)) ~ " KB", ["verbose"]);
				} else {
					// Display as MB to upload
					addLogEntry("Total New Data to Upload:        " ~ to!string((totalDataToUpload / 1024 / 1024)) ~ " MB", ["verbose"]);
				}
			}
			
			// How much space is available 
			// The file, could be uploaded to a shared folder, which, we are not tracking how much free space is available there ... 
			// Iterate through all the drives we have cached thus far, that we know about
			foreach (driveId, driveDetails; onlineDriveDetails) {
				// Log how much space is available for each driveId
				addLogEntry("Current Available Space Online (" ~ driveId ~ "): " ~ to!string((driveDetails.quotaRemaining / 1024 / 1024)) ~ " MB", ["debug"]);
			}
			
			// Perform the upload
			uploadNewLocalFileItems();
			
			// Cleanup array memory after uploading all files
			newLocalFilesToUploadToOneDrive = [];
		}
	}
	
	// Scan this path for new data
	void scanPathForNewData(string path) {
		// Add a processing '.'
		if (isDir(path)) {
			if (!appConfig.surpressLoggingOutput) {
				if (appConfig.verbosityCount == 0)
					addProcessingDotEntry();
			}
		}

		ulong maxPathLength;
		ulong pathWalkLength;
		
		// Add this logging break to assist with what was checked for each path
		if (path != ".") {
			addLogEntry("------------------------------------------------------------------", ["debug"]);
		}
		
		// https://support.microsoft.com/en-us/help/3125202/restrictions-and-limitations-when-you-sync-files-and-folders
		// If the path is greater than allowed characters, then one drive will return a '400 - Bad Request'
		// Need to ensure that the URI is encoded before the check is made:
		// - 400 Character Limit for OneDrive Business / Office 365
		// - 430 Character Limit for OneDrive Personal
		
		// Configure maxPathLength based on account type
		if (appConfig.accountType == "personal") {
			// Personal Account
			maxPathLength = 430;
		} else {
			// Business Account / Office365 / SharePoint
			maxPathLength = 400;
		}
		
		// OneDrive Business Shared Files Handling - if we make a 'backup' locally of a file shared with us (because we modified it, and then maybe did a --resync), it will be treated as a new file to upload ...
		// The issue here is - the 'source' was a shared file - we may not even have permission to upload a 'renamed' file to the shared file's parent folder
		// In this case, we need to skip adding this new local file - we do not upload it (we cant , and we should not)
		if (appConfig.accountType == "business") {
			// Check appConfig.configuredBusinessSharedFilesDirectoryName against 'path'
			if (canFind(path, baseName(appConfig.configuredBusinessSharedFilesDirectoryName))) {
				// Log why this path is being skipped
				addLogEntry("Skipping scanning path for new files as this is reserved for OneDrive Business Shared Files: " ~ path, ["info"]);
				return;
			}
		}
				
		// A short lived item that has already disappeared will cause an error - is the path still valid?
		if (!exists(path)) {
			addLogEntry("Skipping item - path has disappeared: " ~ path);
			return;
		}
		
		// Calculate the path length by walking the path and catch any UTF-8 sequence errors at the same time
		// https://github.com/skilion/onedrive/issues/57
		// https://github.com/abraunegg/onedrive/issues/487
		// https://github.com/abraunegg/onedrive/issues/1192
		try {
			pathWalkLength = path.byGrapheme.walkLength;
		} catch (std.utf.UTFException e) {
			// Path contains characters which generate a UTF exception
			addLogEntry("Skipping item - invalid UTF sequence: " ~ path, ["info", "notify"]);
			addLogEntry("  Error Reason:" ~ e.msg, ["debug"]);
			return;
		}
		
		// Is the path length is less than maxPathLength
		if (pathWalkLength < maxPathLength) {
			// Is this path unwanted
			bool unwanted = false;
			
			// First check of this item - if we are in a --dry-run scenario, we may have 'fake deleted' this path
			// thus, the entries are not in the dry-run DB copy, thus, at this point the client thinks that this is an item to upload
			// Check this 'path' for an entry in pathFakeDeletedArray - if it is there, this is unwanted
			if (dryRun) {
				// Is this path in the array of fake deleted items? If yes, return early, nothing else to do, save processing
				if (canFind(pathFakeDeletedArray, path)) return;
			}
			
			// Check if item if found in database
			bool itemFoundInDB = pathFoundInDatabase(path);
			
			// If the item is already found in the database, it is redundant to perform these checks
			if (!itemFoundInDB) {
				// This not a Client Side Filtering check, nor a Microsoft Check, but is a sanity check that the path provided is UTF encoded correctly
				// Check the std.encoding of the path against: Unicode 5.0, ASCII, ISO-8859-1, ISO-8859-2, WINDOWS-1250, WINDOWS-1251, WINDOWS-1252
				if (!unwanted) {
					if(!isValid(path)) {
						// Path is not valid according to https://dlang.org/phobos/std_encoding.html
						addLogEntry("Skipping item - invalid character encoding sequence: " ~ path, ["info", "notify"]);
						unwanted = true;
					}
				}
				
				// Check this path against the Client Side Filtering Rules
				// - check_nosync
				// - skip_dotfiles
				// - skip_symlinks
				// - skip_file
				// - skip_dir
				// - sync_list
				// - skip_size
				if (!unwanted) {
					unwanted = checkPathAgainstClientSideFiltering(path);
				}
				
				// Check this path against the Microsoft Naming Conventions & Restristions
				// - Check path against Microsoft OneDrive restriction and limitations about Windows naming for files and folders
				// - Check path for bad whitespace items
				// - Check path for HTML ASCII Codes
				// - Check path for ASCII Control Codes
				if (!unwanted) {
					unwanted = checkPathAgainstMicrosoftNamingRestrictions(path);
				}
			}
			
			if (!unwanted) {
				// At this point, this path, we want to scan for new data as it is not excluded
				if (isDir(path)) {
					// Was the path found in the database?
					if (!itemFoundInDB) {
						// Path not found in database when searching all drive id's
						if (!cleanupLocalFiles) {
							// --download-only --cleanup-local-files not used
							// Create this directory on OneDrive so that we can upload files to it
							createDirectoryOnline(path);
						} else {
							// we need to clean up this directory
							addLogEntry("Removing local directory as --download-only & --cleanup-local-files configured");
							// Remove any children of this path if they still exist
							// Resolve 'Directory not empty' error when deleting local files
							try {
								foreach (DirEntry child; dirEntries(path, SpanMode.depth, false)) {
									// what sort of child is this?
									if (isDir(child.name)) {
										addLogEntry("Removing local directory: " ~ child.name);
									} else {
										addLogEntry("Removing local file: " ~ child.name);
									}
									
									// are we in a --dry-run scenario?
									if (!dryRun) {
										// No --dry-run ... process local delete
										if (exists(child)) {
											try {
												attrIsDir(child.linkAttributes) ? rmdir(child.name) : remove(child.name);
											} catch (FileException e) {
												// display the error message
												displayFileSystemErrorMessage(e.msg, getFunctionName!({}));
											}
										}
									}
								}
								// Remove the path now that it is empty of children
								addLogEntry("Removing local directory: " ~ path);
								// are we in a --dry-run scenario?
								if (!dryRun) {
									// No --dry-run ... process local delete
									try {
										rmdirRecurse(path);
									} catch (FileException e) {
										// display the error message
										displayFileSystemErrorMessage(e.msg, getFunctionName!({}));
									}
								}
							} catch (FileException e) {
								// display the error message
								displayFileSystemErrorMessage(e.msg, getFunctionName!({}));
								return;
							}
						}
					}
				
					// flag for if we are going traverse this path
					bool skipFolderTraverse = false;
					
					// Before we traverse this 'path', we need to make a last check to see if this was just excluded
					if (appConfig.accountType == "business") {
						// search businessSharedFoldersOnlineToSkip for this path
						if (canFind(businessSharedFoldersOnlineToSkip, path)) {
							// This path was skipped - why?
							addLogEntry("Skipping item '" ~ path ~ "' due to this path matching an existing online Business Shared Folder name", ["info", "notify"]);
							addLogEntry("To sync this Business Shared Folder, consider enabling 'sync_business_shared_folders' within your application configuration.", ["info"]);
							skipFolderTraverse = true;
						}
					}
					
					// Do we traverse this path?
					if (!skipFolderTraverse) {
						// Try and access this directory and any path below
						try {
							auto entries = dirEntries(path, SpanMode.shallow, false);
							foreach (DirEntry entry; entries) {
								string thisPath = entry.name;
								scanPathForNewData(thisPath);
							}
						} catch (FileException e) {
							// display the error message
							displayFileSystemErrorMessage(e.msg, getFunctionName!({}));
							return;
						}
					}
				} else {
					// https://github.com/abraunegg/onedrive/issues/984
					// path is not a directory, is it a valid file?
					// pipes - whilst technically valid files, are not valid for this client
					//  prw-rw-r--.  1 user user    0 Jul  7 05:55 my_pipe
					if (isFile(path)) {
						// Was the file found in the database?
						if (!itemFoundInDB) {
							// File not found in database when searching all drive id's
							// Do we upload the file or clean up the file?
							if (!cleanupLocalFiles) {
								// --download-only --cleanup-local-files not used
								// Add this path as a file we need to upload
								addLogEntry("OneDrive Client flagging to upload this file to OneDrive: " ~ path, ["debug"]);
								newLocalFilesToUploadToOneDrive ~= path;
							} else {
								// we need to clean up this file
								addLogEntry("Removing local file as --download-only & --cleanup-local-files configured");
								// are we in a --dry-run scenario?
								addLogEntry("Removing local file: " ~ path);
								if (!dryRun) {
									// No --dry-run ... process local file delete
									safeRemove(path);
								}
							}
						}
					} else {
						// path is not a valid file
						addLogEntry("Skipping item - item is not a valid file: " ~ path, ["info", "notify"]);
					}
				}
			}
		} else {
			// This path was skipped - why?
			addLogEntry("Skipping item '" ~ path ~ "' due to the full path exceeding " ~ to!string(maxPathLength) ~ " characters (Microsoft OneDrive limitation)", ["info", "notify"]);
		}
	}
	
	// Handle a single file inotify trigger when using --monitor
	void handleLocalFileTrigger(string[] changedLocalFilesToUploadToOneDrive) {
		// Is this path a new file or an existing one?
		// Normally we would use pathFoundInDatabase() to calculate, but we need 'databaseItem' as well if the item is in the database
		foreach (localFilePath; changedLocalFilesToUploadToOneDrive) {
			try {
				Item databaseItem;
				bool fileFoundInDB = false;
				
				foreach (driveId; onlineDriveDetails.keys) {
					if (itemDB.selectByPath(localFilePath, driveId, databaseItem)) {
						fileFoundInDB = true;
						break;
					}
				}
				
				// Was the file found in the database?
				if (!fileFoundInDB) {
					// This is a new file as it is not in the database
					// Log that the file has been added locally
					addLogEntry("[M] New local file added: " ~ localFilePath, ["verbose"]);
					scanLocalFilesystemPathForNewDataToUpload(localFilePath);
				} else {
					// This is a potentially modified file, needs to be handled as such. Is the item truly modified?
					if (!testFileHash(localFilePath, databaseItem)) {
						// The local file failed the hash comparison test - there is a data difference
						// Log that the file has changed locally
						addLogEntry("[M] Local file changed: " ~ localFilePath, ["verbose"]);
						// Add the modified item to the array to upload
						uploadChangedLocalFileToOneDrive([databaseItem.driveId, databaseItem.id, localFilePath]);
					}
				}
			} catch(Exception e) {
				addLogEntry("Cannot upload file changes/creation: " ~ e.msg, ["info", "notify"]);
			}
		}
		processNewLocalItemsToUpload();
	}
	
	// Query the database to determine if this path is within the existing database
	bool pathFoundInDatabase(string searchPath) {
		
		// Check if this path in the database
		Item databaseItem;
		addLogEntry("Search DB for this path: " ~ searchPath, ["debug"]);
		
		foreach (driveId; onlineDriveDetails.keys) {
			if (itemDB.selectByPath(searchPath, driveId, databaseItem)) {
				addLogEntry("DB Record for search path: " ~ to!string(databaseItem), ["debug"]);
				return true; // Early exit on finding the path in the DB
			}
		}
		
		return false; // Return false if path is not found in any drive
	}
	
	// Create a new directory online on OneDrive
	// - Test if we can get the parent path details from the database, otherwise we need to search online
	//   for the path flow and create the folder that way
	void createDirectoryOnline(string thisNewPathToCreate) {
		// Log what we are doing
		addLogEntry("OneDrive Client requested to create this directory online: " ~ thisNewPathToCreate, ["verbose"]);
		
		// Function variables
		Item parentItem;
		JSONValue onlinePathData;
		
		// Special Folder Handling: Do NOT create the folder online if it is being used for OneDrive Business Shared Files
		// These are local copy files, in a self created directory structure which is not to be replicated online
		// Check appConfig.configuredBusinessSharedFilesDirectoryName against 'thisNewPathToCreate'
		if (canFind(thisNewPathToCreate, baseName(appConfig.configuredBusinessSharedFilesDirectoryName))) {
			// Log why this is being skipped
			addLogEntry("Skipping creating '" ~ thisNewPathToCreate ~ "' as this path is used for handling OneDrive Business Shared Files", ["info", "notify"]);
			return;
		}
		
		// Create a new API Instance for this thread and initialise it
		OneDriveApi createDirectoryOnlineOneDriveApiInstance;
		createDirectoryOnlineOneDriveApiInstance = new OneDriveApi(appConfig);
		createDirectoryOnlineOneDriveApiInstance.initialise();
		
		// What parent path to use?
		string parentPath = dirName(thisNewPathToCreate); // will be either . or something else
		
		// Configure the parentItem by if this is the account 'root' use the root details, or search the database for the parent details
		if (parentPath == ".") {
			// Parent path is '.' which is the account root
			// Use client defaults
			parentItem.driveId = appConfig.defaultDriveId; 	// Should give something like 12345abcde1234a1
			parentItem.id = appConfig.defaultRootId;  		// Should give something like 12345ABCDE1234A1!101
		} else {
			// Query the parent path online
			addLogEntry("Attempting to query Local Database for this parent path: " ~ parentPath, ["debug"]);
			
			// Attempt a 2 step process to work out where to create the directory
			// Step 1: Query the DB first for the parent path, to try and avoid an API call
			// Step 2: Query online as last resort
			
			// Step 1: Check if this parent path in the database
			Item databaseItem;
			bool parentPathFoundInDB = false;
			
			foreach (driveId; onlineDriveDetails.keys) {
				addLogEntry("Query DB with this driveID for the Parent Path: " ~ driveId, ["debug"]);
				// Query the database for this parent path using each driveId that we know about
				if (itemDB.selectByPath(parentPath, driveId, databaseItem)) {
					parentPathFoundInDB = true;
					addLogEntry("Parent databaseItem: " ~ to!string(databaseItem), ["debug"]);
					addLogEntry("parentPathFoundInDB: " ~ to!string(parentPathFoundInDB), ["debug"]);
					parentItem = databaseItem;
				}
			}
			
			// After querying all DB entries for each driveID for the parent path, what are the details in parentItem?
			addLogEntry("Parent parentItem after DB Query exhausted: " ~ to!string(parentItem), ["debug"]);
						
			// Step 2: Query for the path online if not found in the local database
			if (!parentPathFoundInDB) {
				// parent path not found in database
				try {
					addLogEntry("Attempting to query OneDrive Online for this parent path as path not found in local database: " ~ parentPath, ["debug"]);
					onlinePathData = createDirectoryOnlineOneDriveApiInstance.getPathDetails(parentPath);
					addLogEntry("Online Parent Path Query Response: " ~ to!string(onlinePathData), ["debug"]);
					
					// Save item to the database
					saveItem(onlinePathData);
					parentItem = makeItem(onlinePathData);
				} catch (OneDriveException exception) {
					if (exception.httpStatusCode == 404) {
						// Parent does not exist ... need to create parent
						addLogEntry("Parent path does not exist online: " ~ parentPath, ["debug"]);
						createDirectoryOnline(parentPath);
						// no return here as we need to continue, but need to re-query the OneDrive API to get the right parental details now that they exist
						onlinePathData = createDirectoryOnlineOneDriveApiInstance.getPathDetails(parentPath);
						parentItem = makeItem(onlinePathData);
					} else {
						string thisFunctionName = getFunctionName!({});
						
						// Default operation if not 408,429,503,504 errors
						// - 429,503,504 errors are handled as a retry within oneDriveApiInstance
						// Display what the error is
						displayOneDriveErrorMessage(exception.msg, thisFunctionName);
					}
				}
			}
		}
		
		// Make sure the full path does not exist online, this should generate a 404 response, to which then the folder will be created online
		try {
			// Try and query the OneDrive API for the path we need to create
			addLogEntry("Attempting to query OneDrive API for this path: " ~ thisNewPathToCreate, ["debug"]);
			addLogEntry("parentItem details: " ~ to!string(parentItem), ["debug"]);
			
			// Depending on the data within parentItem, will depend on what method we are using to search
			// A Shared Folder will be 'remote' so we need to check the remote parent id, rather than parentItem details
			Item queryItem;
			
			if (parentItem.type == ItemType.remote) {
				// This folder is a potential shared object
				addLogEntry("ParentItem is a remote item object", ["debug"]);
				// Need to create the DB Tie for this shared object to ensure this exists in the database
				createDatabaseTieRecordForOnlineSharedFolder(parentItem);
				// Update the queryItem values
				queryItem.driveId = parentItem.remoteDriveId;
				queryItem.id = parentItem.remoteId;
			} else {
				// Use parent item for the query item
				addLogEntry("Standard Query, use parentItem", ["debug"]);
				queryItem = parentItem;
			}
			
			if (queryItem.driveId == appConfig.defaultDriveId) {
				// Use getPathDetailsByDriveId
				addLogEntry("Selecting getPathDetailsByDriveId to query OneDrive API for path data", ["debug"]);
				onlinePathData = createDirectoryOnlineOneDriveApiInstance.getPathDetailsByDriveId(queryItem.driveId, thisNewPathToCreate);
			} else {
				// Use searchDriveForPath to query OneDrive
				addLogEntry("Selecting searchDriveForPath to query OneDrive API for path data", ["debug"]);
				// If the queryItem.driveId is not our driveId - the path we are looking for will not be at the logical location that getPathDetailsByDriveId 
				// can use - as it will always return a 404 .. even if the path actually exists (which is the whole point of this test)
				// Search the queryItem.driveId for any folder name match that we are going to create, then compare response JSON items with queryItem.id
				// If no match, the folder we want to create does not exist at the location we are seeking to create it at, thus generate a 404
				onlinePathData = createDirectoryOnlineOneDriveApiInstance.searchDriveForPath(queryItem.driveId, baseName(thisNewPathToCreate));
				addLogEntry("onlinePathData: " ~to!string(onlinePathData), ["debug"]);
				
				// Process the response from searching the drive
				ulong responseCount = count(onlinePathData["value"].array);
				if (responseCount > 0) {
					// Search 'name' matches were found .. need to match these against queryItem.id
					bool foundDirectoryOnline = false;
					JSONValue foundDirectoryJSONItem;
					// Items were returned .. but is one of these what we are looking for?
					foreach (childJSON; onlinePathData["value"].array) {
						// Is this item not a file?
						if (!isFileItem(childJSON)) {
							Item thisChildItem = makeItem(childJSON);
							// Direct Match Check
							if ((queryItem.id == thisChildItem.parentId) && (baseName(thisNewPathToCreate) == thisChildItem.name)) {
								// High confidence that this child folder is a direct match we are trying to create and it already exists online
								addLogEntry("Path we are searching for exists online (Direct Match): " ~ baseName(thisNewPathToCreate), ["debug"]);
								addLogEntry("childJSON: " ~ to!string(childJSON), ["debug"]);
								foundDirectoryOnline = true;
								foundDirectoryJSONItem = childJSON;
								break;
							}
							
							// Full Lower Case POSIX Match Check
							string childAsLower = toLower(childJSON["name"].str);
							string thisFolderNameAsLower = toLower(baseName(thisNewPathToCreate));
							
							if (childAsLower == thisFolderNameAsLower) {	
								// This is a POSIX 'case in-sensitive match' ..... 
								// Local item name has a 'case-insensitive match' to an existing item on OneDrive
								addLogEntry("Path we are searching for exists online (POSIX 'case in-sensitive match'): " ~ baseName(thisNewPathToCreate), ["debug"]);
								addLogEntry("childJSON: " ~ to!string(childJSON), ["debug"]);
								foundDirectoryOnline = true;
								foundDirectoryJSONItem = childJSON;
								break;
							}
						}
					}
					
					if (foundDirectoryOnline) {
						// Directory we are seeking was found online ...
						addLogEntry("The directory we are seeking was found online by using searchDriveForPath ...", ["debug"]);
						onlinePathData = foundDirectoryJSONItem;
					} else {
						// No 'search item matches found' - raise a 404 so that the exception handling will take over to create the folder
						throw new OneDriveException(404, "Name not found via search");
					}
				} else {
					// No 'search item matches found' - raise a 404 so that the exception handling will take over to create the folder
					throw new OneDriveException(404, "Name not found via search");
				}
			}
		} catch (OneDriveException exception) {
			if (exception.httpStatusCode == 404) {
				// This is a good error - it means that the directory to create 100% does not exist online
				// The directory was not found on the drive id we queried
				addLogEntry("The requested directory to create was not found on OneDrive - creating remote directory: " ~ thisNewPathToCreate, ["verbose"]);
				
				// Build up the create directory request
				JSONValue createDirectoryOnlineAPIResponse;
				JSONValue newDriveItem = [
						"name": JSONValue(baseName(thisNewPathToCreate)),
						"folder": parseJSON("{}")
				];
				
				// Submit the creation request
				// Fix for https://github.com/skilion/onedrive/issues/356
				if (!dryRun) {
					try {
						// Attempt to create a new folder on the required driveId and parent item id
						string requiredDriveId;
						string requiredParentItemId;
						
						// Is the item a Remote Object (Shared Folder) ?
						if (parentItem.type == ItemType.remote) {
							// Yes .. Shared Folder
							addLogEntry("parentItem data: " ~ to!string(parentItem), ["debug"]);
							requiredDriveId = parentItem.remoteDriveId;
							requiredParentItemId = parentItem.remoteId;
						} else {
							// Not a Shared Folder
							requiredDriveId = parentItem.driveId;
							requiredParentItemId = parentItem.id;
						}
						
						// Where are we creating this new folder?
						addLogEntry("requiredDriveId:      " ~ requiredDriveId, ["debug"]);
						addLogEntry("requiredParentItemId: " ~ requiredParentItemId, ["debug"]);
						addLogEntry("newDriveItem JSON:    " ~ to!string(newDriveItem), ["debug"]);
					
						// Create the new folder
						createDirectoryOnlineAPIResponse = createDirectoryOnlineOneDriveApiInstance.createById(requiredDriveId, requiredParentItemId, newDriveItem);
						// Is the response a valid JSON object - validation checking done in saveItem
						saveItem(createDirectoryOnlineAPIResponse);
						// Log that the directory was created
						addLogEntry("Successfully created the remote directory " ~ thisNewPathToCreate ~ " on Microsoft OneDrive");
					} catch (OneDriveException exception) {
						if (exception.httpStatusCode == 409) {
							// OneDrive API returned a 404 (above) to say the directory did not exist
							// but when we attempted to create it, OneDrive responded that it now already exists
							addLogEntry("OneDrive reported that " ~ thisNewPathToCreate ~ " already exists .. OneDrive API race condition", ["verbose"]);
							// Shutdown this API instance, as we will create API instances as required, when required
							createDirectoryOnlineOneDriveApiInstance.shutdown();
							// Free object and memory
							object.destroy(createDirectoryOnlineOneDriveApiInstance);
							return;
						} else {
							// some other error from OneDrive was returned - display what it is
							addLogEntry("OneDrive generated an error when creating this path: " ~ thisNewPathToCreate);
							displayOneDriveErrorMessage(exception.msg, getFunctionName!({}));
							// Shutdown this API instance, as we will create API instances as required, when required
							createDirectoryOnlineOneDriveApiInstance.shutdown();
							// Free object and memory
							object.destroy(createDirectoryOnlineOneDriveApiInstance);
							return;
						}
					}
				} else {
					// Simulate a successful 'directory create' & save it to the dryRun database copy
					addLogEntry("Successfully created the remote directory " ~ thisNewPathToCreate ~ " on Microsoft OneDrive");
					// The simulated response has to pass 'makeItem' as part of saveItem
					auto fakeResponse = createFakeResponse(thisNewPathToCreate);
					// Save item to the database
					saveItem(fakeResponse);
				}
				
				// Shutdown this API instance, as we will create API instances as required, when required
				createDirectoryOnlineOneDriveApiInstance.shutdown();
				// Free object and memory
				object.destroy(createDirectoryOnlineOneDriveApiInstance);
				return;
				
			} else {
			
				// Default operation if not 408,429,503,504 errors
				// - 429,503,504 errors are handled as a retry within createDirectoryOnlineOneDriveApiInstance
				
				// If we get a 400 error, there is an issue creating this folder on Microsoft OneDrive for some reason
				// If the error is not 400, re-try, else fail
				if (exception.httpStatusCode != 400) {
					// Attempt a re-try
					createDirectoryOnline(thisNewPathToCreate);
				} else {
					// We cant create this directory online
					addLogEntry("This folder cannot be created online: " ~ buildNormalizedPath(absolutePath(thisNewPathToCreate)), ["debug"]);
				}	
			}
		}
		
		// If we get to this point - onlinePathData = createDirectoryOnlineOneDriveApiInstance.getPathDetailsByDriveId(parentItem.driveId, thisNewPathToCreate) generated a 'valid' response ....
		// This means that the folder potentially exists online .. which is odd .. as it should not have existed
		if (onlinePathData.type() == JSONType.object) {
			// A valid object was responded with
			if (onlinePathData["name"].str == baseName(thisNewPathToCreate)) {
				// OneDrive 'name' matches local path name
				if (appConfig.accountType == "business") {
					// We are a business account, this existing online folder, could be a Shared Online Folder could be a 'Add shortcut to My files' item
					addLogEntry("onlinePathData: " ~ to!string(onlinePathData), ["debug"]);
					
					// Is this a remote folder
					if (isItemRemote(onlinePathData)) {
						// The folder is a remote item ... we do not want to create this ...
						addLogEntry("Existing Remote Online Folder is most likely a OneDrive Shared Business Folder Link added by 'Add shortcut to My files'", ["debug"]);
						
						// Is Shared Business Folder Syncing enabled ?
						if (!appConfig.getValueBool("sync_business_shared_items")) {
							// Shared Business Folder Syncing is NOT enabled
							addLogEntry("We need to skip this path: " ~ thisNewPathToCreate, ["debug"]);
							// Add this path to businessSharedFoldersOnlineToSkip
							businessSharedFoldersOnlineToSkip ~= [thisNewPathToCreate];
							// no save to database, no online create
							// Shutdown this API instance, as we will create API instances as required, when required
							createDirectoryOnlineOneDriveApiInstance.shutdown();
							// Free object and memory
							object.destroy(createDirectoryOnlineOneDriveApiInstance);
							return;
						} else {
							// As the 'onlinePathData' is potentially missing the actual correct parent folder id in the 'remoteItem' JSON response, we have to perform a further query to get the correct answer
							// Failure to do this, means the 'root' DB Tie Record has a different parent reference id to that what this folder's parent reference id actually is
							JSONValue sharedFolderParentPathData;
							string remoteDriveId = onlinePathData["remoteItem"]["parentReference"]["driveId"].str;
							string remoteItemId = onlinePathData["remoteItem"]["id"].str;
							sharedFolderParentPathData = createDirectoryOnlineOneDriveApiInstance.getPathDetailsById(remoteDriveId, remoteItemId);
							
							// A 'root' DB Tie Record needed for this folder using the correct parent data
							createDatabaseRootTieRecordForOnlineSharedFolder(sharedFolderParentPathData);
						}
					}
				}
				
				// Path found online
				addLogEntry("The requested directory to create was found on OneDrive - skipping creating the directory: " ~ thisNewPathToCreate, ["verbose"]);
				
				// Is the response a valid JSON object - validation checking done in saveItem
				saveItem(onlinePathData);
				
				// Shutdown this API instance, as we will create API instances as required, when required
				createDirectoryOnlineOneDriveApiInstance.shutdown();
				// Free object and memory
				object.destroy(createDirectoryOnlineOneDriveApiInstance);
				return;
			} else {
				// Normally this would throw an error, however we cant use throw new posixException()
				string msg = format("POSIX 'case-insensitive match' between '%s' (local) and '%s' (online) which violates the Microsoft OneDrive API namespace convention", baseName(thisNewPathToCreate), onlinePathData["name"].str);
				displayPosixErrorMessage(msg);
				addLogEntry("ERROR: Requested directory to create has a 'case-insensitive match' to an existing directory on OneDrive online.");
				addLogEntry("ERROR: To resolve, rename this local directory: " ~ buildNormalizedPath(absolutePath(thisNewPathToCreate)));
				addLogEntry("Skipping creating this directory online due to 'case-insensitive match': " ~ thisNewPathToCreate);
				// Add this path to posixViolationPaths
				posixViolationPaths ~= [thisNewPathToCreate];
				// Shutdown this API instance, as we will create API instances as required, when required
				createDirectoryOnlineOneDriveApiInstance.shutdown();
				// Free object and memory
				object.destroy(createDirectoryOnlineOneDriveApiInstance);
				return;
			}
		} else {
			// response is not valid JSON, an error was returned from OneDrive
			addLogEntry("ERROR: There was an error performing this operation on Microsoft OneDrive");
			addLogEntry("ERROR: Increase logging verbosity to assist determining why.");
			addLogEntry("Skipping: " ~ buildNormalizedPath(absolutePath(thisNewPathToCreate)));
			// Shutdown this API instance, as we will create API instances as required, when required
			createDirectoryOnlineOneDriveApiInstance.shutdown();
			// Free object and memory
			object.destroy(createDirectoryOnlineOneDriveApiInstance);
			return;
		}
	}
	
	// Test that the online name actually matches the requested local name
	void performPosixTest(string localNameToCheck, string onlineName) {
			
		// https://docs.microsoft.com/en-us/windows/desktop/FileIO/naming-a-file
		// Do not assume case sensitivity. For example, consider the names OSCAR, Oscar, and oscar to be the same, 
		// even though some file systems (such as a POSIX-compliant file system) may consider them as different. 
		// Note that NTFS supports POSIX semantics for case sensitivity but this is not the default behavior.
		if (localNameToCheck != onlineName) {
			// POSIX Error
			// Local item name has a 'case-insensitive match' to an existing item on OneDrive
			throw new posixException(localNameToCheck, onlineName);
		}
	}
	
	// Upload new file items as identified
	void uploadNewLocalFileItems() {
		// Lets deal with the new local items in a batch process
		size_t batchSize = to!int(appConfig.getValueLong("threads"));
		ulong batchCount = (newLocalFilesToUploadToOneDrive.length + batchSize - 1) / batchSize;
		ulong batchesProcessed = 0;
		
		foreach (chunk; newLocalFilesToUploadToOneDrive.chunks(batchSize)) {
			uploadNewLocalFileItemsInParallel(chunk);
		}
		if (appConfig.verbosityCount == 0)
			addLogEntry("\n", ["consoleOnlyNoNewLine"]);
	}
	
	// Upload the file batches in parallel
	void uploadNewLocalFileItemsInParallel(string[] array) {
		foreach (i, fileToUpload; processPool.parallel(array)) {
			// Add a processing '.'
			if (appConfig.verbosityCount == 0)
				addProcessingDotEntry();
			addLogEntry("Upload Thread " ~ to!string(i) ~ " Starting: " ~ to!string(Clock.currTime()), ["debug"]);
			uploadNewFile(fileToUpload);
			addLogEntry("Upload Thread " ~ to!string(i) ~ " Finished: " ~ to!string(Clock.currTime()), ["debug"]);
		}
	}
	
	// Upload a new file to OneDrive
	void uploadNewFile(string fileToUpload) {
		// Debug for the moment
		addLogEntry("fileToUpload: " ~ fileToUpload, ["debug"]);
		
		// These are the details of the item we need to upload
		// How much space is remaining on OneDrive
		ulong remainingFreeSpaceOnline;
		// Did the upload fail?
		bool uploadFailed = false;
		// Did we skip due to exceeding maximum allowed size?
		bool skippedMaxSize = false;
		// Did we skip to an exception error?
		bool skippedExceptionError = false;
		// Is the parent path in the item database?
		bool parentPathFoundInDB = false;
		// Get this file size
		ulong thisFileSize;
		// Is there space available online
		bool spaceAvailableOnline = false;
		
		driveDetailsCache cachedOnlineDriveData;
		ulong calculatedSpaceOnlinePostUpload;
		
		// Check the database for the parent path of fileToUpload
		Item parentItem;
		// What parent path to use?
		string parentPath = dirName(fileToUpload); // will be either . or something else
		if (parentPath == "."){
			// Assume this is a new file in the users configured sync_dir root
			// Use client defaults
			parentItem.id = appConfig.defaultRootId;  		// Should give something like 12345ABCDE1234A1!101
			parentItem.driveId = appConfig.defaultDriveId; 	// Should give something like 12345abcde1234a1
			parentPathFoundInDB = true;
		} else {
			// Query the database using each of the driveId's we are using
			foreach (driveId; onlineDriveDetails.keys) {
				// Query the database for this parent path using each driveId
				Item dbResponse;
				if(itemDB.selectByPath(parentPath, driveId, dbResponse)){
					// parent path was found in the database
					parentItem = dbResponse;
					parentPathFoundInDB = true;
				}
			}
		}
		
		// If the parent path was found in the DB, to ensure we are uploading the the right location 'parentItem.driveId' must not be empty
		if ((parentPathFoundInDB) && (parentItem.driveId.empty)) {
			// switch to using defaultDriveId
			addLogEntry("parentItem.driveId is empty - using defaultDriveId for upload API calls", ["debug"]);
			parentItem.driveId = appConfig.defaultDriveId;
		}
		
		// Check if the path still exists locally before we try to upload
		if (exists(fileToUpload)) {
			// Can we read the file - as a permissions issue or actual file corruption will cause a failure
			// Resolves: https://github.com/abraunegg/onedrive/issues/113
			if (readLocalFile(fileToUpload)) {
				// The local file can be read - so we can read it to attemtp to upload it in this thread
				// Is the path parent in the DB?
				if (parentPathFoundInDB) {
					// Parent path is in the database
					// Get the new file size
					// Even if the permissions on the file are: -rw-------.  1 root root    8 Jan 11 09:42
					// we can still obtain the file size, however readLocalFile() also tests if the file can be read (permission check)
					thisFileSize = getSize(fileToUpload);
					
					// Does this file exceed the maximum filesize for OneDrive
					// Resolves: https://github.com/skilion/onedrive/issues/121 , https://github.com/skilion/onedrive/issues/294 , https://github.com/skilion/onedrive/issues/329
					if (thisFileSize <= maxUploadFileSize) {
						// Is there enough free space on OneDrive as compared to when we started this thread, to safely upload the file to OneDrive?
						
						// Make sure that parentItem.driveId is in our driveIDs array to use when checking if item is in database
						// Keep the driveDetailsCache array with unique entries only
						if (!canFindDriveId(parentItem.driveId, cachedOnlineDriveData)) {
							// Add this driveId to the drive cache, which then also sets for the defaultDriveId:
							// - quotaRestricted;
							// - quotaAvailable;
							// - quotaRemaining;
							addOrUpdateOneDriveOnlineDetails(parentItem.driveId);
							// Fetch the details from cachedOnlineDriveData
							cachedOnlineDriveData = getDriveDetails(parentItem.driveId);
						} 
						
						// Fetch the details from cachedOnlineDriveData
						// - cachedOnlineDriveData.quotaRestricted;
						// - cachedOnlineDriveData.quotaAvailable;
						// - cachedOnlineDriveData.quotaRemaining;
						remainingFreeSpaceOnline = cachedOnlineDriveData.quotaRemaining;
						
						// When we compare the space online to the total we are trying to upload - is there space online?
						calculatedSpaceOnlinePostUpload = remainingFreeSpaceOnline - thisFileSize;
						
						// Based on what we know, for this thread - can we safely upload this modified local file?
						addLogEntry("This Thread Estimated Free Space Online:              " ~ to!string(remainingFreeSpaceOnline), ["debug"]);
						addLogEntry("This Thread Calculated Free Space Online Post Upload: " ~ to!string(calculatedSpaceOnlinePostUpload), ["debug"]);
			
						// If 'personal' accounts, if driveId == defaultDriveId, then we will have data - appConfig.quotaAvailable will be updated
						// If 'personal' accounts, if driveId != defaultDriveId, then we will not have quota data - appConfig.quotaRestricted will be set as true
						// If 'business' accounts, if driveId == defaultDriveId, then we will have data
						// If 'business' accounts, if driveId != defaultDriveId, then we will have data, but it will be a 0 value - appConfig.quotaRestricted will be set as true
						
						if (remainingFreeSpaceOnline > totalDataToUpload) {
							// Space available
							spaceAvailableOnline = true;
						} else {
							// we need to look more granular
							// What was the latest getRemainingFreeSpace() value?
							if (cachedOnlineDriveData.quotaAvailable) {
								// Our query told us we have free space online .. if we upload this file, will we exceed space online - thus upload will fail during upload?
								if (calculatedSpaceOnlinePostUpload > 0) {
									// Based on this thread action, we beleive that there is space available online to upload - proceed
									spaceAvailableOnline = true;
								}
							}
						}
						
						// Is quota being restricted?
						if (cachedOnlineDriveData.quotaRestricted) {
							// If the upload target drive is not our drive id, then it is a shared folder .. we need to print a space warning message
							if (parentItem.driveId != appConfig.defaultDriveId) {
								// Different message depending on account type
								if (appConfig.accountType == "personal") {
									addLogEntry("WARNING: Shared Folder OneDrive quota information is being restricted or providing a zero value. Space available online cannot be guaranteed.", ["verbose"]);
								} else {
									addLogEntry("WARNING: Shared Folder OneDrive quota information is being restricted or providing a zero value. Please fix by speaking to your OneDrive / Office 365 Administrator.", ["verbose"]);
								}
							} else {
								if (appConfig.accountType == "personal") {
									addLogEntry("WARNING: OneDrive quota information is being restricted or providing a zero value. Space available online cannot be guaranteed.", ["verbose"]);
								} else {
									addLogEntry("WARNING: OneDrive quota information is being restricted or providing a zero value. Please fix by speaking to your OneDrive / Office 365 Administrator.", ["verbose"]);
								}
							}
							// Space available online is being restricted - so we have no way to really know if there is space available online
							spaceAvailableOnline = true;
						}
						
						// Do we have space available or is space available being restricted (so we make the blind assumption that there is space available)
						if (spaceAvailableOnline) {
							// We need to check that this new local file does not exist on OneDrive
							
							// Create a new API Instance for this thread and initialise it
							OneDriveApi checkFileOneDriveApiInstance;
							checkFileOneDriveApiInstance = new OneDriveApi(appConfig);
							checkFileOneDriveApiInstance.initialise();
							
							JSONValue fileDetailsFromOneDrive;

							// https://docs.microsoft.com/en-us/windows/desktop/FileIO/naming-a-file
							// Do not assume case sensitivity. For example, consider the names OSCAR, Oscar, and oscar to be the same, 
							// even though some file systems (such as a POSIX-compliant file systems that Linux use) may consider them as different.
							// Note that NTFS supports POSIX semantics for case sensitivity but this is not the default behavior, OneDrive does not use this.
							
							// In order to upload this file - this query HAS to respond with a '404 - Not Found' so that the upload is triggered
							
							// Does this 'file' already exist on OneDrive?
							try {
								if (parentItem.driveId == appConfig.defaultDriveId) {
									// getPathDetailsByDriveId is only reliable when the driveId is our driveId
									fileDetailsFromOneDrive = checkFileOneDriveApiInstance.getPathDetailsByDriveId(parentItem.driveId, fileToUpload);
								} else {
									// We need to curate a response by listing the children of this parentItem.driveId and parentItem.id , without traversing directories
									// So that IF the file is on a Shared Folder, it can be found, and, if it exists, checked correctly
									fileDetailsFromOneDrive = searchDriveItemForFile(parentItem.driveId, parentItem.id, fileToUpload);
									// Was the file found?
									if (fileDetailsFromOneDrive.type() != JSONType.object) {
										// No ....
										throw new OneDriveException(404, "Name not found via searchDriveItemForFile");
									}
								}
								
								// Portable Operating System Interface (POSIX) testing of JSON response from OneDrive API
								if (hasName(fileDetailsFromOneDrive)) {
									performPosixTest(baseName(fileToUpload), fileDetailsFromOneDrive["name"].str);
								} else {
									throw new jsonResponseException("Unable to perform POSIX test as the OneDrive API request generated an invalid JSON response");
								}
								
								// If we get to this point, the OneDrive API returned a 200 OK with valid JSON data that indicates a 'file' exists at this location already
								// and that it matches the POSIX filename of the local item we are trying to upload as a new file
								addLogEntry("The file we are attempting to upload as a new file already exists on Microsoft OneDrive: " ~ fileToUpload, ["verbose"]);
								
								// No 404 or otherwise was triggered, meaning that the file already exists online and passes the POSIX test ...
								addLogEntry("fileDetailsFromOneDrive after exist online check: " ~ to!string(fileDetailsFromOneDrive), ["debug"]);
								
								// Does the data from online match our local file that we are attempting to upload as a new file?
								bool raiseWarning = true;
								if (!disableUploadValidation && performUploadIntegrityValidationChecks(fileDetailsFromOneDrive, fileToUpload, thisFileSize, raiseWarning)) {
									// Save online item details to the database
									saveItem(fileDetailsFromOneDrive);
								} else {
									// The local file we are attempting to upload as a new file is different to the existing file online
									addLogEntry("Triggering newfile upload target already exists edge case, where the online item does not match what we are trying to upload", ["debug"]);
									
									// Issue #2626 | Case 2-2 (resync)
									
									// If the 'online' file is newer, this will be overwritten with the file from the local filesystem - potentially consituting online data loss
									// The file 'version history' online will have to be used to 'recover' the prior online file
									string changedItemParentDriveId = fileDetailsFromOneDrive["parentReference"]["driveId"].str;
									string changedItemId = fileDetailsFromOneDrive["id"].str;
									addLogEntry("Skipping uploading this item as a new file, will upload as a modified file (online file already exists): " ~ fileToUpload);
									
									// In order for the processing of the local item as a 'changed' item, unfortunatly we need to save the online data of the existing online file to the local DB
									saveItem(fileDetailsFromOneDrive);
									
									// Which file is technically newer? The local file or the remote file?
									Item onlineFile = makeItem(fileDetailsFromOneDrive);
									SysTime localModifiedTime = timeLastModified(fileToUpload).toUTC();
									SysTime onlineModifiedTime = onlineFile.mtime;
									
									// Reduce time resolution to seconds before comparing
									localModifiedTime.fracSecs = Duration.zero;
									onlineModifiedTime.fracSecs = Duration.zero;
									
									// Which file is newer?
									if (localModifiedTime >= onlineModifiedTime) {
										// Upload the locally modified file as-is, as it is newer
										uploadChangedLocalFileToOneDrive([changedItemParentDriveId, changedItemId, fileToUpload]);
									} else {
										// Online is newer, rename local, then upload the renamed file
										// We need to know the renamed path so we can upload it
										string renamedPath;
										// Rename the local path
										safeBackup(fileToUpload, dryRun, renamedPath);
										// Upload renamed local file as a new file
										uploadNewFile(renamedPath);
										// Process the database entry removal for the original file. In a --dry-run scenario, this is being done against a DB copy.
										// This is done so we can download the newer online file
										itemDB.deleteById(changedItemParentDriveId, changedItemId);
									}
								}
							} catch (OneDriveException exception) {
								// If we get a 404 .. the file is not online .. this is what we want .. file does not exist online
								if (exception.httpStatusCode == 404) {
									// The file has been checked, client side filtering checked, does not exist online - we need to upload it
									addLogEntry("fileDetailsFromOneDrive = checkFileOneDriveApiInstance.getPathDetailsByDriveId(parentItem.driveId, fileToUpload); generated a 404 - file does not exist online - must upload it", ["debug"]);
									uploadFailed = performNewFileUpload(parentItem, fileToUpload, thisFileSize);
								} else {
									
									string thisFunctionName = getFunctionName!({});
									// Default operation if not 408,429,503,504 errors
									// - 429,503,504 errors are handled as a retry within oneDriveApiInstance
									// Display what the error is
									displayOneDriveErrorMessage(exception.msg, thisFunctionName);
									
								}
							} catch (posixException e) {
								displayPosixErrorMessage(e.msg);
								uploadFailed = true;
							} catch (jsonResponseException e) {
								addLogEntry(e.msg, ["debug"]);
								uploadFailed = true;
							}
							
							// Operations in this thread are done / complete - either upload was done or it failed
							checkFileOneDriveApiInstance.shutdown();
							// Free object and memory
							object.destroy(checkFileOneDriveApiInstance);
						} else {
							// skip file upload - insufficent space to upload
							addLogEntry("Skipping uploading this new file as it exceeds the available free space on OneDrive: " ~ fileToUpload);
							uploadFailed = true;
						}
					} else {
						// Skip file upload - too large
						addLogEntry("Skipping uploading this new file as it exceeds the maximum size allowed by OneDrive: " ~ fileToUpload);
						uploadFailed = true;
					}
				} else {
					// why was the parent path not in the database?
					if (canFind(posixViolationPaths, parentPath)) {
						addLogEntry("ERROR: POSIX 'case-insensitive match' for the parent path which violates the Microsoft OneDrive API namespace convention.");
					} else {
						addLogEntry("ERROR: Parent path is not in the database or online.");
					}
					addLogEntry("ERROR: Unable to upload this file: " ~ fileToUpload);
					uploadFailed = true;
				}
			} else {
				// Unable to read local file
				addLogEntry("Skipping uploading this file as it cannot be read (file permissions or file corruption): " ~ fileToUpload);
				uploadFailed = true;
			}
		} else {
			// File disappeared before upload
			addLogEntry("File disappeared locally before upload: " ~ fileToUpload);
			// dont set uploadFailed = true; as the file disappeared before upload, thus nothing here failed
		}

		// Upload success or failure?
		if (!uploadFailed) {
			// Update the 'cachedOnlineDriveData' record for this 'dbItem.driveId' so that this is tracked as accuratly as possible for other threads
			updateDriveDetailsCache(parentItem.driveId, cachedOnlineDriveData.quotaRestricted, cachedOnlineDriveData.quotaAvailable, thisFileSize);
			
		} else {
			// Need to add this to fileUploadFailures to capture at the end
			fileUploadFailures ~= fileToUpload;
		}
	}
	
	// Perform the actual upload to OneDrive
	bool performNewFileUpload(Item parentItem, string fileToUpload, ulong thisFileSize) {
			
		// Assume that by default the upload fails
		bool uploadFailed = true;
		
		// OneDrive API Upload Response
		JSONValue uploadResponse;
		
		// Create the OneDriveAPI Upload Instance
		OneDriveApi uploadFileOneDriveApiInstance;
		
		// Calculate upload speed
		auto uploadStartTime = Clock.currTime();
		
		// Is this a dry-run scenario?
		if (!dryRun) {
			// Not a dry-run situation
			// Do we use simpleUpload or create an upload session?
			bool useSimpleUpload = false;
			if (thisFileSize <= sessionThresholdFileSize) {
				useSimpleUpload = true;
			}
			
			// We can only upload zero size files via simpleFileUpload regardless of account type
			// Reference: https://github.com/OneDrive/onedrive-api-docs/issues/53
			// Additionally, only where file size is < 4MB should be uploaded by simpleUpload - everything else should use a session to upload
			
			if ((thisFileSize == 0) || (useSimpleUpload)) { 
				try {
					// Initialise API
					uploadFileOneDriveApiInstance = new OneDriveApi(appConfig);
					uploadFileOneDriveApiInstance.initialise();
					
					// Attempt to upload the zero byte file using simpleUpload for all account types
					uploadResponse = uploadFileOneDriveApiInstance.simpleUpload(fileToUpload, parentItem.driveId, parentItem.id, baseName(fileToUpload));
					uploadFailed = false;
					addLogEntry("Uploading new file: " ~ fileToUpload ~ " ... done.");
					
					// If the API instance is still valid, shut it down
					if (uploadFileOneDriveApiInstance !is null) {
						// Shutdown this API instance, as we will create API instances as required, when required
						uploadFileOneDriveApiInstance.shutdown();
						// Free object and memory
						object.destroy(uploadFileOneDriveApiInstance);		
					}
				} catch (OneDriveException exception) {
					// An error was responded with - what was it
					
					string thisFunctionName = getFunctionName!({});
<<<<<<< HEAD
					// Default operation if not 408,429,503,504 errors
					// - 429,503,504 errors are handled as a retry within oneDriveApiInstance
					// Display what the error is
					addLogEntry("Uploading new file: " ~ fileToUpload ~ " ... failed.");
					displayOneDriveErrorMessage(exception.msg, thisFunctionName);
=======
					// HTTP request returned status code 408,429,503,504
					if ((exception.httpStatusCode == 408) || (exception.httpStatusCode == 429) || (exception.httpStatusCode == 503) || (exception.httpStatusCode == 504)) {
						// Handle the 429
						if (exception.httpStatusCode == 429) {
							// HTTP request returned status code 429 (Too Many Requests). We need to leverage the response Retry-After HTTP header to ensure minimum delay until the throttle is removed.
							handleOneDriveThrottleRequest(uploadFileOneDriveApiInstance);
							addLogEntry("Retrying original request that generated the OneDrive HTTP 429 Response Code (Too Many Requests) - attempting to retry " ~ thisFunctionName, ["debug"]);
						}
						// re-try the specific changes queries
						if ((exception.httpStatusCode == 408) || (exception.httpStatusCode == 503) || (exception.httpStatusCode == 504)) {
							// 408 - Request Time Out
							// 503 - Service Unavailable
							// 504 - Gateway Timeout
							// Transient error - try again in 30 seconds
							auto errorArray = splitLines(exception.msg);
							addLogEntry(to!string(errorArray[0]) ~ " when attempting to upload a new file to OneDrive - retrying applicable request in 30 seconds");
							addLogEntry(thisFunctionName ~ " previously threw an error - retrying", ["debug"]);
							
							// The server, while acting as a proxy, did not receive a timely response from the upstream server it needed to access in attempting to complete the request. 
							addLogEntry("Thread sleeping for 30 seconds as the server did not receive a timely response from the upstream server it needed to access in attempting to complete the request", ["debug"]);
							Thread.sleep(dur!"seconds"(30));
						}
						// re-try original request - retried for 429, 503, 504 - but loop back calling this function 
						performNewFileUpload(parentItem, fileToUpload, thisFileSize);
						
						// If the API instance is still valid, shut it down
						if (uploadFileOneDriveApiInstance !is null) {
							// Shutdown this API instance, as we will create API instances as required, when required
							uploadFileOneDriveApiInstance.shutdown();
							// Free object and memory
							object.destroy(uploadFileOneDriveApiInstance);		
						}
						
					} else {
						// Default operation if not 408,429,503,504 errors
						// display what the error is
						addLogEntry("Uploading new file: " ~ fileToUpload ~ " ... failed.");
						displayOneDriveErrorMessage(exception.msg, thisFunctionName);
						
						// If the API instance is still valid, shut it down
						if (uploadFileOneDriveApiInstance !is null) {
							// Shutdown this API instance, as we will create API instances as required, when required
							uploadFileOneDriveApiInstance.shutdown();
							// Free object and memory
							object.destroy(uploadFileOneDriveApiInstance);		
						}						
					}
>>>>>>> 3b0674e3
					
				} catch (FileException e) {
					// display the error message
					addLogEntry("Uploading new file: " ~ fileToUpload ~ " ... failed.");
					displayFileSystemErrorMessage(e.msg, getFunctionName!({}));
					
					// If the API instance is still valid, shut it down
					if (uploadFileOneDriveApiInstance !is null) {
						// Shutdown this API instance, as we will create API instances as required, when required
						uploadFileOneDriveApiInstance.shutdown();
						// Free object and memory
						object.destroy(uploadFileOneDriveApiInstance);		
					}
				}
			} else {
				
				// Initialise API
				uploadFileOneDriveApiInstance = new OneDriveApi(appConfig);
				uploadFileOneDriveApiInstance.initialise();
				
				// Session Upload for this criteria:
				// - Personal Account and file size > 4MB
				// - All Business | Office365 | SharePoint files > 0 bytes
				JSONValue uploadSessionData;
				// As this is a unique thread, the sessionFilePath for where we save the data needs to be unique
				// The best way to do this is generate a 10 digit alphanumeric string, and use this as the file extention
				string threadUploadSessionFilePath = appConfig.uploadSessionFilePath ~ "." ~ generateAlphanumericString();
				
				// Attempt to upload the > 4MB file using an upload session for all account types
				try {
					// Create the Upload Session
					uploadSessionData = createSessionFileUpload(uploadFileOneDriveApiInstance, fileToUpload, parentItem.driveId, parentItem.id, baseName(fileToUpload), null, threadUploadSessionFilePath);
				} catch (OneDriveException exception) {
					// An error was responded with - what was it
					
					string thisFunctionName = getFunctionName!({});
					// Default operation if not 408,429,503,504 errors
					// - 429,503,504 errors are handled as a retry within oneDriveApiInstance
					// Display what the error is
					addLogEntry("Uploading new file: " ~ fileToUpload ~ " ... failed.");
					displayOneDriveErrorMessage(exception.msg, thisFunctionName);
										
				} catch (FileException e) {
					// display the error message
					addLogEntry("Uploading new file: " ~ fileToUpload ~ " ... failed.");
					displayFileSystemErrorMessage(e.msg, getFunctionName!({}));
				}
				
				// Do we have a valid session URL that we can use ?
				if (uploadSessionData.type() == JSONType.object) {
					// This is a valid JSON object
					bool sessionDataValid = true;
					
					// Validate that we have the following items which we need
					if (!hasUploadURL(uploadSessionData)) {
						sessionDataValid = false;
						addLogEntry("Session data missing 'uploadUrl'", ["debug"]);
					}
					
					if (!hasNextExpectedRanges(uploadSessionData)) {
						sessionDataValid = false;
						addLogEntry("Session data missing 'nextExpectedRanges'", ["debug"]);
					}
					
					if (!hasLocalPath(uploadSessionData)) {
						sessionDataValid = false;
						addLogEntry("Session data missing 'localPath'", ["debug"]);
					}
								
					if (sessionDataValid) {
						// We have a valid Upload Session Data we can use
						
						try {
							// Try and perform the upload session
							uploadResponse = performSessionFileUpload(uploadFileOneDriveApiInstance, thisFileSize, uploadSessionData, threadUploadSessionFilePath);
							
							if (uploadResponse.type() == JSONType.object) {
								uploadFailed = false;
								addLogEntry("Uploading new file: " ~ fileToUpload ~ " ... done.");
							} else {
								addLogEntry("Uploading new file: " ~ fileToUpload ~ " ... failed.");
								uploadFailed = true;
							}
						} catch (OneDriveException exception) {
						
							string thisFunctionName = getFunctionName!({});
							// Default operation if not 408,429,503,504 errors
							// - 429,503,504 errors are handled as a retry within oneDriveApiInstance
							// Display what the error is
							addLogEntry("Uploading new file: " ~ fileToUpload ~ " ... failed.");
							displayOneDriveErrorMessage(exception.msg, thisFunctionName);
							
						}
					} else {
						// No Upload URL or nextExpectedRanges or localPath .. not a valid JSON we can use
						addLogEntry("Session data is missing required elements to perform a session upload.", ["verbose"]);
						addLogEntry("Uploading new file: " ~ fileToUpload ~ " ... failed.");
					}
				} else {
					// Create session Upload URL failed
					addLogEntry("Uploading new file: " ~ fileToUpload ~ " ... failed.");
				}
				
				// If the API instance is still valid, shut it down
				if (uploadFileOneDriveApiInstance !is null) {
					// Shutdown this API instance, as we will create API instances as required, when required
					uploadFileOneDriveApiInstance.shutdown();
					// Free object and memory
					object.destroy(uploadFileOneDriveApiInstance);		
				}	
			}
		} else {
			// We are in a --dry-run scenario
			uploadResponse = createFakeResponse(fileToUpload);
			uploadFailed = false;
			addLogEntry("Uploading new file: " ~ fileToUpload ~ " ... done.", ["info", "notify"]);
		}
		
		// Upload has finished
		auto uploadFinishTime = Clock.currTime();
		// If no upload failure, calculate metrics, perform integrity validation
		if (!uploadFailed) {
			// Upload did not fail ...
			auto uploadDuration = uploadFinishTime - uploadStartTime;
			addLogEntry("File Size: " ~ to!string(thisFileSize) ~ " Bytes", ["debug"]);
			addLogEntry("Upload Duration: " ~ to!string((uploadDuration.total!"msecs"/1e3)) ~ " Seconds", ["debug"]);
			auto uploadSpeed = (thisFileSize / (uploadDuration.total!"msecs"/1e3)/ 1024 / 1024);
			addLogEntry("Upload Speed: " ~ to!string(uploadSpeed) ~ " Mbps (approx)", ["debug"]);
			
			// OK as the upload did not fail, we need to save the response from OneDrive, but it has to be a valid JSON response
			if (uploadResponse.type() == JSONType.object) {
				// check if the path still exists locally before we try to set the file times online - as short lived files, whilst we uploaded it - it may not exist locally aready
				if (exists(fileToUpload)) {
					if (!dryRun) {
						// Check the integrity of the uploaded file, if the local file still exists
						performUploadIntegrityValidationChecks(uploadResponse, fileToUpload, thisFileSize);
						
						// Update the file modified time on OneDrive and save item details to database
						// Update the item's metadata on OneDrive
						SysTime mtime = timeLastModified(fileToUpload).toUTC();
						mtime.fracSecs = Duration.zero;
						string newFileId = uploadResponse["id"].str;
						string newFileETag = uploadResponse["eTag"].str;
						// Attempt to update the online date time stamp based on our local data
						uploadLastModifiedTime(parentItem, parentItem.driveId, newFileId, mtime, newFileETag);
					}
				} else {
					// will be removed in different event!
					addLogEntry("File disappeared locally after upload: " ~ fileToUpload);
				}
			} else {
				// Log that an invalid JSON object was returned
				addLogEntry("uploadFileOneDriveApiInstance.simpleUpload or session.upload call returned an invalid JSON Object from the OneDrive API", ["debug"]);
			}
		}
		
		// Return upload status
		return uploadFailed;
	}
	
	// Create the OneDrive Upload Session
	JSONValue createSessionFileUpload(OneDriveApi activeOneDriveApiInstance, string fileToUpload, string parentDriveId, string parentId, string filename, string eTag, string threadUploadSessionFilePath) {
		
		// Upload file via a OneDrive API session
		JSONValue uploadSession;
		
		// Calculate modification time
		SysTime localFileLastModifiedTime = timeLastModified(fileToUpload).toUTC();
		localFileLastModifiedTime.fracSecs = Duration.zero;
		
		// Construct the fileSystemInfo JSON component needed to create the Upload Session
		JSONValue fileSystemInfo = [
				"item": JSONValue([
					"@microsoft.graph.conflictBehavior": JSONValue("replace"),
					"fileSystemInfo": JSONValue([
						"lastModifiedDateTime": localFileLastModifiedTime.toISOExtString()
					])
				])
			];
		
		// Try to create the upload session for this file
		uploadSession = activeOneDriveApiInstance.createUploadSession(parentDriveId, parentId, filename, eTag, fileSystemInfo);
		
		if (uploadSession.type() == JSONType.object) {
			// a valid session object was created
			if ("uploadUrl" in uploadSession) {
				// Add the file path we are uploading to this JSON Session Data
				uploadSession["localPath"] = fileToUpload;
				// Save this session
				saveSessionFile(threadUploadSessionFilePath, uploadSession);
			}
		} else {
			// no valid session was created
			addLogEntry("Creation of OneDrive API Upload Session failed.", ["verbose"]);
			// return upload() will return a JSONValue response, create an empty JSONValue response to return
			uploadSession = null;
		}
		// Return the JSON
		return uploadSession;
	}
	
	// Save the session upload data
	void saveSessionFile(string threadUploadSessionFilePath, JSONValue uploadSessionData) {
		
		try {
			std.file.write(threadUploadSessionFilePath, uploadSessionData.toString());
		} catch (FileException e) {
			// display the error message
			displayFileSystemErrorMessage(e.msg, getFunctionName!({}));
		}
	}
	
	// Perform the upload of file via the Upload Session that was created
	JSONValue performSessionFileUpload(OneDriveApi activeOneDriveApiInstance, ulong thisFileSize, JSONValue uploadSessionData, string threadUploadSessionFilePath) {
			
		// Response for upload
		JSONValue uploadResponse;
	
		// Session JSON needs to contain valid elements
		// Get the offset details
		ulong fragmentSize = 10 * 2^^20; // 10 MiB
		size_t fragmentCount = 0;
		ulong fragSize = 0;
		ulong offset = uploadSessionData["nextExpectedRanges"][0].str.splitter('-').front.to!ulong;
		size_t expected_total_fragments = cast(size_t) ceil(double(thisFileSize) / double(fragmentSize));
		ulong start_unix_time = Clock.currTime.toUnixTime();
		int h, m, s;
		string etaString;
		string uploadLogEntry = "Uploading: " ~ uploadSessionData["localPath"].str ~ " ... ";

		// Start the session upload using the active API instance for this thread
		while (true) {
			fragmentCount++;
			addLogEntry("Fragment: " ~ to!string(fragmentCount) ~ " of " ~ to!string(expected_total_fragments), ["debug"]);
			
			// What ETA string do we use?
			auto eta = calc_eta((fragmentCount -1), expected_total_fragments, start_unix_time);
			if (eta == 0) {
				// Initial calculation ... 
				etaString = format!"|  ETA    --:--:--";
			} else {
				// we have at least an ETA provided
				dur!"seconds"(eta).split!("hours", "minutes", "seconds")(h, m, s);
				etaString = format!"|  ETA    %02d:%02d:%02d"( h, m, s);
			}
			
			// Calculate this progress output
			auto ratio = cast(double)(fragmentCount -1) / expected_total_fragments;
			// Convert the ratio to a percentage and format it to two decimal places
			string percentage = leftJustify(format("%d%%", cast(int)(ratio * 100)), 5, ' ');
			addLogEntry(uploadLogEntry ~ percentage ~ etaString, ["consoleOnly"]);
			
			// What fragment size will be used?
			addLogEntry("fragmentSize: " ~ to!string(fragmentSize) ~ " offset: " ~ to!string(offset) ~ " thisFileSize: " ~ to!string(thisFileSize), ["debug"]);
			fragSize = fragmentSize < thisFileSize - offset ? fragmentSize : thisFileSize - offset;
			addLogEntry("Using fragSize: " ~ to!string(fragSize), ["debug"]);
						
			// fragSize must not be a negative value
			if (fragSize < 0) {
				// Session upload will fail
				// not a JSON object - fragment upload failed
				addLogEntry("File upload session failed - invalid calculation of fragment size", ["verbose"]);
				if (exists(threadUploadSessionFilePath)) {
					remove(threadUploadSessionFilePath);
				}
				// set uploadResponse to null as error
				uploadResponse = null;
				return uploadResponse;
			}
			
			// If the resume upload fails, we need to check for a return code here
			try {
				uploadResponse = activeOneDriveApiInstance.uploadFragment(
					uploadSessionData["uploadUrl"].str,
					uploadSessionData["localPath"].str,
					offset,
					fragSize,
					thisFileSize
				);
			} catch (OneDriveException exception) {
				// if a 100 uploadResponse is generated, continue
				if (exception.httpStatusCode == 100) {
					continue;
				}
				// There was an error uploadResponse from OneDrive when uploading the file fragment
				
				// Handle transient errors:
				//   408 - Request Time Out
				//   429 - Too Many Requests
				//   503 - Service Unavailable
				//   504 - Gateway Timeout
					
				
				// insert a new line as well, so that the below error is inserted on the console in the right location
				addLogEntry("Fragment upload failed - received an exception response from OneDrive API", ["verbose"]);
				// display what the error is
				displayOneDriveErrorMessage(exception.msg, getFunctionName!({}));
				// retry fragment upload in case error is transient
				addLogEntry("Retrying fragment upload", ["verbose"]);
				
				
				try {
					uploadResponse = activeOneDriveApiInstance.uploadFragment(
						uploadSessionData["uploadUrl"].str,
						uploadSessionData["localPath"].str,
						offset,
						fragSize,
						thisFileSize
					);
				} catch (OneDriveException e) {
					// OneDrive threw another error on retry
					addLogEntry("Retry to upload fragment failed", ["verbose"]);
					// display what the error is
					displayOneDriveErrorMessage(e.msg, getFunctionName!({}));
					// set uploadResponse to null as the fragment upload was in error twice
					uploadResponse = null;
				} catch (std.exception.ErrnoException e) {
					// There was a file system error - display the error message
					displayFileSystemErrorMessage(e.msg, getFunctionName!({}));
					return uploadResponse;
				}
			} catch (ErrnoException e) {
				// There was a file system error
				// display the error message
				displayFileSystemErrorMessage(e.msg, getFunctionName!({}));
				uploadResponse = null;
				return uploadResponse;
			}
			
			// was the fragment uploaded without issue?
			if (uploadResponse.type() == JSONType.object){
				offset += fragmentSize;
				if (offset >= thisFileSize) {
					break;
				}
				// update the uploadSessionData details
				uploadSessionData["expirationDateTime"] = uploadResponse["expirationDateTime"];
				uploadSessionData["nextExpectedRanges"] = uploadResponse["nextExpectedRanges"];
				saveSessionFile(threadUploadSessionFilePath, uploadSessionData);
			} else {
				// not a JSON object - fragment upload failed
				addLogEntry("File upload session failed - invalid response from OneDrive API", ["verbose"]);
				
				// cleanup session data
				if (exists(threadUploadSessionFilePath)) {
					remove(threadUploadSessionFilePath);
				}
				// set uploadResponse to null as error
				uploadResponse = null;
				return uploadResponse;
			}
		}
		
		// upload complete
		ulong end_unix_time = Clock.currTime.toUnixTime();
		auto upload_duration = cast(int)(end_unix_time - start_unix_time);
		dur!"seconds"(upload_duration).split!("hours", "minutes", "seconds")(h, m, s);
		etaString = format!"| DONE in %02d:%02d:%02d"( h, m, s);
		addLogEntry(uploadLogEntry ~ "100% " ~ etaString, ["consoleOnly"]);
		
		// Remove session file if it exists		
		if (exists(threadUploadSessionFilePath)) {
			remove(threadUploadSessionFilePath);
		}
		
		// Return the session upload response
		return uploadResponse;
	}
	
	// Delete an item on OneDrive
	void uploadDeletedItem(Item itemToDelete, string path) {
			
		// Are we in a situation where we HAVE to keep the data online - do not delete the remote object
		if (noRemoteDelete) {
			if ((itemToDelete.type == ItemType.dir)) {
				// Do not process remote directory delete
				addLogEntry("Skipping remote directory delete as --upload-only & --no-remote-delete configured", ["verbose"]);
			} else {
				// Do not process remote file delete
				addLogEntry("Skipping remote file delete as --upload-only & --no-remote-delete configured", ["verbose"]);
			}
		} else {
			
			// Is this a --download-only operation?
			if (!appConfig.getValueBool("download_only")) {
				// Process the delete - delete the object online
				addLogEntry("Deleting item from OneDrive: " ~ path);
				bool flagAsBigDelete = false;
				
				Item[] children;
				ulong itemsToDelete;
			
				if ((itemToDelete.type == ItemType.dir)) {
					// Query the database - how many objects will this remove?
					children = getChildren(itemToDelete.driveId, itemToDelete.id);
					// Count the returned items + the original item (1)
					itemsToDelete = count(children) + 1;
					addLogEntry("Number of items online to delete: " ~ to!string(itemsToDelete), ["debug"]);
				} else {
					itemsToDelete = 1;
				}
				
				// A local delete of a file|folder when using --monitor  will issue a inotify event, which will trigger the local & remote data immediately be deleted
				// The user may also be --sync process, so we are checking if something was deleted between application use
				if (itemsToDelete >= appConfig.getValueLong("classify_as_big_delete")) {
					// A big delete has been detected
					flagAsBigDelete = true;
					if (!appConfig.getValueBool("force")) {
						addLogEntry("ERROR: An attempt to remove a large volume of data from OneDrive has been detected. Exiting client to preserve data on Microsoft OneDrive");
						addLogEntry("ERROR: To delete a large volume of data use --force or increase the config value 'classify_as_big_delete' to a larger value");
						// Must exit here to preserve data on online , allow logging to be done
						forceExit();
					}
				}
				
				// Are we in a --dry-run scenario?
				if (!dryRun) {
					// We are not in a dry run scenario
					addLogEntry("itemToDelete: " ~ to!string(itemToDelete), ["debug"]);
					
					// Create new OneDrive API Instance
					OneDriveApi uploadDeletedItemOneDriveApiInstance;
					uploadDeletedItemOneDriveApiInstance = new OneDriveApi(appConfig);
					uploadDeletedItemOneDriveApiInstance.initialise();
				
					// what item are we trying to delete?
					addLogEntry("Attempting to delete this single item id: " ~ itemToDelete.id ~ " from drive: " ~ itemToDelete.driveId, ["debug"]);
					
					try {
						// perform the delete via the default OneDrive API instance
						uploadDeletedItemOneDriveApiInstance.deleteById(itemToDelete.driveId, itemToDelete.id);
						// Shutdown API
						uploadDeletedItemOneDriveApiInstance.shutdown();
						// Free object and memory
						object.destroy(uploadDeletedItemOneDriveApiInstance);
					} catch (OneDriveException e) {
						if (e.httpStatusCode == 404) {
							// item.id, item.eTag could not be found on the specified driveId
							addLogEntry("OneDrive reported: The resource could not be found to be deleted.", ["verbose"]);
						}
					}
					
					// Delete the reference in the local database
					itemDB.deleteById(itemToDelete.driveId, itemToDelete.id);
					if (itemToDelete.remoteId != null) {
						// If the item is a remote item, delete the reference in the local database
						itemDB.deleteById(itemToDelete.remoteDriveId, itemToDelete.remoteId);
					}
				} else {
					// log that this is a dry-run activity
					addLogEntry("dry run - no delete activity");
				}
			} else {
				// --download-only operation, we are not uploading any delete event to OneDrive
				addLogEntry("Not pushing local delete to Microsoft OneDrive due to --download-only being used", ["debug"]);
			}
		}
	}
	
	// Get the children of an item id from the database
	Item[] getChildren(string driveId, string id) {
				
		Item[] children;
		children ~= itemDB.selectChildren(driveId, id);
		foreach (Item child; children) {
			if (child.type != ItemType.file) {
				// recursively get the children of this child
				children ~= getChildren(child.driveId, child.id);
			}
		}
		return children;
	}
	
	// Perform a 'reverse' delete of all child objects on OneDrive
	void performReverseDeletionOfOneDriveItems(Item[] children, Item itemToDelete) {
		
		// Log what is happening
		addLogEntry("Attempting a reverse delete of all child objects from OneDrive", ["debug"]);
		
		// Create a new API Instance for this thread and initialise it
		OneDriveApi performReverseDeletionOneDriveApiInstance;
		performReverseDeletionOneDriveApiInstance = new OneDriveApi(appConfig);
		performReverseDeletionOneDriveApiInstance.initialise();
		
		foreach_reverse (Item child; children) {
			// Log the action
			addLogEntry("Attempting to delete this child item id: " ~ child.id ~ " from drive: " ~ child.driveId, ["debug"]);
			
			// perform the delete via the default OneDrive API instance
			performReverseDeletionOneDriveApiInstance.deleteById(child.driveId, child.id, child.eTag);
			// delete the child reference in the local database
			itemDB.deleteById(child.driveId, child.id);
		}
		// Log the action
		addLogEntry("Attempting to delete this parent item id: " ~ itemToDelete.id ~ " from drive: " ~ itemToDelete.driveId, ["debug"]);
		
		// Perform the delete via the default OneDrive API instance
		performReverseDeletionOneDriveApiInstance.deleteById(itemToDelete.driveId, itemToDelete.id, itemToDelete.eTag);
		// Shutdown this API instance, as we will create API instances as required, when required
		performReverseDeletionOneDriveApiInstance.shutdown();
		// Free object and memory
		object.destroy(performReverseDeletionOneDriveApiInstance);
	}
	
	// Create a fake OneDrive response suitable for use with saveItem
	// Create a fake OneDrive response suitable for use with saveItem
	JSONValue createFakeResponse(string path) {
		import std.digest.sha;
		
		// Generate a simulated JSON response which can be used
		// At a minimum we need:
		// 1. eTag
		// 2. cTag
		// 3. fileSystemInfo
		// 4. file or folder. if file, hash of file
		// 5. id
		// 6. name
		// 7. parent reference
		
		string fakeDriveId = appConfig.defaultDriveId;
		string fakeRootId = appConfig.defaultRootId;
		SysTime mtime = exists(path) ? timeLastModified(path).toUTC() : Clock.currTime(UTC());
		auto sha1 = new SHA1Digest();
		ubyte[] fakedOneDriveItemValues = sha1.digest(path);
		JSONValue fakeResponse;

		string parentPath = dirName(path);
		if (parentPath != "." && exists(path)) {
			foreach (searchDriveId; onlineDriveDetails.keys) {
				Item databaseItem;
				if (itemDB.selectByPath(parentPath, searchDriveId, databaseItem)) {
					fakeDriveId = databaseItem.driveId;
					fakeRootId = databaseItem.id;
					break; // Exit loop after finding the first match
				}
			}
		}

		fakeResponse = [
			"id": JSONValue(toHexString(fakedOneDriveItemValues)),
			"cTag": JSONValue(toHexString(fakedOneDriveItemValues)),
			"eTag": JSONValue(toHexString(fakedOneDriveItemValues)),
			"fileSystemInfo": JSONValue([
				"createdDateTime": mtime.toISOExtString(),
				"lastModifiedDateTime": mtime.toISOExtString()
			]),
			"name": JSONValue(baseName(path)),
			"parentReference": JSONValue([
				"driveId": JSONValue(fakeDriveId),
				"driveType": JSONValue(appConfig.accountType),
				"id": JSONValue(fakeRootId)
			])
		];

		if (exists(path)) {
			if (isDir(path)) {
				fakeResponse["folder"] = JSONValue("");
			} else {
				string quickXorHash = computeQuickXorHash(path);
				fakeResponse["file"] = JSONValue([
					"hashes": JSONValue(["quickXorHash": JSONValue(quickXorHash)])
				]);
			}
		} else {
			// Assume directory if path does not exist
			fakeResponse["folder"] = JSONValue("");
		}

		addLogEntry("Generated Fake OneDrive Response: " ~ to!string(fakeResponse), ["debug"]);
		return fakeResponse;
	}

	// Save JSON item details into the item database
	void saveItem(JSONValue jsonItem) {
		// jsonItem has to be a valid object
		if (jsonItem.type() == JSONType.object) {
			// Check if the response JSON has an 'id', otherwise makeItem() fails with 'Key not found: id'
			if (hasId(jsonItem)) {
				// Are we in a --upload-only & --remove-source-files scenario?
				// We do not want to add the item to the database in this situation as there is no local reference to the file post file deletion
				// If the item is a directory, we need to add this to the DB, if this is a file, we dont add this, the parent path is not in DB, thus any new files in this directory are not added
				if ((uploadOnly) && (localDeleteAfterUpload) && (isItemFile(jsonItem))) {
					// Log that we skipping adding item to the local DB and the reason why
					addLogEntry("Skipping adding to database as --upload-only & --remove-source-files configured", ["debug"]);
				} else {
					// What is the JSON item we are trying to create a DB record with?
					addLogEntry("saveItem - creating DB item from this JSON: " ~ to!string(jsonItem), ["debug"]);
					
					// Takes a JSON input and formats to an item which can be used by the database
					Item item = makeItem(jsonItem);
					
					// Is this JSON item a 'root' item?
					if ((isItemRoot(jsonItem)) && (item.name == "root")) {
						addLogEntry("Updating DB Item object with correct values as this is a 'root' object", ["debug"]);
						item.parentId = null; 	// ensures that this database entry has no parent
						// Check for parentReference
						if (hasParentReference(jsonItem)) {
							// Set the correct item.driveId
							addLogEntry("ROOT JSON Item HAS parentReference .... setting item.driveId = jsonItem['parentReference']['driveId'].str", ["debug"]);
							item.driveId = jsonItem["parentReference"]["driveId"].str;
						}
						
						// We only should be adding our account 'root' to the database, not shared folder 'root' items
						if (item.driveId != appConfig.defaultDriveId) {
							// Shared Folder drive 'root' object .. we dont want this item
							addLogEntry("NOT adding 'remote root' object to database: " ~ to!string(item), ["debug"]);
							return;
						}
					}
					
					// Add to the local database
					itemDB.upsert(item);
					
					// If we have a remote drive ID, add this to our list of known drive id's
					if (!item.remoteDriveId.empty) {
						// Keep the driveDetailsCache array with unique entries only
						driveDetailsCache cachedOnlineDriveData;
						if (!canFindDriveId(item.remoteDriveId, cachedOnlineDriveData)) {
							// Add this driveId to the drive cache
							addOrUpdateOneDriveOnlineDetails(item.remoteDriveId);
						}
					}
				}
			} else {
				// log error
				addLogEntry("ERROR: OneDrive response missing required 'id' element");
				addLogEntry("ERROR: " ~ to!string(jsonItem));
			}
		} else {
			// log error
			addLogEntry("ERROR: An error was returned from OneDrive and the resulting response is not a valid JSON object that can be processed.");
			addLogEntry("ERROR: Increase logging verbosity to assist determining why.");
		}
	}
	
	// Wrapper function for makeDatabaseItem so we can check to ensure that the item has the required hashes
	Item makeItem(JSONValue onedriveJSONItem) {
			
		// Make the DB Item from the JSON data provided
		Item newDatabaseItem = makeDatabaseItem(onedriveJSONItem);
		
		// Is this a 'file' item that has not been deleted? Deleted items have no hash
		if ((newDatabaseItem.type == ItemType.file) && (!isItemDeleted(onedriveJSONItem))) {
			// Does this item have a file size attribute?
			if (hasFileSize(onedriveJSONItem)) {
				// Is the file size greater than 0?
				if (onedriveJSONItem["size"].integer > 0) {
					// Does the DB item have any hashes as per the API provided JSON data?
					if ((newDatabaseItem.quickXorHash.empty) && (newDatabaseItem.sha256Hash.empty)) {
						// Odd .. there is no hash for this item .. why is that?
						// Is there a 'file' JSON element?
						if ("file" in onedriveJSONItem) {
							// Microsoft OneDrive OneNote objects will report as files but have 'application/msonenote' and 'application/octet-stream' as mime types
							if ((isMicrosoftOneNoteMimeType1(onedriveJSONItem)) || (isMicrosoftOneNoteMimeType2(onedriveJSONItem))) {
								// Debug log output that this is a potential OneNote object
								addLogEntry("This item is potentially an associated Microsoft OneNote Object Item", ["debug"]);
							} else {
								// Not a Microsoft OneNote Mime Type Object ..
								string apiWarningMessage = "WARNING: OneDrive API inconsistency - this file does not have any hash: ";
								// This is computationally expensive .. but we are only doing this if there are no hashses provided
								bool parentInDatabase = itemDB.idInLocalDatabase(newDatabaseItem.driveId, newDatabaseItem.parentId);
								// Is the parent id in the database?
								if (parentInDatabase) {
									// This is again computationally expensive .. calculate this item path to advise the user the actual path of this item that has no hash
									string newItemPath = computeItemPath(newDatabaseItem.driveId, newDatabaseItem.parentId) ~ "/" ~ newDatabaseItem.name;
									addLogEntry(apiWarningMessage ~ newItemPath);
								} else {
									// Parent is not in the database .. why?
									// Check if the parent item had been skipped .. 
									if (newDatabaseItem.parentId in skippedItems) {
										addLogEntry(apiWarningMessage ~ "newDatabaseItem.parentId listed within skippedItems", ["debug"]);
									} else {
										// Use the item ID .. there is no other reference available, parent is not being skipped, so we should have been able to calculate this - but we could not
										addLogEntry(apiWarningMessage ~ newDatabaseItem.id);
									}
								}
							}
						}	
					}
				} else {
					// zero file size
					addLogEntry("This item file is zero size - potentially no hash provided by the OneDrive API", ["debug"]);
				}
			}
		}
		
		// Return the new database item
		return newDatabaseItem;
	}
	
	// Print the fileDownloadFailures and fileUploadFailures arrays if they are not empty
	void displaySyncFailures() {
			
		// Were there any file download failures?
		if (!fileDownloadFailures.empty) {
			// There are download failures ...
			addLogEntry();
			addLogEntry("Failed items to download from OneDrive: " ~ to!string(fileDownloadFailures.length));
			foreach(failedFileToDownload; fileDownloadFailures) {
				// List the detail of the item that failed to download
				addLogEntry("Failed to download: " ~ failedFileToDownload, ["info", "notify"]);
				
				// Is this failed item in the DB? It should not be ..
				Item downloadDBItem;
				// Need to check all driveid's we know about, not just the defaultDriveId
				foreach (searchDriveId; onlineDriveDetails.keys) {
					if (itemDB.selectByPath(failedFileToDownload, searchDriveId, downloadDBItem)) {
						// item was found in the DB
						addLogEntry("ERROR: Failed Download Path found in database, must delete this item from the database .. it should not be in there if it failed to download");
						// Process the database entry removal. In a --dry-run scenario, this is being done against a DB copy
						itemDB.deleteById(downloadDBItem.driveId, downloadDBItem.id);
						if (downloadDBItem.remoteDriveId != null) {
							// delete the linked remote folder
							itemDB.deleteById(downloadDBItem.remoteDriveId, downloadDBItem.remoteId);
						}	
					}
				}
			}
			// Set the flag
			syncFailures = true;
		}
		
		// Were there any file upload failures?
		if (!fileUploadFailures.empty) {
			// There are download failures ...
			addLogEntry();
			addLogEntry("Failed items to upload to OneDrive: " ~ to!string(fileUploadFailures.length));
			foreach(failedFileToUpload; fileUploadFailures) {
				// List the path of the item that failed to upload
				addLogEntry("Failed to upload: " ~ failedFileToUpload, ["info", "notify"]);
				
				// Is this failed item in the DB? It should not be ..
				Item uploadDBItem;
				// Need to check all driveid's we know about, not just the defaultDriveId
				foreach (searchDriveId; onlineDriveDetails.keys) {
					if (itemDB.selectByPath(failedFileToUpload, searchDriveId, uploadDBItem)) {
						// item was found in the DB
						addLogEntry("ERROR: Failed Upload Path found in database, must delete this item from the database .. it should not be in there if it failed to upload");
						// Process the database entry removal. In a --dry-run scenario, this is being done against a DB copy
						itemDB.deleteById(uploadDBItem.driveId, uploadDBItem.id);
						if (uploadDBItem.remoteDriveId != null) {
							// delete the linked remote folder
							itemDB.deleteById(uploadDBItem.remoteDriveId, uploadDBItem.remoteId);
						}	
					}
				}
			}
			// Set the flag
			syncFailures = true;
		}
	}
	
	// Generate a /delta compatible response - for use when we cant actually use /delta
	// This is required when the application is configured to use National Azure AD deployments as these do not support /delta queries
	// The same technique can also be used when we are using --single-directory. The parent objects up to the single directory target can be added,
	// then once the target of the --single-directory request is hit, all of the children of that path can be queried, giving a much more focused
	// JSON response which can then be processed, negating the need to continuously traverse the tree and 'exclude' items
	JSONValue generateDeltaResponse(string pathToQuery = null) {
			
		// JSON value which will be responded with
		JSONValue selfGeneratedDeltaResponse;
		
		// Function variables
		Item searchItem;
		JSONValue rootData;
		JSONValue driveData;
		JSONValue pathData;
		JSONValue topLevelChildren;
		JSONValue[] childrenData;
		string nextLink;
		
		// Was a path to query passed in?
		if (pathToQuery.empty) {
			// Will query for the 'root'
			pathToQuery = ".";
		}
		
		// Create new OneDrive API Instance
		OneDriveApi generateDeltaResponseOneDriveApiInstance;
		generateDeltaResponseOneDriveApiInstance = new OneDriveApi(appConfig);
		generateDeltaResponseOneDriveApiInstance.initialise();
		
		if (!singleDirectoryScope) {
			// In a --resync scenario, there is no DB data to query, so we have to query the OneDrive API here to get relevant details
			try {
				// Query the OneDrive API
				pathData = generateDeltaResponseOneDriveApiInstance.getPathDetails(pathToQuery);
				// Is the path on OneDrive local or remote to our account drive id?
				if (isItemRemote(pathData)) {
					// The path we are seeking is remote to our account drive id
					searchItem.driveId = pathData["remoteItem"]["parentReference"]["driveId"].str;
					searchItem.id = pathData["remoteItem"]["id"].str;
				} else {
					// The path we are seeking is local to our account drive id
					searchItem.driveId = pathData["parentReference"]["driveId"].str;
					searchItem.id = pathData["id"].str;
				}
			} catch (OneDriveException e) {
				// Display error message
				displayOneDriveErrorMessage(e.msg, getFunctionName!({}));
				// Must exit here
				generateDeltaResponseOneDriveApiInstance.shutdown();
				// Free object and memory
				object.destroy(generateDeltaResponseOneDriveApiInstance);
				// Must force exit here, allow logging to be done
				forceExit();
			}
		} else {
			// When setSingleDirectoryScope() was called, the following were set to the correct items, even if the path was remote:
			// - singleDirectoryScopeDriveId
			// - singleDirectoryScopeItemId
			// Reuse these prior set values
			searchItem.driveId = singleDirectoryScopeDriveId;
			searchItem.id = singleDirectoryScopeItemId;
		}
		
		// Before we get any data from the OneDrive API, flag any child object in the database as out-of-sync for this driveId & and object id
		// Downgrade ONLY files associated with this driveId and idToQuery
		addLogEntry("Downgrading all children for this searchItem.driveId (" ~ searchItem.driveId ~ ") and searchItem.id (" ~ searchItem.id ~ ") to an out-of-sync state", ["debug"]);
		
		auto drivePathChildren = getChildren(searchItem.driveId, searchItem.id);
		if (count(drivePathChildren) > 0) {
			// Children to process and flag as out-of-sync	
			foreach (drivePathChild; drivePathChildren) {
				// Flag any object in the database as out-of-sync for this driveId & and object id
				addLogEntry("Downgrading item as out-of-sync: " ~ drivePathChild.id, ["debug"]);
				itemDB.downgradeSyncStatusFlag(drivePathChild.driveId, drivePathChild.id);
			}
		}
		
		// Get drive details for the provided driveId
		try {
			driveData = generateDeltaResponseOneDriveApiInstance.getPathDetailsById(searchItem.driveId, searchItem.id);
		} catch (OneDriveException exception) {
			addLogEntry("driveData = generateDeltaResponseOneDriveApiInstance.getPathDetailsById(searchItem.driveId, searchItem.id) generated a OneDriveException", ["debug"]);
			
			string thisFunctionName = getFunctionName!({});
			// Default operation if not 408,429,503,504 errors
			// - 429,503,504 errors are handled as a retry within oneDriveApiInstance
			// Display what the error is
			displayOneDriveErrorMessage(exception.msg, thisFunctionName);
			
		}
		
		// Was a valid JSON response for 'driveData' provided?
		if (driveData.type() == JSONType.object) {
		
			// Dynamic output for a non-verbose run so that the user knows something is happening
			if (appConfig.verbosityCount == 0) {
				if (!appConfig.surpressLoggingOutput) {
					addProcessingLogHeaderEntry("Fetching items from the OneDrive API for Drive ID: " ~ searchItem.driveId, appConfig.verbosityCount);
				}
			} else {
				addLogEntry("Generating a /delta response from the OneDrive API for Drive ID: " ~ searchItem.driveId, ["verbose"]);
			}
		
			// Process this initial JSON response
			if (!isItemRoot(driveData)) {
				// Get root details for the provided driveId
				try {
					rootData = generateDeltaResponseOneDriveApiInstance.getDriveIdRoot(searchItem.driveId);
				} catch (OneDriveException exception) {
					addLogEntry("rootData = onedrive.getDriveIdRoot(searchItem.driveId) generated a OneDriveException", ["debug"]);
					
					string thisFunctionName = getFunctionName!({});
					// Default operation if not 408,429,503,504 errors
					// - 429,503,504 errors are handled as a retry within oneDriveApiInstance
					// Display what the error is
					displayOneDriveErrorMessage(exception.msg, thisFunctionName);
					
				}
				// Add driveData JSON data to array
				addLogEntry("Adding OneDrive root details for processing", ["verbose"]);
				childrenData ~= rootData;
			}
			
			// Add driveData JSON data to array
			addLogEntry("Adding OneDrive folder details for processing", ["verbose"]);
			childrenData ~= driveData;
		} else {
			// driveData is an invalid JSON object
			writeln("CODING TO DO: The query of OneDrive API to getPathDetailsById generated an invalid JSON response - thus we cant build our own /delta simulated response ... how to handle?");
			// Must exit here
			generateDeltaResponseOneDriveApiInstance.shutdown();
			// Free object and memory
			object.destroy(generateDeltaResponseOneDriveApiInstance);
			// Must force exit here, allow logging to be done
			forceExit();
		}
		
		// For each child object, query the OneDrive API
		for (;;) {
			// query top level children
			try {
				topLevelChildren = generateDeltaResponseOneDriveApiInstance.listChildren(searchItem.driveId, searchItem.id, nextLink);
			} catch (OneDriveException exception) {
				// OneDrive threw an error
				addLogEntry("------------------------------------------------------------------", ["debug"]);
				addLogEntry("Query Error: topLevelChildren = generateDeltaResponseOneDriveApiInstance.listChildren(searchItem.driveId, searchItem.id, nextLink)", ["debug"]);
				addLogEntry("driveId:   " ~ searchItem.driveId, ["debug"]);
				addLogEntry("idToQuery: " ~ searchItem.id, ["debug"]);
				addLogEntry("nextLink:  " ~ nextLink, ["debug"]);
				
				string thisFunctionName = getFunctionName!({});
				// Default operation if not 408,429,503,504 errors
				// - 408,429,503,504 errors are handled as a retry within oneDriveApiInstance
				// Display what the error is
				displayOneDriveErrorMessage(exception.msg, thisFunctionName);
				
			}
			
			// process top level children
			addLogEntry("Adding " ~ to!string(count(topLevelChildren["value"].array)) ~ " OneDrive items for processing from the OneDrive 'root' folder", ["verbose"]);
			
			foreach (child; topLevelChildren["value"].array) {
				// Check for any Client Side Filtering here ... we should skip querying the OneDrive API for 'folders' that we are going to just process and skip anyway.
				// This avoids needless calls to the OneDrive API, and potentially speeds up this process.
				if (!checkJSONAgainstClientSideFiltering(child)) {
					// add this child to the array of objects
					childrenData ~= child;
					// is this child a folder?
					if (isItemFolder(child)) {
						// We have to query this folders children if childCount > 0
						if (child["folder"]["childCount"].integer > 0){
							// This child folder has children
							string childIdToQuery = child["id"].str;
							string childDriveToQuery = child["parentReference"]["driveId"].str;
							auto childParentPath = child["parentReference"]["path"].str.split(":");
							string folderPathToScan = childParentPath[1] ~ "/" ~ child["name"].str;
							
							string pathForLogging;
							// Are we in a --single-directory situation? If we are, the path we are using for logging needs to use the input path as a base
							if (singleDirectoryScope) {
								pathForLogging = appConfig.getValueString("single_directory") ~ "/" ~ child["name"].str;
							} else {
								pathForLogging = child["name"].str;
							}
							
							// Query the children of this item
							JSONValue[] grandChildrenData = queryForChildren(childDriveToQuery, childIdToQuery, folderPathToScan, pathForLogging);
							foreach (grandChild; grandChildrenData.array) {
								// add the grandchild to the array
								childrenData ~= grandChild;
							}
						}
					}
				}
			}
			// If a collection exceeds the default page size (200 items), the @odata.nextLink property is returned in the response 
			// to indicate more items are available and provide the request URL for the next page of items.
			if ("@odata.nextLink" in topLevelChildren) {
				// Update nextLink to next changeSet bundle
				addLogEntry("Setting nextLink to (@odata.nextLink): " ~ nextLink, ["debug"]);
				nextLink = topLevelChildren["@odata.nextLink"].str;
			} else break;
		}
		
		if (appConfig.verbosityCount == 0) {
			// Dynamic output for a non-verbose run so that the user knows something is happening
			if (!appConfig.surpressLoggingOutput) {
				addLogEntry("\n", ["consoleOnlyNoNewLine"]);
			}
		}
		
		// Craft response from all returned JSON elements
		selfGeneratedDeltaResponse = [
						"@odata.context": JSONValue("https://graph.microsoft.com/v1.0/$metadata#Collection(driveItem)"),
						"value": JSONValue(childrenData.array)
						];
		
		// Shutdown API
		generateDeltaResponseOneDriveApiInstance.shutdown();
		// Free object and memory
		object.destroy(generateDeltaResponseOneDriveApiInstance);
		
		// Return the generated JSON response
		return selfGeneratedDeltaResponse;
	}
	
	// Query the OneDrive API for the specified child id for any children objects
	JSONValue[] queryForChildren(string driveId, string idToQuery, string childParentPath, string pathForLogging) {
				
		// function variables
		JSONValue thisLevelChildren;
		JSONValue[] thisLevelChildrenData;
		string nextLink;
		
		// Create new OneDrive API Instance
		OneDriveApi queryChildrenOneDriveApiInstance;
		queryChildrenOneDriveApiInstance = new OneDriveApi(appConfig);
		queryChildrenOneDriveApiInstance.initialise();
		
		for (;;) {
			// query this level children
			try {
				thisLevelChildren = queryThisLevelChildren(driveId, idToQuery, nextLink, queryChildrenOneDriveApiInstance);
			} catch (OneDriveException exception) {
				
				writeln("CODING TO DO: EXCEPTION HANDLING NEEDED: thisLevelChildren = queryThisLevelChildren(driveId, idToQuery, nextLink, queryChildrenOneDriveApiInstance)");
			
			}
			
			if (appConfig.verbosityCount == 0) {
				// Dynamic output for a non-verbose run so that the user knows something is happening
				if (!appConfig.surpressLoggingOutput) {
					addProcessingDotEntry();
				}
			}
			
			// Was a valid JSON response for 'thisLevelChildren' provided?
			if (thisLevelChildren.type() == JSONType.object) {
				// process this level children
				if (!childParentPath.empty) {
					// We dont use childParentPath to log, as this poses an information leak risk.
					// The full parent path of the child, as per the JSON might be:
					//   /Level 1/Level 2/Level 3/Child Shared Folder/some folder/another folder
					// But 'Child Shared Folder' is what is shared, thus '/Level 1/Level 2/Level 3/' is a potential information leak if logged.
					// Plus, the application output now shows accuratly what is being shared - so that is a good thing.
					addLogEntry("Adding " ~ to!string(count(thisLevelChildren["value"].array)) ~ " OneDrive items for processing from " ~ pathForLogging, ["verbose"]);
				}
				foreach (child; thisLevelChildren["value"].array) {
					// Check for any Client Side Filtering here ... we should skip querying the OneDrive API for 'folders' that we are going to just process and skip anyway.
					// This avoids needless calls to the OneDrive API, and potentially speeds up this process.
					if (!checkJSONAgainstClientSideFiltering(child)) {
						// add this child to the array of objects
						thisLevelChildrenData ~= child;
						// is this child a folder?
						if (isItemFolder(child)){
							// We have to query this folders children if childCount > 0
							if (child["folder"]["childCount"].integer > 0){
								// This child folder has children
								string childIdToQuery = child["id"].str;
								string childDriveToQuery = child["parentReference"]["driveId"].str;
								auto grandchildParentPath = child["parentReference"]["path"].str.split(":");
								string folderPathToScan = grandchildParentPath[1] ~ "/" ~ child["name"].str;
								string newLoggingPath = pathForLogging ~ "/" ~ child["name"].str;
								JSONValue[] grandChildrenData = queryForChildren(childDriveToQuery, childIdToQuery, folderPathToScan, newLoggingPath);
								foreach (grandChild; grandChildrenData.array) {
									// add the grandchild to the array
									thisLevelChildrenData ~= grandChild;
								}
							}
						}
					}
				}
				// If a collection exceeds the default page size (200 items), the @odata.nextLink property is returned in the response 
				// to indicate more items are available and provide the request URL for the next page of items.
				if ("@odata.nextLink" in thisLevelChildren) {
					// Update nextLink to next changeSet bundle
					nextLink = thisLevelChildren["@odata.nextLink"].str;
					addLogEntry("Setting nextLink to (@odata.nextLink): " ~ nextLink, ["debug"]);
				} else break;
			
			} else {
				// Invalid JSON response when querying this level children
				addLogEntry("INVALID JSON response when attempting a retry of parent function - queryForChildren(driveId, idToQuery, childParentPath, pathForLogging)", ["debug"]);
				
				// retry thisLevelChildren = queryThisLevelChildren
				addLogEntry("Thread sleeping for an additional 30 seconds", ["debug"]);
				Thread.sleep(dur!"seconds"(30));
				addLogEntry("Retry this call thisLevelChildren = queryThisLevelChildren(driveId, idToQuery, nextLink, queryChildrenOneDriveApiInstance)", ["debug"]);
				thisLevelChildren = queryThisLevelChildren(driveId, idToQuery, nextLink, queryChildrenOneDriveApiInstance);
			}
		}
		
		// Shutdown this API instance, as we will create API instances as required, when required
		queryChildrenOneDriveApiInstance.shutdown();
		// Free object and memory
		object.destroy(queryChildrenOneDriveApiInstance);
		
		// return response
		return thisLevelChildrenData;
	}
	
	// Query the OneDrive API for the child objects for this element
	JSONValue queryThisLevelChildren(string driveId, string idToQuery, string nextLink, OneDriveApi queryChildrenOneDriveApiInstance) {
		
		// function variables 
		JSONValue thisLevelChildren;
		
		// query children
		try {
			// attempt API call
			addLogEntry("Attempting Query: thisLevelChildren = queryChildrenOneDriveApiInstance.listChildren(driveId, idToQuery, nextLink)", ["debug"]);
			thisLevelChildren = queryChildrenOneDriveApiInstance.listChildren(driveId, idToQuery, nextLink);
			addLogEntry("Query 'thisLevelChildren = queryChildrenOneDriveApiInstance.listChildren(driveId, idToQuery, nextLink)' performed successfully", ["debug"]);
		} catch (OneDriveException exception) {
			// OneDrive threw an error
			addLogEntry("------------------------------------------------------------------", ["debug"]);
			addLogEntry("Query Error: thisLevelChildren = queryChildrenOneDriveApiInstance.listChildren(driveId, idToQuery, nextLink)", ["debug"]);
			addLogEntry("driveId: " ~ driveId, ["debug"]);
			addLogEntry("idToQuery: " ~ idToQuery, ["debug"]);
			addLogEntry("nextLink: " ~ nextLink, ["debug"]);
			
			string thisFunctionName = getFunctionName!({});
			// Default operation if not 408,429,503,504 errors
			// - 408,429,503,504 errors are handled as a retry within oneDriveApiInstance
			// Display what the error is
			displayOneDriveErrorMessage(exception.msg, thisFunctionName);
			
		}
				
		// return response
		return thisLevelChildren;
	}
	
	// Traverses the provided path online, via the OneDrive API, following correct parent driveId and itemId elements across the account
	// to find if this full path exists. If this path exists online, the last item in the object path will be returned as a full JSON item.
	//
	// If the createPathIfMissing = false + no path exists online, a null invalid JSON item will be returned.
	// If the createPathIfMissing = true + no path exists online, the requested path will be created in the correct location online. The resulting
	// response to the directory creation will then be returned.
	//
	// This function also ensures that each path in the requested path actually matches the requested element to ensure that the OneDrive API response
	// is not falsely matching a 'case insensitive' match to the actual request which is a POSIX compliance issue.
	JSONValue queryOneDriveForSpecificPathAndCreateIfMissing(string thisNewPathToSearch, bool createPathIfMissing) {
		
		// function variables
		JSONValue getPathDetailsAPIResponse;
		string currentPathTree;
		Item parentDetails;
		JSONValue topLevelChildren;
		string nextLink;
		bool directoryFoundOnline = false;
		bool posixIssue = false;
		
		// Create a new API Instance for this thread and initialise it
		OneDriveApi queryOneDriveForSpecificPath;
		queryOneDriveForSpecificPath = new OneDriveApi(appConfig);
		queryOneDriveForSpecificPath.initialise();
		
		foreach (thisFolderName; pathSplitter(thisNewPathToSearch)) {
			addLogEntry("Testing for the existance online of this folder path: " ~ thisFolderName, ["debug"]);
			directoryFoundOnline = false;
			
			// If this is '.' this is the account root
			if (thisFolderName == ".") {
				currentPathTree = thisFolderName;
			} else {
				currentPathTree = currentPathTree ~ "/" ~ thisFolderName;
			}
			
			addLogEntry("Attempting to query OneDrive for this path: " ~ currentPathTree, ["debug"]);
			
			// What query do we use?
			if (thisFolderName == ".") {
				// Query the root, set the right details
				try {
					getPathDetailsAPIResponse = queryOneDriveForSpecificPath.getPathDetails(currentPathTree);
					parentDetails = makeItem(getPathDetailsAPIResponse);
					// Save item to the database
					saveItem(getPathDetailsAPIResponse);
					directoryFoundOnline = true;
				} catch (OneDriveException exception) {
				
					string thisFunctionName = getFunctionName!({});
					// Default operation if not 408,429,503,504 errors
					// - 408,429,503,504 errors are handled as a retry within oneDriveApiInstance
					// Display what the error is
					displayOneDriveErrorMessage(exception.msg, thisFunctionName);
					
				}
			} else {
				// Ensure we have a valid driveId to search here
				if (parentDetails.driveId.empty) {
					parentDetails.driveId = appConfig.defaultDriveId;
				}
				
				// If the prior JSON 'getPathDetailsAPIResponse' is on this account driveId .. then continue to use getPathDetails
				if (parentDetails.driveId == appConfig.defaultDriveId) {
				
					try {
						// Query OneDrive API for this path
						getPathDetailsAPIResponse = queryOneDriveForSpecificPath.getPathDetails(currentPathTree);
						
						// Portable Operating System Interface (POSIX) testing of JSON response from OneDrive API
						if (hasName(getPathDetailsAPIResponse)) {
							performPosixTest(thisFolderName, getPathDetailsAPIResponse["name"].str);
						} else {
							throw new jsonResponseException("Unable to perform POSIX test as the OneDrive API request generated an invalid JSON response");
						}
						
						// No POSIX issue with requested path element
						parentDetails = makeItem(getPathDetailsAPIResponse);
						// Save item to the database
						saveItem(getPathDetailsAPIResponse);
						directoryFoundOnline = true;
						
						// Is this JSON a remote object
						addLogEntry("Testing if this is a remote Shared Folder", ["debug"]);
						if (isItemRemote(getPathDetailsAPIResponse)) {
							// Remote Directory .. need a DB Tie Record
							createDatabaseTieRecordForOnlineSharedFolder(parentDetails);
							
							// Temp DB Item to bind the 'remote' path to our parent path
							Item tempDBItem;
							// Set the name
							tempDBItem.name = parentDetails.name;
							// Set the correct item type
							tempDBItem.type = ItemType.dir;
							// Set the right elements using the 'remote' of the parent as the 'actual' for this DB Tie
							tempDBItem.driveId = parentDetails.remoteDriveId;
							tempDBItem.id = parentDetails.remoteId;
							// Set the correct mtime
							tempDBItem.mtime = parentDetails.mtime;
							
							// Update parentDetails to use this temp record
							parentDetails = tempDBItem;
						}
					} catch (OneDriveException exception) {
						if (exception.httpStatusCode == 404) {
							directoryFoundOnline = false;
						} else {
						
							string thisFunctionName = getFunctionName!({});
							// Default operation if not 408,429,503,504 errors
							// - 408,429,503,504 errors are handled as a retry within oneDriveApiInstance
							// Display what the error is
							displayOneDriveErrorMessage(exception.msg, thisFunctionName);
							
						}
					} catch (jsonResponseException e) {
							addLogEntry(e.msg, ["debug"]);
					}
				} else {
					// parentDetails.driveId is not the account drive id - thus will be a remote shared item
					addLogEntry("This parent directory is a remote object this next path will be on a remote drive", ["debug"]);
					
					// For this parentDetails.driveId, parentDetails.id object, query the OneDrive API for it's children
					for (;;) {
						// Query this remote object for its children
						topLevelChildren = queryOneDriveForSpecificPath.listChildren(parentDetails.driveId, parentDetails.id, nextLink);
						// Process each child
						foreach (child; topLevelChildren["value"].array) {
							// Is this child a folder?
							if (isItemFolder(child)) {
								// Is this the child folder we are looking for, and is a POSIX match?
								if (child["name"].str == thisFolderName) {
									// EXACT MATCH including case sensitivity: Flag that we found the folder online 
									directoryFoundOnline = true;
									// Use these details for the next entry path
									getPathDetailsAPIResponse = child;
									parentDetails = makeItem(getPathDetailsAPIResponse);
									// Save item to the database
									saveItem(getPathDetailsAPIResponse);
									// No need to continue searching
									break;
								} else {
									string childAsLower = toLower(child["name"].str);
									string thisFolderNameAsLower = toLower(thisFolderName);
									if (childAsLower == thisFolderNameAsLower) {	
										// This is a POSIX 'case in-sensitive match' ..... 
										// Local item name has a 'case-insensitive match' to an existing item on OneDrive
										posixIssue = true;
										throw new posixException(thisFolderName, child["name"].str);
									}
								}
							}
						}
						
						if (directoryFoundOnline) {
							// We found the folder, no need to continue searching nextLink data
							break;
						}
						
						// If a collection exceeds the default page size (200 items), the @odata.nextLink property is returned in the response 
						// to indicate more items are available and provide the request URL for the next page of items.
						if ("@odata.nextLink" in topLevelChildren) {
							// Update nextLink to next changeSet bundle
							addLogEntry("Setting nextLink to (@odata.nextLink): " ~ nextLink, ["debug"]);
							nextLink = topLevelChildren["@odata.nextLink"].str;
						} else break;
					}
				}
			}
			
			// If we did not find the folder, we need to create this folder
			if (!directoryFoundOnline) {
				// Folder not found online
				// Set any response to be an invalid JSON item
				getPathDetailsAPIResponse = null;
				// Was there a POSIX issue?
				if (!posixIssue) {
					// No POSIX issue
					if (createPathIfMissing) {
						// Create this path as it is missing on OneDrive online and there is no POSIX issue with a 'case-insensitive match'
						addLogEntry("FOLDER NOT FOUND ONLINE AND WE ARE REQUESTED TO CREATE IT", ["debug"]);
						addLogEntry("Create folder on this drive:             " ~ parentDetails.driveId, ["debug"]);
						addLogEntry("Create folder as a child on this object: " ~ parentDetails.id, ["debug"]);
						addLogEntry("Create this folder name:                 " ~ thisFolderName, ["debug"]);
						
						// Generate the JSON needed to create the folder online
						JSONValue newDriveItem = [
								"name": JSONValue(thisFolderName),
								"folder": parseJSON("{}")
						];
					
						JSONValue createByIdAPIResponse;
						// Submit the creation request
						// Fix for https://github.com/skilion/onedrive/issues/356
						if (!dryRun) {
							try {
								// Attempt to create a new folder on the configured parent driveId & parent id
								createByIdAPIResponse = queryOneDriveForSpecificPath.createById(parentDetails.driveId, parentDetails.id, newDriveItem);
								// Is the response a valid JSON object - validation checking done in saveItem
								saveItem(createByIdAPIResponse);
								// Set getPathDetailsAPIResponse to createByIdAPIResponse
								getPathDetailsAPIResponse = createByIdAPIResponse;
							} catch (OneDriveException e) {
								// 409 - API Race Condition
								if (e.httpStatusCode == 409) {
									// When we attempted to create it, OneDrive responded that it now already exists
									addLogEntry("OneDrive reported that " ~ thisFolderName ~ " already exists .. OneDrive API race condition", ["verbose"]);
								} else {
									// some other error from OneDrive was returned - display what it is
									addLogEntry("OneDrive generated an error when creating this path: " ~ thisFolderName);
									displayOneDriveErrorMessage(e.msg, getFunctionName!({}));
								}
							}
						} else {
							// Simulate a successful 'directory create' & save it to the dryRun database copy
							// The simulated response has to pass 'makeItem' as part of saveItem
							auto fakeResponse = createFakeResponse(thisNewPathToSearch);
							// Save item to the database
							saveItem(fakeResponse);
						}
					}
				}
			}
		}
		
		// Shutdown this API instance, as we will create API instances as required, when required
		queryOneDriveForSpecificPath.shutdown();
		// Free object and memory
		object.destroy(queryOneDriveForSpecificPath);
		
		// Output our search results
		addLogEntry("queryOneDriveForSpecificPathAndCreateIfMissing.getPathDetailsAPIResponse = " ~ to!string(getPathDetailsAPIResponse), ["debug"]);
		return getPathDetailsAPIResponse;
	}
	
	// Delete an item by it's path
	// This function is only used in --monitor mode and --remove-directory directive
	void deleteByPath(string path) {
		
		// function variables
		Item dbItem;
		
		// Need to check all driveid's we know about, not just the defaultDriveId
		bool itemInDB = false;
		foreach (searchDriveId; onlineDriveDetails.keys) {
			if (itemDB.selectByPath(path, searchDriveId, dbItem)) {
				// item was found in the DB
				itemInDB = true;
				break;
			}
		}
		
		// Was the item found in the database?
		if (!itemInDB) {
			// path to delete is not in the local database ..
			// was this a --remove-directory attempt?
			if (!appConfig.getValueBool("monitor")) {
				// --remove-directory deletion attempt
				addLogEntry("The item to delete is not in the local database - unable to delete online");
				return;
			} else {
				// normal use .. --monitor being used
				throw new SyncException("The item to delete is not in the local database");
			}
		}
		
		// This needs to be enforced as we have to know the parent id of the object being deleted
		if (dbItem.parentId == null) {
			// the item is a remote folder, need to do the operation on the parent
			enforce(itemDB.selectByPathIncludingRemoteItems(path, appConfig.defaultDriveId, dbItem));
		}
		
		try {
			if (noRemoteDelete) {
				// do not process remote delete
				addLogEntry("Skipping remote delete as --upload-only & --no-remote-delete configured", ["verbose"]);
			} else {
				uploadDeletedItem(dbItem, path);
			}
		} catch (OneDriveException e) {
			if (e.httpStatusCode == 404) {
				addLogEntry(e.msg);
			} else {
				// display what the error is
				displayOneDriveErrorMessage(e.msg, getFunctionName!({}));
			}
		}
	}
	
	// https://docs.microsoft.com/en-us/onedrive/developer/rest-api/api/driveitem_move
	// This function is only called in monitor mode when an move event is coming from
	// inotify and we try to move the item.
	void uploadMoveItem(string oldPath, string newPath) {
		// Log that we are doing a move
		addLogEntry("Moving " ~ oldPath ~ " to " ~ newPath);
		// Is this move unwanted?
		bool unwanted = false;
		// Item variables
		Item oldItem, newItem, parentItem;
		
		// This not a Client Side Filtering check, nor a Microsoft Check, but is a sanity check that the path provided is UTF encoded correctly
		// Check the std.encoding of the path against: Unicode 5.0, ASCII, ISO-8859-1, ISO-8859-2, WINDOWS-1250, WINDOWS-1251, WINDOWS-1252
		if (!unwanted) {
			if(!isValid(newPath)) {
				// Path is not valid according to https://dlang.org/phobos/std_encoding.html
				addLogEntry("Skipping item - invalid character encoding sequence: " ~ newPath, ["info", "notify"]);
				unwanted = true;
			}
		}
		
		// Check this path against the Client Side Filtering Rules
		// - check_nosync
		// - skip_dotfiles
		// - skip_symlinks
		// - skip_file
		// - skip_dir
		// - sync_list
		// - skip_size
		if (!unwanted) {
			unwanted = checkPathAgainstClientSideFiltering(newPath);
		}
		
		// Check this path against the Microsoft Naming Conventions & Restristions
		// - Check path against Microsoft OneDrive restriction and limitations about Windows naming for files and folders
		// - Check path for bad whitespace items
		// - Check path for HTML ASCII Codes
		// - Check path for ASCII Control Codes
		if (!unwanted) {
			unwanted = checkPathAgainstMicrosoftNamingRestrictions(newPath);
		}
		
		// 'newPath' has passed client side filtering validation
		if (!unwanted) {
		
			if (!itemDB.selectByPath(oldPath, appConfig.defaultDriveId, oldItem)) {
				// The old path|item is not synced with the database, upload as a new file
				addLogEntry("Moved local item was not in-sync with local databse - uploading as new item");
				scanLocalFilesystemPathForNewData(newPath);
				return;
			}
		
			if (oldItem.parentId == null) {
				// the item is a remote folder, need to do the operation on the parent
				enforce(itemDB.selectByPathIncludingRemoteItems(oldPath, appConfig.defaultDriveId, oldItem));
			}
		
			if (itemDB.selectByPath(newPath, appConfig.defaultDriveId, newItem)) {
				// the destination has been overwritten
				addLogEntry("Moved local item overwrote an existing item - deleting old online item");
				uploadDeletedItem(newItem, newPath);
			}
			
			if (!itemDB.selectByPath(dirName(newPath), appConfig.defaultDriveId, parentItem)) {
				// the parent item is not in the database
				throw new SyncException("Can't move an item to an unsynced directory");
			}
		
			if (oldItem.driveId != parentItem.driveId) {
				// items cannot be moved between drives
				uploadDeletedItem(oldItem, oldPath);
				
				// what sort of move is this?
				if (isFile(newPath)) {
					// newPath is a file
					uploadNewFile(newPath);
				} else {
					// newPath is a directory
					scanLocalFilesystemPathForNewData(newPath);
				}
			} else {
				if (!exists(newPath)) {
					// is this --monitor use?
					if (appConfig.getValueBool("monitor")) {
						addLogEntry("uploadMoveItem target has disappeared: " ~ newPath, ["verbose"]);
						return;
					}
				}
			
				// Configure the modification JSON item
				SysTime mtime;
				if (appConfig.getValueBool("monitor")) {
					// Use the newPath modified timestamp
					mtime = timeLastModified(newPath).toUTC();
				} else {
					// Use the current system time
					mtime = Clock.currTime().toUTC();
				}
								
				JSONValue data = [
					"name": JSONValue(baseName(newPath)),
					"parentReference": JSONValue([
						"id": parentItem.id
					]),
					"fileSystemInfo": JSONValue([
						"lastModifiedDateTime": mtime.toISOExtString()
					])
				];
				
				// Perform the move operation on OneDrive
				bool isMoveSuccess = false;
				JSONValue response;
				string eTag = oldItem.eTag;
				
				// Create a new API Instance for this thread and initialise it
				OneDriveApi movePathOnlineApiInstance;
				movePathOnlineApiInstance = new OneDriveApi(appConfig);
				movePathOnlineApiInstance.initialise();
				
				// Try the online move
				for (int i = 0; i < 3; i++) {
					try {
						response = movePathOnlineApiInstance.updateById(oldItem.driveId, oldItem.id, data, oldItem.eTag);
						isMoveSuccess = true;
						break;
					} catch (OneDriveException e) {
						if (e.httpStatusCode == 412) {
							// OneDrive threw a 412 error, most likely: ETag does not match current item's value
							// Retry without eTag
							addLogEntry("File Move Failed - OneDrive eTag / cTag match issue", ["debug"]);
							addLogEntry("OneDrive returned a 'HTTP 412 - Precondition Failed' when attempting to move the file - gracefully handling error", ["verbose"]);
							eTag = null;
							// Retry to move the file but without the eTag, via the for() loop
						} else if (e.httpStatusCode == 409) {
							// Destination item already exists, delete it first
							addLogEntry("Moved local item overwrote an existing item - deleting old online item");
							uploadDeletedItem(newItem, newPath);
						} else
							break;
					}
				} 
				
				// Shutdown this API instance, as we will create API instances as required, when required
				movePathOnlineApiInstance.shutdown();
				// Free object and memory
				object.destroy(movePathOnlineApiInstance);
				
				// save the move response from OneDrive in the database
				// Is the response a valid JSON object - validation checking done in saveItem
				saveItem(response);
			}
		} else {
			// Moved item is unwanted
			addLogEntry("Item has been moved to a location that is excluded from sync operations. Removing item from OneDrive");
			uploadDeletedItem(oldItem, oldPath);
		}
	}
	
	// Perform integrity validation of the file that was uploaded
	bool performUploadIntegrityValidationChecks(JSONValue uploadResponse, string localFilePath, ulong localFileSize, bool raiseWarning=true) {
	
		bool integrityValid = false;
	
		if (!disableUploadValidation) {
			// Integrity validation has not been disabled (this is the default so we are always integrity checking our uploads)
			if (uploadResponse.type() == JSONType.object) {
				// Provided JSON is a valid JSON	
				ulong uploadFileSize = uploadResponse["size"].integer;
				string uploadFileHash = uploadResponse["file"]["hashes"]["quickXorHash"].str;
				string localFileHash = computeQuickXorHash(localFilePath);
				
				if ((localFileSize == uploadFileSize) && (localFileHash == uploadFileHash)) {
					// Uploaded file integrity intact
					addLogEntry("Uploaded local file matches reported online size and hash values", ["debug"]);
					integrityValid = true;
				} else if (raiseWarning) {
					// Upload integrity failure .. what failed?
					// There are 2 scenarios where this happens:
					// 1. Failed Transfer
					// 2. Upload file is going to a SharePoint Site, where Microsoft enriches the file with additional metadata with no way to disable
					addLogEntry("WARNING: Online file integrity failure for: " ~ localFilePath, ["info", "notify"]);
					
					// What integrity failed - size?
					if (localFileSize != uploadFileSize) {
						addLogEntry("WARNING: Online file integrity failure - Size Mismatch", ["verbose"]);
					}
					
					// What integrity failed - hash?
					if (localFileHash != uploadFileHash) {
						addLogEntry("WARNING: Online file integrity failure - Hash Mismatch", ["verbose"]);
					}
					
					// What account type is this?
					if (appConfig.accountType != "personal") {
						// Not a personal account, thus the integrity failure is most likely due to SharePoint
						addLogEntry("CAUTION: When you upload files to Microsoft OneDrive that uses SharePoint as its backend, Microsoft OneDrive will alter your files post upload.", ["verbose"]);
						addLogEntry("CAUTION: This will lead to technical differences between the version stored online and your local original file, potentially causing issues with the accuracy or consistency of your data.", ["verbose"]);
						addLogEntry("CAUTION: Please read https://github.com/OneDrive/onedrive-api-docs/issues/935 for further details.", ["verbose"]);
					}
					// How can this be disabled?
					addLogEntry("To disable the integrity checking of uploaded files use --disable-upload-validation");
				}
			} else {
				addLogEntry("Online file validation unable to be performed: input JSON was invalid");
				addLogEntry("WARNING: Skipping upload integrity check for: " ~ localFilePath);
			}
		} else {
			// We are bypassing integrity checks due to --disable-upload-validation
			addLogEntry("Online file validation disabled due to --disable-upload-validation", ["debug"]);
			addLogEntry("WARNING: Skipping upload integrity check for: " ~ localFilePath, ["info", "notify"]);
		}
		
		// Is the file integrity online valid?
		return integrityValid;
	}
	
	// Query Office 365 SharePoint Shared Library site name to obtain it's Drive ID
	void querySiteCollectionForDriveID(string sharepointLibraryNameToQuery) {
		// Steps to get the ID:
		// 1. Query https://graph.microsoft.com/v1.0/sites?search= with the name entered
		// 2. Evaluate the response. A valid response will contain the description and the id. If the response comes back with nothing, the site name cannot be found or no access
		// 3. If valid, use the returned ID and query the site drives
		//		https://graph.microsoft.com/v1.0/sites/<site_id>/drives
		// 4. Display Shared Library Name & Drive ID
		
		string site_id;
		string drive_id;
		bool found = false;
		JSONValue siteQuery;
		string nextLink;
		string[] siteSearchResults;
		
		// Create a new API Instance for this thread and initialise it
		OneDriveApi querySharePointLibraryNameApiInstance;
		querySharePointLibraryNameApiInstance = new OneDriveApi(appConfig);
		querySharePointLibraryNameApiInstance.initialise();
		
		// The account type must not be a personal account type
		if (appConfig.accountType == "personal") {
			addLogEntry("ERROR: A OneDrive Personal Account cannot be used with --get-sharepoint-drive-id. Please re-authenticate your client using a OneDrive Business Account.");
			return;
		}
		
		// What query are we performing?
		addLogEntry();
		addLogEntry("Office 365 Library Name Query: " ~ sharepointLibraryNameToQuery);
		
		for (;;) {
			try {
				siteQuery = querySharePointLibraryNameApiInstance.o365SiteSearch(nextLink);
			} catch (OneDriveException e) {
				addLogEntry("ERROR: Query of OneDrive for Office 365 Library Name failed");
				// Forbidden - most likely authentication scope needs to be updated
				if (e.httpStatusCode == 403) {
					addLogEntry("ERROR: Authentication scope needs to be updated. Use --reauth and re-authenticate client.");
					return;
				}
				// Requested resource cannot be found
				if (e.httpStatusCode == 404) {
					string siteSearchUrl;
					if (nextLink.empty) {
						siteSearchUrl = querySharePointLibraryNameApiInstance.getSiteSearchUrl();
					} else {
						siteSearchUrl = nextLink;
					}
					// log the error
					addLogEntry("ERROR: Your OneDrive Account and Authentication Scope cannot access this OneDrive API: " ~ siteSearchUrl);
					addLogEntry("ERROR: To resolve, please discuss this issue with whomever supports your OneDrive and SharePoint environment.");
					return;
				}
				
				// Default operation if not 408,429,503,504 errors
				// - 408,429,503,504 errors are handled as a retry within oneDriveApiInstance
				// Display what the error is
				displayOneDriveErrorMessage(e.msg, getFunctionName!({}));
				return;
				
			}
			
			// is siteQuery a valid JSON object & contain data we can use?
			if ((siteQuery.type() == JSONType.object) && ("value" in siteQuery)) {
				// valid JSON object
				addLogEntry("O365 Query Response: " ~ to!string(siteQuery), ["debug"]);
				
				foreach (searchResult; siteQuery["value"].array) {
					// Need an 'exclusive' match here with sharepointLibraryNameToQuery as entered
					addLogEntry("Found O365 Site: " ~ to!string(searchResult), ["debug"]);
					
					// 'displayName' and 'id' have to be present in the search result record in order to query the site
					if (("displayName" in searchResult) && ("id" in searchResult)) {
						if (sharepointLibraryNameToQuery == searchResult["displayName"].str){
							// 'displayName' matches search request
							site_id = searchResult["id"].str;
							JSONValue siteDriveQuery;
							
							try {
								siteDriveQuery = querySharePointLibraryNameApiInstance.o365SiteDrives(site_id);
							} catch (OneDriveException e) {
								addLogEntry("ERROR: Query of OneDrive for Office Site ID failed");
								// display what the error is
								displayOneDriveErrorMessage(e.msg, getFunctionName!({}));
								return;
							}
							
							// is siteDriveQuery a valid JSON object & contain data we can use?
							if ((siteDriveQuery.type() == JSONType.object) && ("value" in siteDriveQuery)) {
								// valid JSON object
								foreach (driveResult; siteDriveQuery["value"].array) {
									// Display results
									writeln("-----------------------------------------------");
									addLogEntry("Site Details: " ~ to!string(driveResult), ["debug"]);
									found = true;
									writeln("Site Name:    ", searchResult["displayName"].str);
									writeln("Library Name: ", driveResult["name"].str);
									writeln("drive_id:     ", driveResult["id"].str);
									writeln("Library URL:  ", driveResult["webUrl"].str);
								}
								// closeout
								writeln("-----------------------------------------------");
							} else {
								// not a valid JSON object
								addLogEntry("ERROR: There was an error performing this operation on Microsoft OneDrive");
								addLogEntry("ERROR: Increase logging verbosity to assist determining why.");
								return;
							}
						}
					} else {
						// 'displayName', 'id' or ''webUrl' not present in JSON results for a specific site
						string siteNameAvailable = "Site 'name' was restricted by OneDrive API permissions";
						bool displayNameAvailable = false;
						bool idAvailable = false;
						if ("name" in searchResult) siteNameAvailable = searchResult["name"].str;
						if ("displayName" in searchResult) displayNameAvailable = true;
						if ("id" in searchResult) idAvailable = true;
						
						// Display error details for this site data
						addLogEntry();
						addLogEntry("ERROR: SharePoint Site details not provided for: " ~ siteNameAvailable);
						addLogEntry("ERROR: The SharePoint Site results returned from OneDrive API do not contain the required items to match. Please check your permissions with your site administrator.");
						addLogEntry("ERROR: Your site security settings is preventing the following details from being accessed: 'displayName' or 'id'");
						addLogEntry(" - Is 'displayName' available = " ~ to!string(displayNameAvailable), ["verbose"]);
						addLogEntry(" - Is 'id' available          = " ~ to!string(idAvailable), ["verbose"]);
						addLogEntry("ERROR: To debug this further, please increase verbosity (--verbose or --verbose --verbose) to provide further insight as to what details are actually being returned.");
					}
				}
				
				if(!found) {
					// The SharePoint site we are searching for was not found in this bundle set
					// Add to siteSearchResults so we can display what we did find
					string siteSearchResultsEntry;
					foreach (searchResult; siteQuery["value"].array) {
						// We can only add the displayName if it is available
						if ("displayName" in searchResult) {
							// Use the displayName
							siteSearchResultsEntry = " * " ~ searchResult["displayName"].str;
							siteSearchResults ~= siteSearchResultsEntry;
						} else {
							// Add, but indicate displayName unavailable, use id
							if ("id" in searchResult) {
								siteSearchResultsEntry = " * " ~ "Unknown displayName (Data not provided by API), Site ID: " ~ searchResult["id"].str;
								siteSearchResults ~= siteSearchResultsEntry;
							} else {
								// displayName and id unavailable, display in debug log the entry
								addLogEntry("Bad SharePoint Data for site: " ~ to!string(searchResult), ["debug"]);
							}
						}
					}
				}
			} else {
				// not a valid JSON object
				addLogEntry("ERROR: There was an error performing this operation on Microsoft OneDrive");
				addLogEntry("ERROR: Increase logging verbosity to assist determining why.");
				return;
			}
			
			// If a collection exceeds the default page size (200 items), the @odata.nextLink property is returned in the response 
			// to indicate more items are available and provide the request URL for the next page of items.
			if ("@odata.nextLink" in siteQuery) {
				// Update nextLink to next set of SharePoint library names
				nextLink = siteQuery["@odata.nextLink"].str;
				addLogEntry("Setting nextLink to (@odata.nextLink): " ~ nextLink, ["debug"]);
			} else break;
		}
		
		// Was the intended target found?
		if(!found) {
			
			// Was the search a wildcard?
			if (sharepointLibraryNameToQuery != "*") {
				// Only print this out if the search was not a wildcard
				addLogEntry();
				addLogEntry("ERROR: The requested SharePoint site could not be found. Please check it's name and your permissions to access the site.");
			}
			// List all sites returned to assist user
			addLogEntry();
			addLogEntry("The following SharePoint site names were returned:");
			foreach (searchResultEntry; siteSearchResults) {
				// list the display name that we use to match against the user query
				addLogEntry(searchResultEntry);
			}
		}
		
		// Shutdown this API instance, as we will create API instances as required, when required
		querySharePointLibraryNameApiInstance.shutdown();
		// Free object and memory
		object.destroy(querySharePointLibraryNameApiInstance);
	}
	
	// Query the sync status of the client and the local system
	void queryOneDriveForSyncStatus(string pathToQueryStatusOn) {
	
		// Query the account driveId and rootId to get the /delta JSON information
		// Process that JSON data for relevancy
		
		// Function variables
		ulong downloadSize = 0;
		string deltaLink = null;
		string driveIdToQuery = appConfig.defaultDriveId;
		string itemIdToQuery = appConfig.defaultRootId;
		JSONValue deltaChanges;
		
		// Array of JSON items
		JSONValue[] jsonItemsArray;
		
		// Query Database for a potential deltaLink starting point
		deltaLink = itemDB.getDeltaLink(driveIdToQuery, itemIdToQuery);
		
		// Log what we are doing
		addProcessingLogHeaderEntry("Querying the change status of Drive ID: " ~ driveIdToQuery, appConfig.verbosityCount);
		
		// Query the OenDrive API using the applicable details, following nextLink if applicable
		// Create a new API Instance for querying /delta and initialise it
		OneDriveApi getDeltaQueryOneDriveApiInstance;
		getDeltaQueryOneDriveApiInstance = new OneDriveApi(appConfig);
		getDeltaQueryOneDriveApiInstance.initialise();
		
		for (;;) {
			// Add a processing '.'
			if (appConfig.verbosityCount == 0)
				addProcessingDotEntry();
		
			// Get the /delta changes via the OneDrive API
			// getDeltaChangesByItemId has the re-try logic for transient errors
			deltaChanges = getDeltaChangesByItemId(driveIdToQuery, itemIdToQuery, deltaLink, getDeltaQueryOneDriveApiInstance);
			
			// If the initial deltaChanges response is an invalid JSON object, keep trying until we get a valid response ..
			if (deltaChanges.type() != JSONType.object) {
				while (deltaChanges.type() != JSONType.object) {
					// Handle the invalid JSON response adn retry
					addLogEntry("ERROR: Query of the OneDrive API via deltaChanges = getDeltaChangesByItemId() returned an invalid JSON response", ["debug"]);
					deltaChanges = getDeltaChangesByItemId(driveIdToQuery, itemIdToQuery, deltaLink, getDeltaQueryOneDriveApiInstance);
				}
			}
			
			// We have a valid deltaChanges JSON array. This means we have at least 200+ JSON items to process.
			// The API response however cannot be run in parallel as the OneDrive API sends the JSON items in the order in which they must be processed
			foreach (onedriveJSONItem; deltaChanges["value"].array) {
				// is the JSON a root object - we dont want to count this
				if (!isItemRoot(onedriveJSONItem)) {
					// Files are the only item that we want to calculate
					if (isItemFile(onedriveJSONItem)) {
						// JSON item is a file
						// Is the item filtered out due to client side filtering rules?
						if (!checkJSONAgainstClientSideFiltering(onedriveJSONItem)) {
							// Is the path of this JSON item 'in-scope' or 'out-of-scope' ?
							if (pathToQueryStatusOn != "/") {
								// We need to check the path of this item against pathToQueryStatusOn
								string thisItemPath = "";
								if (("path" in onedriveJSONItem["parentReference"]) != null) {
									// If there is a parent reference path, try and use it
									string selfBuiltPath = onedriveJSONItem["parentReference"]["path"].str ~ "/" ~ onedriveJSONItem["name"].str;
									
									// Check for ':' and split if present
									auto splitIndex = selfBuiltPath.indexOf(":");
									if (splitIndex != -1) {
										// Keep only the part after ':'
										selfBuiltPath = selfBuiltPath[splitIndex + 1 .. $];
									}
									
									// Set thisItemPath to the self built path
									thisItemPath = selfBuiltPath;
								} else {
									// no parent reference path available
									thisItemPath = onedriveJSONItem["name"].str;
								}
								// can we find 'pathToQueryStatusOn' in 'thisItemPath' ?
								if (canFind(thisItemPath, pathToQueryStatusOn)) {
									// Add this to the array for processing
									jsonItemsArray ~= onedriveJSONItem;
								}
							} else {
								// We are not doing a --single-directory check
								// Add this to the array for processing
								jsonItemsArray ~= onedriveJSONItem;
							}
						}
					}
				}
			}
			
			// The response may contain either @odata.deltaLink or @odata.nextLink
			if ("@odata.deltaLink" in deltaChanges) {
				deltaLink = deltaChanges["@odata.deltaLink"].str;
				addLogEntry("Setting next deltaLink to (@odata.deltaLink): " ~ deltaLink, ["debug"]);
			}
			
			// Update deltaLink to next changeSet bundle
			if ("@odata.nextLink" in deltaChanges) {	
				deltaLink = deltaChanges["@odata.nextLink"].str;
				addLogEntry("Setting next deltaLink to (@odata.nextLink): " ~ deltaLink, ["debug"]);
			}
			else break;
		}
		// Needed after printing out '....' when fetching changes from OneDrive API
		if (appConfig.verbosityCount == 0)
			addLogEntry("\n", ["consoleOnlyNoNewLine"]);
		
		// Are there any JSON items to process?
		if (count(jsonItemsArray) != 0) {
			// There are items to process
			foreach (onedriveJSONItem; jsonItemsArray.array) {
			
				// variables we need
				string thisItemParentDriveId;
				string thisItemId;
				string thisItemHash;
				bool existingDBEntry = false;
				
				// Is this file a remote item (on a shared folder) ?
				if (isItemRemote(onedriveJSONItem)) {
					// remote drive item
					thisItemParentDriveId = onedriveJSONItem["remoteItem"]["parentReference"]["driveId"].str;
					thisItemId = onedriveJSONItem["id"].str;
				} else {
					// standard drive item
					thisItemParentDriveId = onedriveJSONItem["parentReference"]["driveId"].str;
					thisItemId = onedriveJSONItem["id"].str;
				}
				
				// Get the file hash
				if (hasHashes(onedriveJSONItem)) {
					thisItemHash = onedriveJSONItem["file"]["hashes"]["quickXorHash"].str;
					
					// Check if the item has been seen before
					Item existingDatabaseItem;
					existingDBEntry = itemDB.selectById(thisItemParentDriveId, thisItemId, existingDatabaseItem);
					
					if (existingDBEntry) {
						// item exists in database .. do the database details match the JSON record?
						if (existingDatabaseItem.quickXorHash != thisItemHash) {
							// file hash is different, this will trigger a download event
							downloadSize = downloadSize + onedriveJSONItem["size"].integer;
						} 
					} else {
						// item does not exist in the database
						// this item has already passed client side filtering rules (skip_dir, skip_file, sync_list)
						// this will trigger a download event
						downloadSize = downloadSize + onedriveJSONItem["size"].integer;
					}
				}
			}
		}
			
		// Was anything detected that would constitute a download?
		if (downloadSize > 0) {
			// we have something to download
			if (pathToQueryStatusOn != "/") {
				writeln("The selected local directory via --single-directory is out of sync with Microsoft OneDrive");
			} else {
				writeln("The configured local 'sync_dir' directory is out of sync with Microsoft OneDrive");
			}
			writeln("Approximate data to download from Microsoft OneDrive: ", (downloadSize/1024), " KB");
		} else {
			// No changes were returned
			writeln("There are no pending changes from Microsoft OneDrive; your local directory matches the data online.");
		}
	}
	
	// Query OneDrive for file details of a given path, returning either the 'webURL' or 'lastModifiedBy' JSON facet
	void queryOneDriveForFileDetails(string inputFilePath, string runtimePath, string outputType) {
	
		// Calculate the full local file path
		string fullLocalFilePath = buildNormalizedPath(buildPath(runtimePath, inputFilePath));
		
		// Query if file is valid locally
		if (exists(fullLocalFilePath)) {
			// search drive_id list
			string[] distinctDriveIds = itemDB.selectDistinctDriveIds();
			bool pathInDB = false;
			Item dbItem;
			
			foreach (searchDriveId; distinctDriveIds) {
				// Does this path exist in the database, use the 'inputFilePath'
				if (itemDB.selectByPath(inputFilePath, searchDriveId, dbItem)) {
					// item is in the database
					pathInDB = true;
					JSONValue fileDetailsFromOneDrive;
				
					// Create a new API Instance for this thread and initialise it
					OneDriveApi queryOneDriveForFileDetailsApiInstance;
					queryOneDriveForFileDetailsApiInstance = new OneDriveApi(appConfig);
					queryOneDriveForFileDetailsApiInstance.initialise();
					
					try {
						fileDetailsFromOneDrive = queryOneDriveForFileDetailsApiInstance.getPathDetailsById(dbItem.driveId, dbItem.id);
					} catch (OneDriveException exception) {
						// display what the error is
						displayOneDriveErrorMessage(exception.msg, getFunctionName!({}));
						return;
					}
					
					// Is the API response a valid JSON file?
					if (fileDetailsFromOneDrive.type() == JSONType.object) {
					
						// debug output of response
						addLogEntry("API Response: " ~ to!string(fileDetailsFromOneDrive), ["debug"]);
						
						// What sort of response to we generate
						// --get-file-link response
						if (outputType == "URL") {
							if ((fileDetailsFromOneDrive.type() == JSONType.object) && ("webUrl" in fileDetailsFromOneDrive)) {
								// Valid JSON object
								addLogEntry();
								writeln("WebURL: ", fileDetailsFromOneDrive["webUrl"].str);
							}
						}
						
						// --modified-by response
						if (outputType == "ModifiedBy") {
							if ((fileDetailsFromOneDrive.type() == JSONType.object) && ("lastModifiedBy" in fileDetailsFromOneDrive)) {
								// Valid JSON object
								writeln();
								writeln("Last modified:    ", fileDetailsFromOneDrive["lastModifiedDateTime"].str);
								writeln("Last modified by: ", fileDetailsFromOneDrive["lastModifiedBy"]["user"]["displayName"].str);
								// if 'email' provided, add this to the output
								if ("email" in fileDetailsFromOneDrive["lastModifiedBy"]["user"]) {
									writeln("Email Address:    ", fileDetailsFromOneDrive["lastModifiedBy"]["user"]["email"].str);
								}
							}
						}
						
						// --create-share-link response
						if (outputType == "ShareableLink") {
						
							JSONValue accessScope;
							JSONValue createShareableLinkResponse;
							string thisDriveId = fileDetailsFromOneDrive["parentReference"]["driveId"].str;
							string thisItemId = fileDetailsFromOneDrive["id"].str;
							string fileShareLink;
							bool writeablePermissions = appConfig.getValueBool("with_editing_perms");
							
							// What sort of shareable link is required?
							if (writeablePermissions) {
								// configure the read-write access scope
								accessScope = [
									"type": "edit",
									"scope": "anonymous"
								];
							} else {
								// configure the read-only access scope (default)
								accessScope = [
									"type": "view",
									"scope": "anonymous"
								];
							}
							
							// Try and create the shareable file link
							try {
								createShareableLinkResponse = queryOneDriveForFileDetailsApiInstance.createShareableLink(thisDriveId, thisItemId, accessScope);
							} catch (OneDriveException exception) {
								// display what the error is
								displayOneDriveErrorMessage(exception.msg, getFunctionName!({}));
								return;
							}
							
							// Is the API response a valid JSON file?
							if ((createShareableLinkResponse.type() == JSONType.object) && ("link" in createShareableLinkResponse)) {
								// Extract the file share link from the JSON response
								fileShareLink = createShareableLinkResponse["link"]["webUrl"].str;
								writeln("File Shareable Link: ", fileShareLink);
								if (writeablePermissions) {
									writeln("Shareable Link has read-write permissions - use and provide with caution"); 
								}
							}
						}
					}
					
					// Shutdown this API instance, as we will create API instances as required, when required access
					queryOneDriveForFileDetailsApiInstance.shutdown();
					// Free object and memory
					object.destroy(queryOneDriveForFileDetailsApiInstance);
				}
			}
			
			// was path found?
			if (!pathInDB) {
				// File has not been synced with OneDrive
				addLogEntry("Selected path has not been synced with OneDrive: " ~ inputFilePath);
			}
		} else {
			// File does not exist locally
			addLogEntry("Selected path not found on local system: " ~ inputFilePath);
		}
	}
	
	// Query OneDrive for the quota details
	void queryOneDriveForQuotaDetails() {
		// This function is similar to getRemainingFreeSpace() but is different in data being analysed and output method
		JSONValue currentDriveQuota;
		string driveId;

		if (appConfig.getValueString("drive_id").length) {
			driveId = appConfig.getValueString("drive_id");
		} else {
			driveId = appConfig.defaultDriveId;
		}
		
		try {
			// Create a new OneDrive API instance
			OneDriveApi getCurrentDriveQuotaApiInstance;
			getCurrentDriveQuotaApiInstance = new OneDriveApi(appConfig);
			getCurrentDriveQuotaApiInstance.initialise();
			addLogEntry("Seeking available quota for this drive id: " ~ driveId, ["debug"]);
			currentDriveQuota = getCurrentDriveQuotaApiInstance.getDriveQuota(driveId);
			// Shut this API instance down
			getCurrentDriveQuotaApiInstance.shutdown();
			// Free object and memory
			object.destroy(getCurrentDriveQuotaApiInstance);
		} catch (OneDriveException e) {
			addLogEntry("currentDriveQuota = onedrive.getDriveQuota(driveId) generated a OneDriveException", ["debug"]);
		}
		
		// validate that currentDriveQuota is a JSON value
		if (currentDriveQuota.type() == JSONType.object) {
			// was 'quota' in response?
			if ("quota" in currentDriveQuota) {
		
				// debug output of response
				addLogEntry("currentDriveQuota: " ~ to!string(currentDriveQuota), ["debug"]);
				
				// human readable output of response
				string deletedValue = "Not Provided";
				string remainingValue = "Not Provided";
				string stateValue = "Not Provided";
				string totalValue = "Not Provided";
				string usedValue = "Not Provided";
			
				// Update values
				if ("deleted" in currentDriveQuota["quota"]) {
					deletedValue = byteToGibiByte(currentDriveQuota["quota"]["deleted"].integer);
				}
				
				if ("remaining" in currentDriveQuota["quota"]) {
					remainingValue = byteToGibiByte(currentDriveQuota["quota"]["remaining"].integer);
				}
				
				if ("state" in currentDriveQuota["quota"]) {
					stateValue = currentDriveQuota["quota"]["state"].str;
				}
				
				if ("total" in currentDriveQuota["quota"]) {
					totalValue = byteToGibiByte(currentDriveQuota["quota"]["total"].integer);
				}
				
				if ("used" in currentDriveQuota["quota"]) {
					usedValue = byteToGibiByte(currentDriveQuota["quota"]["used"].integer);
				}
				
				writeln("Microsoft OneDrive quota information as reported for this Drive ID: ", driveId);
				writeln();
				writeln("Deleted:   ", deletedValue, " GB (", currentDriveQuota["quota"]["deleted"].integer, " bytes)");
				writeln("Remaining: ", remainingValue, " GB (", currentDriveQuota["quota"]["remaining"].integer, " bytes)");
				writeln("State:     ", stateValue);
				writeln("Total:     ", totalValue, " GB (", currentDriveQuota["quota"]["total"].integer, " bytes)");
				writeln("Used:      ", usedValue, " GB (", currentDriveQuota["quota"]["used"].integer, " bytes)");
				writeln();
			} else {
				writeln("Microsoft OneDrive quota information is being restricted for this Drive ID: ", driveId);
			}
	
		} 
	}
	
	// Query the system for session_upload.* files
	bool checkForInterruptedSessionUploads() {
	
		bool interruptedUploads = false;
		ulong interruptedUploadsCount;
		
		// Scan the filesystem for the files we are interested in, build up interruptedUploadsSessionFiles array
		foreach (sessionFile; dirEntries(appConfig.configDirName, "session_upload.*", SpanMode.shallow)) {
			// calculate the full path
			string tempPath = buildNormalizedPath(buildPath(appConfig.configDirName, sessionFile));
			// add to array
			interruptedUploadsSessionFiles ~= [tempPath];
		}
		
		// Count all 'session_upload' files in appConfig.configDirName
		//interruptedUploadsCount = count(dirEntries(appConfig.configDirName, "session_upload.*", SpanMode.shallow));
		interruptedUploadsCount = count(interruptedUploadsSessionFiles);
		if (interruptedUploadsCount != 0) {
			interruptedUploads = true;
		}
		
		// return if there are interrupted uploads to process
		return interruptedUploads;
	}
	
	// Clear any session_upload.* files
	void clearInterruptedSessionUploads() {
		// Scan the filesystem for the files we are interested in, build up interruptedUploadsSessionFiles array
		foreach (sessionFile; dirEntries(appConfig.configDirName, "session_upload.*", SpanMode.shallow)) {
			// calculate the full path
			string tempPath = buildNormalizedPath(buildPath(appConfig.configDirName, sessionFile));
			JSONValue sessionFileData = readText(tempPath).parseJSON();
			addLogEntry("Removing interrupted session upload file due to --resync for: " ~ sessionFileData["localPath"].str, ["info"]);
			
			// Process removal
			if (!dryRun) {
				safeRemove(tempPath);
			}
		}
	}
	
	// Process interrupted 'session_upload' files
	void processForInterruptedSessionUploads() {
		// For each upload_session file that has been found, process the data to ensure it is still valid
		foreach (sessionFilePath; interruptedUploadsSessionFiles) {
			if (!validateUploadSessionFileData(sessionFilePath)) {
				// Remove upload_session file as it is invalid
				// upload_session file file contains an error - cant resume this session
				addLogEntry("Restore file upload session failed - cleaning up resumable session data file: " ~ sessionFilePath, ["verbose"]);
				
				// cleanup session path
				if (exists(sessionFilePath)) {
					if (!dryRun) {
						remove(sessionFilePath);
					}
				}
			}
		}
		
		// At this point we should have an array of JSON items to resume uploading
		if (count(jsonItemsToResumeUpload) > 0) {
			// there are valid items to resume upload
		
			// Lets deal with all the JSON items that need to be reumed for upload in a batch process
			size_t batchSize = to!int(appConfig.getValueLong("threads"));
			ulong batchCount = (jsonItemsToResumeUpload.length + batchSize - 1) / batchSize;
			ulong batchesProcessed = 0;
			
			foreach (chunk; jsonItemsToResumeUpload.chunks(batchSize)) {
				// send an array containing 'appConfig.getValueLong("threads")' JSON items to resume upload
				resumeSessionUploadsInParallel(chunk);
			}
		}
	}
	
	bool validateUploadSessionFileData(string sessionFilePath) {
		
		JSONValue sessionFileData;

		// Try and read the text from the session file as a JSON array
		try {
			sessionFileData = readText(sessionFilePath).parseJSON();
		} catch (JSONException e) {
			addLogEntry("SESSION-RESUME: Invalid JSON data in: " ~ sessionFilePath, ["debug"]);
			return false;
		}
		
		// Does the file we wish to resume uploading exist locally still?
		if ("localPath" in sessionFileData) {
			string sessionLocalFilePath = sessionFileData["localPath"].str;
			addLogEntry("SESSION-RESUME: sessionLocalFilePath: " ~ sessionLocalFilePath, ["debug"]);
			
			// Does the file exist?
			if (!exists(sessionLocalFilePath)) {
				addLogEntry("The local file to upload does not exist locally anymore", ["verbose"]);
				return false;
			}
			
			// Can we read the file?
			if (!readLocalFile(sessionLocalFilePath)) {
				// filesystem error already returned if unable to read
				return false;
			}
			
		} else {
			addLogEntry("SESSION-RESUME: No localPath data in: " ~ sessionFilePath, ["debug"]);
			return false;
		}
		
		// Check the session data for expirationDateTime
		if ("expirationDateTime" in sessionFileData) {
			auto expiration = SysTime.fromISOExtString(sessionFileData["expirationDateTime"].str);
			if (expiration < Clock.currTime()) {
				addLogEntry("The upload session has expired for: " ~ sessionFilePath, ["verbose"]);
				return false;
			}
		} else {
			addLogEntry("SESSION-RESUME: No expirationDateTime data in: " ~ sessionFilePath, ["debug"]);
			return false;
		}
		
		// Check the online upload status, using the uloadURL in sessionFileData
		if ("uploadUrl" in sessionFileData) {
			JSONValue response;
			
			// Create a new OneDrive API instance
			OneDriveApi validateUploadSessionFileDataApiInstance;
			validateUploadSessionFileDataApiInstance = new OneDriveApi(appConfig);
			validateUploadSessionFileDataApiInstance.initialise();
			
			try {
				response = validateUploadSessionFileDataApiInstance.requestUploadStatus(sessionFileData["uploadUrl"].str);
			} catch (OneDriveException e) {
				// handle any onedrive error response as invalid
				addLogEntry("SESSION-RESUME: Invalid response when using uploadUrl in: " ~ sessionFilePath, ["debug"]);
				return false;
			}
			
			// Shutdown this API instance, as we will create API instances as required, when required
			validateUploadSessionFileDataApiInstance.shutdown();
			// Free object and memory
			object.destroy(validateUploadSessionFileDataApiInstance);
			
			// Do we have a valid response from OneDrive?
			if (response.type() == JSONType.object) {
				// Valid JSON object was returned
				if (("expirationDateTime" in response) && ("nextExpectedRanges" in response)) {
					// The 'uploadUrl' is valid, and the response contains elements we need
					sessionFileData["expirationDateTime"] = response["expirationDateTime"];
					sessionFileData["nextExpectedRanges"] = response["nextExpectedRanges"];
					
					if (sessionFileData["nextExpectedRanges"].array.length == 0) {
						addLogEntry("The upload session was already completed", ["verbose"]);
						return false;
					}
				} else {
					addLogEntry("SESSION-RESUME: No expirationDateTime & nextExpectedRanges data in Microsoft OneDrive API response: " ~ to!string(response), ["debug"]);
					return false;
				}
			} else {
				// not a JSON object
				addLogEntry("Restore file upload session failed - invalid response from Microsoft OneDrive", ["verbose"]);
				return false;
			}
		} else {
			addLogEntry("SESSION-RESUME: No uploadUrl data in: " ~ sessionFilePath, ["debug"]);
			return false;
		}
		
		// Add 'sessionFilePath' to 'sessionFileData' so that it can be used when we re-use the JSON data to resume the upload
		sessionFileData["sessionFilePath"] = sessionFilePath;
		
		// Add sessionFileData to jsonItemsToResumeUpload as it is now valid
		jsonItemsToResumeUpload ~= sessionFileData;
		return true;
	}
	
	void resumeSessionUploadsInParallel(JSONValue[] array) {
		// This function recieved an array of 16 JSON items to resume upload
		foreach (i, jsonItemToResume; processPool.parallel(array)) {
			// Take each JSON item and resume upload using the JSON data
			
			JSONValue uploadResponse;
			OneDriveApi uploadFileOneDriveApiInstance;
			uploadFileOneDriveApiInstance = new OneDriveApi(appConfig);
			uploadFileOneDriveApiInstance.initialise();
			
			// Pull out data from this JSON element
			string threadUploadSessionFilePath = jsonItemToResume["sessionFilePath"].str;
			ulong thisFileSizeLocal = getSize(jsonItemToResume["localPath"].str);
			
			// Try to resume the session upload using the provided data
			try {
				uploadResponse = performSessionFileUpload(uploadFileOneDriveApiInstance, thisFileSizeLocal, jsonItemToResume, threadUploadSessionFilePath);
			} catch (OneDriveException exception) {
				writeln("CODING TO DO: Handle an exception when performing a resume session upload");	
			}
			
			// Was the response from the OneDrive API a valid JSON item?
			if (uploadResponse.type() == JSONType.object) {
				// A valid JSON object was returned - session resumption upload sucessful
				
				// Are we in an --upload-only & --remove-source-files scenario?
				// Use actual config values as we are doing an upload session recovery
				if (localDeleteAfterUpload) {
					// Log that we are deleting a local item
					addLogEntry("Removing local file as --upload-only & --remove-source-files configured");
					// are we in a --dry-run scenario?
					if (!dryRun) {
						// No --dry-run ... process local file delete
						// Only perform the delete if we have a valid file path
						if (exists(jsonItemToResume["localPath"].str)) {
							// file exists
							addLogEntry("Removing local file: " ~ jsonItemToResume["localPath"].str, ["debug"]);
							safeRemove(jsonItemToResume["localPath"].str);
						}
					}
					// as file is removed, we have nothing to add to the local database
					addLogEntry("Skipping adding to database as --upload-only & --remove-source-files configured", ["debug"]);
				} else {
					// Save JSON item in database
					saveItem(uploadResponse);
				}
			} else {
				// No valid response was returned
				addLogEntry("CODING TO DO: what to do when session upload resumption JSON data is not valid ... nothing ? error message ?");
			}
			
			// Shutdown this API instance, as we will create API instances as required, when required
			uploadFileOneDriveApiInstance.shutdown();
			// Free object and memory
			object.destroy(uploadFileOneDriveApiInstance);
		}
	}
	
	// Function to process the path by removing prefix up to ':' - remove '/drive/root:' from a path string
	string processPathToRemoveRootReference(ref string pathToCheck) {
		size_t colonIndex = pathToCheck.indexOf(":");
		if (colonIndex != -1) {
			addLogEntry("Updating " ~ pathToCheck ~ " to remove prefix up to ':'", ["debug"]);
			pathToCheck = pathToCheck[colonIndex + 1 .. $];
			addLogEntry("Updated path for 'skip_dir' check: " ~ pathToCheck, ["debug"]);
		}
		return pathToCheck;
	}
	
	// Function to find a given DriveId in the onlineDriveDetails associative array that maps driveId to driveDetailsCache
	// If 'true' will return 'driveDetails' containing the struct data 'driveDetailsCache'
	bool canFindDriveId(string driveId, out driveDetailsCache driveDetails) {
		auto ptr = driveId in onlineDriveDetails;
		if (ptr !is null) {
			driveDetails = *ptr; // Dereference the pointer to get the value
			return true;
		} else {
			return false;
		}
	}
	
	// Add this driveId plus relevant details for future reference and use
	void addOrUpdateOneDriveOnlineDetails(string driveId) {
	
		bool quotaRestricted;
		bool quotaAvailable;
		ulong quotaRemaining;
		
		// Get the data from online
		auto onlineDriveData = getRemainingFreeSpaceOnline(driveId);
		quotaRestricted = to!bool(onlineDriveData[0][0]);
		quotaAvailable = to!bool(onlineDriveData[0][1]);
		quotaRemaining = to!long(onlineDriveData[0][2]);
		onlineDriveDetails[driveId] = driveDetailsCache(driveId, quotaRestricted, quotaAvailable, quotaRemaining);
		
		// Debug log what the cached array now contains
		addLogEntry("onlineDriveDetails: " ~ to!string(onlineDriveDetails), ["debug"]);
	}

	
	// Return a specific 'driveId' details from 'onlineDriveDetails'
	driveDetailsCache getDriveDetails(string driveId) {
		auto ptr = driveId in onlineDriveDetails;
		if (ptr !is null) {
			return *ptr;  // Dereference the pointer to get the value
		} else {
			// Return a default driveDetailsCache or handle the case where the driveId is not found
			return driveDetailsCache.init; // Return default-initialized struct
		}
	}
	
	// Search a given Drive ID, Item ID and filename to see if this exists in the location specified
	JSONValue searchDriveItemForFile(string parentItemDriveId, string parentItemId, string fileToUpload) {
	
		JSONValue onedriveJSONItem;
		string searchName = baseName(fileToUpload);
		JSONValue thisLevelChildren;
		
		string nextLink;
		
		// Create a new API Instance for this thread and initialise it
		OneDriveApi checkFileOneDriveApiInstance;
		checkFileOneDriveApiInstance = new OneDriveApi(appConfig);
		checkFileOneDriveApiInstance.initialise();
		
		for (;;) {
			// query top level children
			try {
				thisLevelChildren = checkFileOneDriveApiInstance.listChildren(parentItemDriveId, parentItemId, nextLink);
			} catch (OneDriveException exception) {
				// OneDrive threw an error
				addLogEntry("------------------------------------------------------------------", ["debug"]);
				addLogEntry("Query Error: thisLevelChildren = checkFileOneDriveApiInstance.listChildren(parentItemDriveId, parentItemId, nextLink)", ["debug"]);
				addLogEntry("driveId:   " ~ parentItemDriveId, ["debug"]);
				addLogEntry("idToQuery: " ~ parentItemId, ["debug"]);
				addLogEntry("nextLink:  " ~ nextLink, ["debug"]);
				
				string thisFunctionName = getFunctionName!({});
				// Default operation if not 408,429,503,504 errors
				// - 408,429,503,504 errors are handled as a retry within oneDriveApiInstance
				// Display what the error is
				displayOneDriveErrorMessage(exception.msg, thisFunctionName);
				
			}
			
			// process thisLevelChildren response
			foreach (child; thisLevelChildren["value"].array) {
                // Only looking at files
				if ((child["name"].str == searchName) && (("file" in child) != null)) {
					// Found the matching file, return its JSON representation
					// Operations in this thread are done / complete
					checkFileOneDriveApiInstance.shutdown();
					// Free object and memory
					object.destroy(checkFileOneDriveApiInstance);
					// Return child
                    return child;
                }
            }
			
			// If a collection exceeds the default page size (200 items), the @odata.nextLink property is returned in the response 
			// to indicate more items are available and provide the request URL for the next page of items.
			if ("@odata.nextLink" in thisLevelChildren) {
				// Update nextLink to next changeSet bundle
				addLogEntry("Setting nextLink to (@odata.nextLink): " ~ nextLink, ["debug"]);
				nextLink = thisLevelChildren["@odata.nextLink"].str;
			} else break;
		}
		
		// Operations in this thread are done / complete
		checkFileOneDriveApiInstance.shutdown();
		// Free object and memory
		object.destroy(checkFileOneDriveApiInstance);
		// return an empty JSON item
		return onedriveJSONItem;
	}
	
	// Update 'onlineDriveDetails' with the latest data about this drive
	void updateDriveDetailsCache(string driveId, bool quotaRestricted, bool quotaAvailable, ulong localFileSize) {
	
		// As each thread is running differently, what is the current 'quotaRemaining' for 'driveId' ?
		ulong quotaRemaining;
		driveDetailsCache cachedOnlineDriveData;
		cachedOnlineDriveData = getDriveDetails(driveId);
		quotaRemaining = cachedOnlineDriveData.quotaRemaining;
		
		// Update 'quotaRemaining'
		quotaRemaining = quotaRemaining - localFileSize;
		
		// Do the flags get updated?
		if (quotaRemaining <= 0) {
			if (appConfig.accountType == "personal"){
				// zero space available
				addLogEntry("ERROR: OneDrive account currently has zero space available. Please free up some space online or purchase additional space.");
				quotaRemaining = 0;
				quotaAvailable = false;
			} else {
				// zero space available is being reported, maybe being restricted?
				addLogEntry("WARNING: OneDrive quota information is being restricted or providing a zero value. Please fix by speaking to your OneDrive / Office 365 Administrator.", ["verbose"]);
				quotaRemaining = 0;
				quotaRestricted = true;
			}
		}
		
		// Updated the details
		onlineDriveDetails[driveId] = driveDetailsCache(driveId, quotaRestricted, quotaAvailable, quotaRemaining);
	}
	
	// Update all of the known cached driveId quota details
	void freshenCachedDriveQuotaDetails() {
		foreach (driveId; onlineDriveDetails.keys) {
			// Update this driveid quota details
			addLogEntry("Freshen Quota Details: " ~ driveId, ["debug"]);
			addOrUpdateOneDriveOnlineDetails(driveId);
		}
	}
	
	// Create a 'root' DB Tie Record for a Shared Folder from the JSON data
	void createDatabaseRootTieRecordForOnlineSharedFolder(JSONValue onedriveJSONItem) {
		// Creating|Updating a DB Tie
		addLogEntry("Creating|Updating a 'root' DB Tie Record for this Shared Folder: " ~ onedriveJSONItem["name"].str, ["debug"]);
		addLogEntry("Raw JSON for 'root' DB Tie Record: " ~ to!string(onedriveJSONItem), ["debug"]);
		
		// New DB Tie Item to detail the 'root' of the Shared Folder
		Item tieDBItem;
		tieDBItem.name = "root";
		
		// Get the right parentReference details
		if (isItemRemote(onedriveJSONItem)) {
			tieDBItem.driveId = onedriveJSONItem["remoteItem"]["parentReference"]["driveId"].str;
			tieDBItem.id = onedriveJSONItem["remoteItem"]["id"].str;
		} else {
			if (onedriveJSONItem["name"].str != "root") {
				tieDBItem.driveId = onedriveJSONItem["parentReference"]["driveId"].str;
				tieDBItem.id = onedriveJSONItem["parentReference"]["id"].str;
			} else {
				tieDBItem.driveId = onedriveJSONItem["parentReference"]["driveId"].str;
				tieDBItem.id = onedriveJSONItem["id"].str;
			}
		}
		
		tieDBItem.type = ItemType.dir;
		tieDBItem.mtime = SysTime.fromISOExtString(onedriveJSONItem["fileSystemInfo"]["lastModifiedDateTime"].str);
		tieDBItem.parentId = null;
		
		// Add this DB Tie parent record to the local database
		addLogEntry("Creating|Updating into local database a 'root' DB Tie record: " ~ to!string(tieDBItem), ["debug"]);
		itemDB.upsert(tieDBItem);
	}
	
	// Create a DB Tie Record for a Shared Folder 
	void createDatabaseTieRecordForOnlineSharedFolder(Item parentItem) {
		// Creating|Updating a DB Tie
		addLogEntry("Creating|Updating a DB Tie Record for this Shared Folder: " ~ parentItem.name, ["debug"]);
		addLogEntry("Parent Item Record: " ~ to!string(parentItem), ["debug"]);
		
		// New DB Tie Item to bind the 'remote' path to our parent path
		Item tieDBItem;
		tieDBItem.name = parentItem.name;
		tieDBItem.driveId = parentItem.remoteDriveId;
		tieDBItem.id = parentItem.remoteId;
		tieDBItem.type = ItemType.dir;
		tieDBItem.mtime = parentItem.mtime;
		
		// What account type is this as this determines what 'tieDBItem.parentId' should be set to
		// There is a difference in the JSON responses between 'personal' and 'business' account types for Shared Folders
		// Essentially an API inconsistency
		if (appConfig.accountType == "personal") {
			// Set tieDBItem.parentId to null
			tieDBItem.parentId = null;
		} else {
			// The tieDBItem.parentId needs to be the correct driveId id reference
			// Query the DB 
			Item[] rootDriveItems;
			Item dbRecord;
			rootDriveItems = itemDB.selectByDriveId(parentItem.remoteDriveId);
			dbRecord = rootDriveItems[0];
			tieDBItem.parentId = dbRecord.id;
		}
		
		// Add tie DB record to the local database
		addLogEntry("Creating|Updating into local database a DB Tie record: " ~ to!string(tieDBItem), ["debug"]);
		itemDB.upsert(tieDBItem);
	}
	
	// List all the OneDrive Business Shared Items for the user to see
	void listBusinessSharedObjects() {
	
		JSONValue sharedWithMeItems;
		
		// Create a new API Instance for this thread and initialise it
		OneDriveApi sharedWithMeOneDriveApiInstance;
		sharedWithMeOneDriveApiInstance = new OneDriveApi(appConfig);
		sharedWithMeOneDriveApiInstance.initialise();
		
		try {
			sharedWithMeItems = sharedWithMeOneDriveApiInstance.getSharedWithMe();
		} catch (OneDriveException e) {
			
			// Display error message
			displayOneDriveErrorMessage(e.msg, getFunctionName!({}));
			// Must exit here
			sharedWithMeOneDriveApiInstance.shutdown();
			// Free object and memory
			object.destroy(sharedWithMeOneDriveApiInstance);
		}
		
		if (sharedWithMeItems.type() == JSONType.object) {
		
			if (count(sharedWithMeItems["value"].array) > 0) {
				// No shared items
				addLogEntry();
				addLogEntry("Listing available OneDrive Business Shared Items:");
				addLogEntry();
				
				// Iterate through the array
				foreach (searchResult; sharedWithMeItems["value"].array) {
				
					// loop variables for each item
					string sharedByName;
					string sharedByEmail;
					
					// Debug response output
					addLogEntry("shared folder entry: " ~ to!string(searchResult), ["debug"]);
					
					// Configure 'who' this was shared by
					if ("sharedBy" in searchResult["remoteItem"]["shared"]) {
						// we have shared by details we can use
						if ("displayName" in searchResult["remoteItem"]["shared"]["sharedBy"]["user"]) {
							sharedByName = searchResult["remoteItem"]["shared"]["sharedBy"]["user"]["displayName"].str;
						}
						if ("email" in searchResult["remoteItem"]["shared"]["sharedBy"]["user"]) {
							sharedByEmail = searchResult["remoteItem"]["shared"]["sharedBy"]["user"]["email"].str;
						}
					}
					
					// Output query result
					addLogEntry("-----------------------------------------------------------------------------------");
					if (isItemFile(searchResult)) {
						addLogEntry("Shared File:     " ~ to!string(searchResult["name"].str));
					} else {
						addLogEntry("Shared Folder:   " ~ to!string(searchResult["name"].str));
					}
					
					// Detail 'who' shared this
					if ((sharedByName != "") && (sharedByEmail != "")) {
						addLogEntry("Shared By:       " ~ sharedByName ~ " (" ~ sharedByEmail ~ ")");
					} else {
						if (sharedByName != "") {
							addLogEntry("Shared By:       " ~ sharedByName);
						}
					}
					
					// More detail if --verbose is being used
					addLogEntry("Item Id:         " ~ searchResult["remoteItem"]["id"].str, ["verbose"]);
					addLogEntry("Parent Drive Id: " ~ searchResult["remoteItem"]["parentReference"]["driveId"].str, ["verbose"]);
					if ("id" in searchResult["remoteItem"]["parentReference"]) {
						addLogEntry("Parent Item Id:  " ~ searchResult["remoteItem"]["parentReference"]["id"].str, ["verbose"]);
					}	
				}
				
				// Close out the loop
				addLogEntry("-----------------------------------------------------------------------------------");
				addLogEntry();
				
			} else {
				// No shared items
				addLogEntry();
				addLogEntry("No OneDrive Business Shared Folders were returned");
				addLogEntry();
			}
		}
		
		// Shutdown API access
		sharedWithMeOneDriveApiInstance.shutdown();
		// Free object and memory
		object.destroy(sharedWithMeOneDriveApiInstance);
	}
	
	// Query all the OneDrive Business Shared Objects to sync only Shared Files
	void queryBusinessSharedObjects() {
	
		JSONValue sharedWithMeItems;
		Item sharedFilesRootDirectoryDatabaseRecord;
		
		// Create a new API Instance for this thread and initialise it
		OneDriveApi sharedWithMeOneDriveApiInstance;
		sharedWithMeOneDriveApiInstance = new OneDriveApi(appConfig);
		sharedWithMeOneDriveApiInstance.initialise();
		
		try {
			sharedWithMeItems = sharedWithMeOneDriveApiInstance.getSharedWithMe();
		} catch (OneDriveException e) {
			
			// Add eventual API error handling here
			
		}
		
		// Valid JSON response
		if (sharedWithMeItems.type() == JSONType.object) {
		
			// Get the configuredBusinessSharedFilesDirectoryName DB item
			// We need this as we need to 'fake' create all the folders for the shared files
			// Then fake create the file entries for the database with the correct parent folder that is the local folder
			itemDB.selectByPath(baseName(appConfig.configuredBusinessSharedFilesDirectoryName), appConfig.defaultDriveId, sharedFilesRootDirectoryDatabaseRecord);
		
			// For each item returned, if a file, process it
			foreach (searchResult; sharedWithMeItems["value"].array) {
			
				// Shared Business Folders are added to the account using 'Add shortcut to My files'
				// We only care here about any remaining 'files' that are shared with the user
				
				if (isItemFile(searchResult)) {
					// Debug response output
					addLogEntry("getSharedWithMe Response Shared File JSON: " ~ to!string(searchResult), ["debug"]);
					
					// Make a DB item from this JSON
					Item sharedFileOriginalData = makeItem(searchResult);
					
					// Variables for each item
					string sharedByName;
					string sharedByEmail;
					string sharedByFolderName;
					string newLocalSharedFilePath;
					string newItemPath;
					Item sharedFilesPath;
					JSONValue fileToDownload;
					JSONValue detailsToUpdate;
					JSONValue latestOnlineDetails;
										
					// Configure 'who' this was shared by
					if ("sharedBy" in searchResult["remoteItem"]["shared"]) {
						// we have shared by details we can use
						if ("displayName" in searchResult["remoteItem"]["shared"]["sharedBy"]["user"]) {
							sharedByName = searchResult["remoteItem"]["shared"]["sharedBy"]["user"]["displayName"].str;
						}
						if ("email" in searchResult["remoteItem"]["shared"]["sharedBy"]["user"]) {
							sharedByEmail = searchResult["remoteItem"]["shared"]["sharedBy"]["user"]["email"].str;
						}
					}
					
					// Configure 'who' shared this, so that we can create the directory for that users shared files with us
					if ((sharedByName != "") && (sharedByEmail != "")) {
						sharedByFolderName = sharedByName ~ " (" ~ sharedByEmail ~ ")";
						
					} else {
						if (sharedByName != "") {
							sharedByFolderName = sharedByName;
						}
					}
					
					// Create the local path to store this users shared files with us
					newLocalSharedFilePath = buildNormalizedPath(buildPath(appConfig.configuredBusinessSharedFilesDirectoryName, sharedByFolderName));
					
					// Does the Shared File Users Local Directory to store the shared file(s) exist?
					if (!exists(newLocalSharedFilePath)) {
						// Folder does not exist locally and needs to be created
						addLogEntry("Creating the OneDrive Business Shared File Users Local Directory: " ~ newLocalSharedFilePath);
					
						// Local folder does not exist, thus needs to be created
						mkdirRecurse(newLocalSharedFilePath);
						
						// As this will not be created online, generate a response so it can be saved to the database
						sharedFilesPath = makeItem(createFakeResponse(baseName(newLocalSharedFilePath)));
						
						// Update sharedFilesPath parent items to that of sharedFilesRootDirectoryDatabaseRecord
						sharedFilesPath.parentId = sharedFilesRootDirectoryDatabaseRecord.id;
						
						// Add DB record to the local database
						addLogEntry("Creating|Updating into local database a DB record for storing OneDrive Business Shared Files: " ~ to!string(sharedFilesPath), ["debug"]);
						itemDB.upsert(sharedFilesPath);
					} else {
						// Folder exists locally, is the folder in the database? 
						// Query DB for this path
						Item dbRecord;
						if (!itemDB.selectByPath(baseName(newLocalSharedFilePath), appConfig.defaultDriveId, dbRecord)) {
							// As this will not be created online, generate a response so it can be saved to the database
							sharedFilesPath = makeItem(createFakeResponse(baseName(newLocalSharedFilePath)));
							
							// Update sharedFilesPath parent items to that of sharedFilesRootDirectoryDatabaseRecord
							sharedFilesPath.parentId = sharedFilesRootDirectoryDatabaseRecord.id;
							
							// Add DB record to the local database
							addLogEntry("Creating|Updating into local database a DB record for storing OneDrive Business Shared Files: " ~ to!string(sharedFilesPath), ["debug"]);
							itemDB.upsert(sharedFilesPath);
						}
					}
					
					// The file to download JSON details
					fileToDownload = searchResult;
					
					// Get the latest online details
					latestOnlineDetails = sharedWithMeOneDriveApiInstance.getPathDetailsById(sharedFileOriginalData.remoteDriveId, sharedFileOriginalData.remoteId);
					Item tempOnlineRecord = makeItem(latestOnlineDetails);
					
					// With the local folders created, now update 'fileToDownload' to download the file to our location:
					//	"parentReference": {
					//		"driveId": "<account drive id>",
					//		"driveType": "business",
					//		"id": "<local users shared folder id>",
					//	},
					
					// The getSharedWithMe() JSON response also contains an API bug where the 'hash' of the file is not provided
					// Use the 'latestOnlineDetails' response to obtain the hash
					//	"file": {
					//		"hashes": {
					//			"quickXorHash": "<hash value>"
					//		}
					//	},
					//
					
					// The getSharedWithMe() JSON response also contains an API bug where the 'size' of the file is not the actual size of the file
					// The getSharedWithMe() JSON response also contains an API bug where the 'eTag' of the file is not present
					// The getSharedWithMe() JSON response also contains an API bug where the 'lastModifiedDateTime' of the file is date when the file was shared, not the actual date last modified
					
					detailsToUpdate = [
								"parentReference": JSONValue([
															"driveId": JSONValue(appConfig.defaultDriveId),
															"driveType": JSONValue("business"),
															"id": JSONValue(sharedFilesPath.id)
															]),
								"file": JSONValue([
													"hashes":JSONValue([
																		"quickXorHash": JSONValue(tempOnlineRecord.quickXorHash)
																		])
													]),
								"eTag": JSONValue(tempOnlineRecord.eTag)
								];
					
					foreach (string key, JSONValue value; detailsToUpdate.object) {
						fileToDownload[key] = value;
					}
					
					// Update specific items
					// Update 'size'
					fileToDownload["size"] = to!int(tempOnlineRecord.size);
					fileToDownload["remoteItem"]["size"] = to!int(tempOnlineRecord.size);
					// Update 'lastModifiedDateTime'
					fileToDownload["lastModifiedDateTime"] = latestOnlineDetails["fileSystemInfo"]["lastModifiedDateTime"].str;
					fileToDownload["fileSystemInfo"]["lastModifiedDateTime"] = latestOnlineDetails["fileSystemInfo"]["lastModifiedDateTime"].str;
					fileToDownload["remoteItem"]["lastModifiedDateTime"] = latestOnlineDetails["fileSystemInfo"]["lastModifiedDateTime"].str;
					fileToDownload["remoteItem"]["fileSystemInfo"]["lastModifiedDateTime"] = latestOnlineDetails["fileSystemInfo"]["lastModifiedDateTime"].str;
					
					// Final JSON that will be used to download the file
					addLogEntry("Final fileToDownload: " ~ to!string(fileToDownload), ["debug"]);
					
					// Make the new DB item from the consolidated JSON item
					Item downloadSharedFileDbItem = makeItem(fileToDownload);
					
					// Calculate the full local path for this shared file
					newItemPath = computeItemPath(downloadSharedFileDbItem.driveId, downloadSharedFileDbItem.parentId) ~ "/" ~ downloadSharedFileDbItem.name;
					
					// Does this potential file exists on disk?
					if (!exists(newItemPath)) {
						// The shared file does not exists locally
						// Is this something we actually want? Check the JSON against Client Side Filtering Rules
						bool unwanted = checkJSONAgainstClientSideFiltering(fileToDownload);
						if (!unwanted) {
							// File has not been excluded via Client Side Filtering
							// Submit this shared file to be processed further for downloading
							applyPotentiallyNewLocalItem(downloadSharedFileDbItem, fileToDownload, newItemPath);
						}
					} else {
						// A file, in the desired local location already exists with the same name
						// Is this local file in sync?
						string itemSource = "remote";
						if (!isItemSynced(downloadSharedFileDbItem, newItemPath, itemSource)) {
							// Not in sync ....
							Item existingDatabaseItem;
							bool existingDBEntry = itemDB.selectById(downloadSharedFileDbItem.driveId, downloadSharedFileDbItem.id, existingDatabaseItem);
							
							// Is there a DB entry?
							if (existingDBEntry) {
								// Existing DB entry
								// Need to be consistent here with how 'newItemPath' was calculated
								string existingItemPath = computeItemPath(existingDatabaseItem.driveId, existingDatabaseItem.parentId) ~ "/" ~ existingDatabaseItem.name;
								// Attempt to apply this changed item
								applyPotentiallyChangedItem(existingDatabaseItem, existingItemPath, downloadSharedFileDbItem, newItemPath, fileToDownload);
							} else {
								// File exists locally, it is not in sync, there is no record in the DB of this file
								// In case the renamed path is needed
								string renamedPath;
								// Rename the local file
								safeBackup(newItemPath, dryRun, renamedPath);
								// Submit this shared file to be processed further for downloading
								applyPotentiallyNewLocalItem(downloadSharedFileDbItem, fileToDownload, newItemPath);
							}
						} else {
							// Item is in sync, ensure the DB record is the same
							itemDB.upsert(downloadSharedFileDbItem);
						}
					}
				}
			}
		}
	}	
}<|MERGE_RESOLUTION|>--- conflicted
+++ resolved
@@ -5126,7 +5126,7 @@
 					// Initialise API
 					uploadFileOneDriveApiInstance = new OneDriveApi(appConfig);
 					uploadFileOneDriveApiInstance.initialise();
-					
+				
 					// Attempt to upload the zero byte file using simpleUpload for all account types
 					uploadResponse = uploadFileOneDriveApiInstance.simpleUpload(fileToUpload, parentItem.driveId, parentItem.id, baseName(fileToUpload));
 					uploadFailed = false;
@@ -5139,65 +5139,24 @@
 						// Free object and memory
 						object.destroy(uploadFileOneDriveApiInstance);		
 					}
+					
 				} catch (OneDriveException exception) {
 					// An error was responded with - what was it
 					
 					string thisFunctionName = getFunctionName!({});
-<<<<<<< HEAD
 					// Default operation if not 408,429,503,504 errors
 					// - 429,503,504 errors are handled as a retry within oneDriveApiInstance
 					// Display what the error is
 					addLogEntry("Uploading new file: " ~ fileToUpload ~ " ... failed.");
 					displayOneDriveErrorMessage(exception.msg, thisFunctionName);
-=======
-					// HTTP request returned status code 408,429,503,504
-					if ((exception.httpStatusCode == 408) || (exception.httpStatusCode == 429) || (exception.httpStatusCode == 503) || (exception.httpStatusCode == 504)) {
-						// Handle the 429
-						if (exception.httpStatusCode == 429) {
-							// HTTP request returned status code 429 (Too Many Requests). We need to leverage the response Retry-After HTTP header to ensure minimum delay until the throttle is removed.
-							handleOneDriveThrottleRequest(uploadFileOneDriveApiInstance);
-							addLogEntry("Retrying original request that generated the OneDrive HTTP 429 Response Code (Too Many Requests) - attempting to retry " ~ thisFunctionName, ["debug"]);
-						}
-						// re-try the specific changes queries
-						if ((exception.httpStatusCode == 408) || (exception.httpStatusCode == 503) || (exception.httpStatusCode == 504)) {
-							// 408 - Request Time Out
-							// 503 - Service Unavailable
-							// 504 - Gateway Timeout
-							// Transient error - try again in 30 seconds
-							auto errorArray = splitLines(exception.msg);
-							addLogEntry(to!string(errorArray[0]) ~ " when attempting to upload a new file to OneDrive - retrying applicable request in 30 seconds");
-							addLogEntry(thisFunctionName ~ " previously threw an error - retrying", ["debug"]);
-							
-							// The server, while acting as a proxy, did not receive a timely response from the upstream server it needed to access in attempting to complete the request. 
-							addLogEntry("Thread sleeping for 30 seconds as the server did not receive a timely response from the upstream server it needed to access in attempting to complete the request", ["debug"]);
-							Thread.sleep(dur!"seconds"(30));
-						}
-						// re-try original request - retried for 429, 503, 504 - but loop back calling this function 
-						performNewFileUpload(parentItem, fileToUpload, thisFileSize);
-						
-						// If the API instance is still valid, shut it down
-						if (uploadFileOneDriveApiInstance !is null) {
-							// Shutdown this API instance, as we will create API instances as required, when required
-							uploadFileOneDriveApiInstance.shutdown();
-							// Free object and memory
-							object.destroy(uploadFileOneDriveApiInstance);		
-						}
-						
-					} else {
-						// Default operation if not 408,429,503,504 errors
-						// display what the error is
-						addLogEntry("Uploading new file: " ~ fileToUpload ~ " ... failed.");
-						displayOneDriveErrorMessage(exception.msg, thisFunctionName);
-						
-						// If the API instance is still valid, shut it down
-						if (uploadFileOneDriveApiInstance !is null) {
-							// Shutdown this API instance, as we will create API instances as required, when required
-							uploadFileOneDriveApiInstance.shutdown();
-							// Free object and memory
-							object.destroy(uploadFileOneDriveApiInstance);		
-						}						
-					}
->>>>>>> 3b0674e3
+					
+					// If the API instance is still valid, shut it down
+					if (uploadFileOneDriveApiInstance !is null) {
+						// Shutdown this API instance, as we will create API instances as required, when required
+						uploadFileOneDriveApiInstance.shutdown();
+						// Free object and memory
+						object.destroy(uploadFileOneDriveApiInstance);		
+					}
 					
 				} catch (FileException e) {
 					// display the error message
@@ -5206,6 +5165,7 @@
 					
 					// If the API instance is still valid, shut it down
 					if (uploadFileOneDriveApiInstance !is null) {
+						addLogEntry("API SHUTDOWN: Shutting down API instance uploadFileOneDriveApiInstance");
 						// Shutdown this API instance, as we will create API instances as required, when required
 						uploadFileOneDriveApiInstance.shutdown();
 						// Free object and memory
