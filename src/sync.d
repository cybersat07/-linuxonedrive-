// What is this module called?
module syncEngine;

// What does this module require to function?
import core.stdc.stdlib: EXIT_SUCCESS, EXIT_FAILURE, exit;
import core.thread;
import core.time;
import std.algorithm;
import std.array;
import std.concurrency;
import std.container.rbtree;
import std.conv;
import std.datetime;
import std.encoding;
import std.exception;
import std.file;
import std.json;
import std.parallelism;
import std.path;
import std.range;
import std.regex;
import std.stdio;
import std.string;
import std.uni;
import std.uri;
import std.utf;
import std.math;

// What other modules that we have created do we need to import?
import config;
import log;
import util;
import onedrive;
import itemdb;
import clientSideFiltering;
import progress;

class jsonResponseException: Exception {
	@safe pure this(string inputMessage) {
		string msg = format(inputMessage);
		super(msg);
	}	
}

class posixException: Exception {
	@safe pure this(string localTargetName, string remoteTargetName) {
		string msg = format("POSIX 'case-insensitive match' between '%s' (local) and '%s' (online) which violates the Microsoft OneDrive API namespace convention", localTargetName, remoteTargetName);
		super(msg);
	}	
}

class accountDetailsException: Exception {
	@safe pure this() {
		string msg = format("Unable to query OneDrive API to obtain required account details");
		super(msg);
	}	
}

class SyncException: Exception {
    @nogc @safe pure nothrow this(string msg, string file = __FILE__, size_t line = __LINE__) {
        super(msg, file, line);
    }
}

struct driveDetailsCache {
	// - driveId is the drive for the operations were items need to be stored
	// - quotaRestricted details a bool value as to if that drive is restricting our ability to understand if there is space available. Some 'Business' and 'SharePoint' restrict, and most (if not all) shared folders it cant be determined if there is free space
	// - quotaAvailable is a ulong value that stores the value of what the current free space is available online
	string driveId;
	bool quotaRestricted;
	bool quotaAvailable;
	ulong quotaRemaining;
}

class SyncEngine {
	// Class Variables
	ApplicationConfig appConfig;
	OneDriveApi oneDriveApiInstance;
	ItemDatabase itemDB;
	ClientSideFiltering selectiveSync;
	
	// Array of directory databaseItem.id to skip while applying the changes.
	// These are the 'parent path' id's that are being excluded, so if the parent id is in here, the child needs to be skipped as well
	RedBlackTree!string skippedItems = redBlackTree!string();
	// Array of databaseItem.id to delete after the changes have been downloaded
	string[2][] idsToDelete;
	// Array of JSON items which are files or directories that are not 'root', skipped or to be deleted, that need to be processed
	JSONValue[] jsonItemsToProcess;
	// Array of JSON items which are files that are not 'root', skipped or to be deleted, that need to be downloaded
	JSONValue[] fileJSONItemsToDownload;
	// Array of paths that failed to download
	string[] fileDownloadFailures;
	// Associative array mapping of all OneDrive driveId's that have been seen, mapped with driveDetailsCache data for reference
	driveDetailsCache[string] onlineDriveDetails;
	// List of items we fake created when using --dry-run
	string[2][] idsFaked;
	// List of paths we fake deleted when using --dry-run
	string[] pathFakeDeletedArray;
	// Array of database Parent Item ID, Item ID & Local Path where the content has changed and needs to be uploaded
	string[3][] databaseItemsWhereContentHasChanged;
	// Array of local file paths that need to be uploaded as new itemts to OneDrive
	string[] newLocalFilesToUploadToOneDrive;
	// Array of local file paths that failed to be uploaded to OneDrive
	string[] fileUploadFailures;
	// List of path names changed online, but not changed locally when using --dry-run
	string[] pathsRenamed;
	// List of paths that were a POSIX case-insensitive match, thus could not be created online
	string[] posixViolationPaths;
	// List of local paths, that, when using the OneDrive Business Shared Folders feature, then diabling it, folder still exists locally and online
	// This list of local paths need to be skipped
	string[] businessSharedFoldersOnlineToSkip;
	// List of interrupted uploads session files that need to be resumed
	string[] interruptedUploadsSessionFiles;
	// List of validated interrupted uploads session JSON items to resume
	JSONValue[] jsonItemsToResumeUpload;
		
	// Flag that there were upload or download failures listed
	bool syncFailures = false;
	// Is sync_list configured
	bool syncListConfigured = false;
	// Was --dry-run used?
	bool dryRun = false;
	// Was --upload-only used?
	bool uploadOnly = false;
	// Was --remove-source-files used?
	// Flag to set whether the local file should be deleted once it is successfully uploaded to OneDrive
	bool localDeleteAfterUpload = false;
	
	// Do we configure to disable the download validation routine due to --disable-download-validation
	// We will always validate our downloads
	// However, when downloading files from SharePoint, the OneDrive API will not advise the correct file size 
	// which means that the application thinks the file download has failed as the size is different / hash is different
	// See: https://github.com/abraunegg/onedrive/discussions/1667
    bool disableDownloadValidation = false;
	
	// Do we configure to disable the upload validation routine due to --disable-upload-validation
	// We will always validate our uploads
	// However, when uploading a file that can contain metadata SharePoint will associate some 
	// metadata from the library the file is uploaded to directly in the file which breaks this validation. 
	// See: https://github.com/abraunegg/onedrive/issues/205
	// See: https://github.com/OneDrive/onedrive-api-docs/issues/935
	bool disableUploadValidation = false;
	
	// Do we perform a local cleanup of files that are 'extra' on the local file system, when using --download-only
	bool cleanupLocalFiles = false;
	// Are we performing a --single-directory sync ?
	bool singleDirectoryScope = false;
	string singleDirectoryScopeDriveId;
	string singleDirectoryScopeItemId;
	// Is National Cloud Deployments configured ?
	bool nationalCloudDeployment = false;
	// Do we configure not to perform a remote file delete if --upload-only & --no-remote-delete configured
	bool noRemoteDelete = false;
	// Is bypass_data_preservation set via config file
	// Local data loss MAY occur in this scenario
	bool bypassDataPreservation = false;
	// Maximum file size upload
	//  https://support.microsoft.com/en-us/office/invalid-file-names-and-file-types-in-onedrive-and-sharepoint-64883a5d-228e-48f5-b3d2-eb39e07630fa?ui=en-us&rs=en-us&ad=us
	//	July 2020, maximum file size for all accounts is 100GB
	//  January 2021, maximum file size for all accounts is 250GB
	ulong maxUploadFileSize = 268435456000; // 250GB
	// Threshold after which files will be uploaded using an upload session
	ulong sessionThresholdFileSize = 4 * 2^^20; // 4 MiB
	// File size limit for file operations that the user has configured
	ulong fileSizeLimit;
	// Total data to upload
	ulong totalDataToUpload;
	// How many items have been processed for the active operation
	ulong processedCount;
	// Are we creating a simulated /delta response? This is critically important in terms of how we 'update' the database
	bool generateSimulatedDeltaResponse = false;
	// Store the latest DeltaLink
	string latestDeltaLink;
	
	// Configure this class instance
	this(ApplicationConfig appConfig, ItemDatabase itemDB, ClientSideFiltering selectiveSync) {
		// Configure the class varaible to consume the application configuration
		this.appConfig = appConfig;
		// Configure the class varaible to consume the database configuration
		this.itemDB = itemDB;
		// Configure the class variable to consume the selective sync (skip_dir, skip_file and sync_list) configuration
		this.selectiveSync = selectiveSync;
		
		// Configure the dryRun flag to capture if --dry-run was used
		// Application startup already flagged we are also in a --dry-run state, so no need to output anything else here
		this.dryRun = appConfig.getValueBool("dry_run");
		
		// Configure file size limit
		if (appConfig.getValueLong("skip_size") != 0) {
			fileSizeLimit = appConfig.getValueLong("skip_size") * 2^^20;
			fileSizeLimit = (fileSizeLimit == 0) ? ulong.max : fileSizeLimit;
		}
		
		// Is there a sync_list file present?
		if (exists(appConfig.syncListFilePath)) this.syncListConfigured = true;
		
		// Configure the uploadOnly flag to capture if --upload-only was used
		if (appConfig.getValueBool("upload_only")) {
			addLogEntry("Configuring uploadOnly flag to TRUE as --upload-only passed in or configured", ["debug"]);
			this.uploadOnly = true;
		}
		
		// Configure the localDeleteAfterUpload flag
		if (appConfig.getValueBool("remove_source_files")) {
			addLogEntry("Configuring localDeleteAfterUpload flag to TRUE as --remove-source-files passed in or configured", ["debug"]);
			this.localDeleteAfterUpload = true;
		}
		
		// Configure the disableDownloadValidation flag
		if (appConfig.getValueBool("disable_download_validation")) {
			addLogEntry("Configuring disableDownloadValidation flag to TRUE as --disable-download-validation passed in or configured", ["debug"]);
			this.disableDownloadValidation = true;
		}
		
		// Configure the disableUploadValidation flag
		if (appConfig.getValueBool("disable_upload_validation")) {
			addLogEntry("Configuring disableUploadValidation flag to TRUE as --disable-upload-validation passed in or configured", ["debug"]);
			this.disableUploadValidation = true;
		}
		
		// Do we configure to clean up local files if using --download-only ?
		if ((appConfig.getValueBool("download_only")) && (appConfig.getValueBool("cleanup_local_files"))) {
			// --download-only and --cleanup-local-files were passed in
			addLogEntry();
			addLogEntry("WARNING: Application has been configured to cleanup local files that are not present online.");
			addLogEntry("WARNING: Local data loss MAY occur in this scenario if you are expecting data to remain archived locally.");
			addLogEntry();
			// Set the flag
			this.cleanupLocalFiles = true;
		}
		
		// Do we configure to NOT perform a remote delete if --upload-only & --no-remote-delete configured ?
		if ((appConfig.getValueBool("upload_only")) && (appConfig.getValueBool("no_remote_delete"))) {
			// --upload-only and --no-remote-delete were passed in
			addLogEntry("WARNING: Application has been configured NOT to cleanup remote files that are deleted locally.");
			// Set the flag
			this.noRemoteDelete = true;
		}
		
		// Are we forcing to use /children scan instead of /delta to simulate National Cloud Deployment use of /children?
		if (appConfig.getValueBool("force_children_scan")) {
			addLogEntry("Forcing client to use /children API call rather than /delta API to retrieve objects from the OneDrive API");
			this.nationalCloudDeployment = true;
		}
		
		// Are we forcing the client to bypass any data preservation techniques to NOT rename any local files if there is a conflict?
		// The enabling of this function could lead to data loss
		if (appConfig.getValueBool("bypass_data_preservation")) {
			addLogEntry("WARNING: Application has been configured to bypass local data preservation in the event of file conflict.");
			addLogEntry("WARNING: Local data loss MAY occur in this scenario.");
			this.bypassDataPreservation = true;
		}
		
		// Did the user configure a specific rate limit for the application?
		if (appConfig.getValueLong("rate_limit") > 0) {
			// User configured rate limit
			addLogEntry("User Configured Rate Limit: " ~ to!string(appConfig.getValueLong("rate_limit")));
			
			// If user provided rate limit is < 131072, flag that this is too low, setting to the recommended minimum of 131072
			if (appConfig.getValueLong("rate_limit") < 131072) {
				// user provided limit too low
				addLogEntry("WARNING: User configured rate limit too low for normal application processing and preventing application timeouts. Overriding to recommended minimum of 131072 (128KB/s)");
				appConfig.setValueLong("rate_limit", 131072);
			}
		}
		
		// Did the user downgrade all HTTP operations to force HTTP 1.1
		if (appConfig.getValueBool("force_http_11")) {
			// User is forcing downgrade to curl to use HTTP 1.1 for all operations
			addLogEntry("Downgrading all HTTP operations to HTTP/1.1 due to user configuration", ["verbose"]);
		} else {
			// Use curl defaults
			addLogEntry("Using Curl defaults for HTTP operational protocol version (potentially HTTP/2)", ["debug"]);
		}
	}
	
	// Initialise the Sync Engine class
	bool initialise() {

		// create a new instance of the OneDrive API
		oneDriveApiInstance = new OneDriveApi(appConfig);
		if (oneDriveApiInstance.initialise()) {
			try {
				// Get the relevant default account & drive details
				getDefaultDriveDetails();
			} catch (accountDetailsException exception) {
				// details could not be queried
				addLogEntry(exception.msg);
				// Shutdown API instance
				oneDriveApiInstance.shutdown();
				// Free object and memory
				object.destroy(oneDriveApiInstance);
				// Must force exit here, allow logging to be done
				forceExit();
			}
			
			try {
				// Get the relevant default account & drive details
				getDefaultRootDetails();
			} catch (accountDetailsException exception) {
				// details could not be queried
				addLogEntry(exception.msg);
				// Shutdown API instance
				oneDriveApiInstance.shutdown();
				// Free object and memory
				object.destroy(oneDriveApiInstance);
				// Must force exit here, allow logging to be done
				forceExit();
			}
			
			try {
				// Display details
				displaySyncEngineDetails();
			} catch (accountDetailsException exception) {
				// details could not be queried
				addLogEntry(exception.msg);
				// Shutdown API instance
				oneDriveApiInstance.shutdown();
				// Free object and memory
				object.destroy(oneDriveApiInstance);
				// Must force exit here, allow logging to be done
				forceExit();
			}
		} else {
			// API could not be initialised
			addLogEntry("OneDrive API could not be initialised with previously used details");
			// Shutdown API instance
			oneDriveApiInstance.shutdown();
			// Free object and memory
			object.destroy(oneDriveApiInstance);
			// Must force exit here, allow logging to be done
			forceExit();
		}
		
		// API was initialised
		addLogEntry("Sync Engine Initialised with new Onedrive API instance", ["verbose"]);
		
		// Shutdown this API instance, as we will create API instances as required, when required
		oneDriveApiInstance.shutdown();
		// Free object and memory
		object.destroy(oneDriveApiInstance);
		return true;
	}
	
	// Get Default Drive Details for this Account
	void getDefaultDriveDetails() {
		
		// Function variables
		JSONValue defaultOneDriveDriveDetails;
		
		// Get Default Drive Details for this Account
		try {
			addLogEntry("Getting Account Default Drive Details", ["debug"]);
			defaultOneDriveDriveDetails = oneDriveApiInstance.getDefaultDriveDetails();
		} catch (OneDriveException exception) {
			addLogEntry("defaultOneDriveDriveDetails = oneDriveApiInstance.getDefaultDriveDetails() generated a OneDriveException", ["debug"]);
			string thisFunctionName = getFunctionName!({});
			
			if ((exception.httpStatusCode == 400) || (exception.httpStatusCode == 401)) {
				// Handle the 400 | 401 error
				handleClientUnauthorised(exception.httpStatusCode, exception.msg);
			}
			
			// HTTP request returned status code 408,429,503,504
			if ((exception.httpStatusCode == 408) || (exception.httpStatusCode == 429) || (exception.httpStatusCode == 503) || (exception.httpStatusCode == 504)) {
				// Handle the 429
				if (exception.httpStatusCode == 429) {
					// HTTP request returned status code 429 (Too Many Requests). We need to leverage the response Retry-After HTTP header to ensure minimum delay until the throttle is removed.
					handleOneDriveThrottleRequest(oneDriveApiInstance);
					addLogEntry("Retrying original request that generated the OneDrive HTTP 429 Response Code (Too Many Requests) - attempting to retry " ~ thisFunctionName, ["debug"]);
				}
				// re-try the specific changes queries
				if ((exception.httpStatusCode == 408) ||(exception.httpStatusCode == 503) || (exception.httpStatusCode == 504)) {
					// 408 - Request Time Out
					// 503 - Service Unavailable
					// 504 - Gateway Timeout
					// Transient error - try again in 30 seconds
					auto errorArray = splitLines(exception.msg);
					addLogEntry(to!string(errorArray[0]) ~ " when attempting to query Account Default Drive Details - retrying applicable request in 30 seconds");
					addLogEntry("defaultOneDriveDriveDetails = oneDriveApiInstance.getDefaultDriveDetails() previously threw an error - retrying", ["debug"]);
					// The server, while acting as a proxy, did not receive a timely response from the upstream server it needed to access in attempting to complete the request. 
					addLogEntry("Thread sleeping for 30 seconds as the server did not receive a timely response from the upstream server it needed to access in attempting to complete the request", ["debug"]);
					Thread.sleep(dur!"seconds"(30));
				}
				// re-try original request - retried for 429 and 504 - but loop back calling this function 
				addLogEntry("Retrying Function: getDefaultDriveDetails()", ["debug"]);
				getDefaultDriveDetails();
			} else {
				// Default operation if not 408,429,503,504 errors
				// display what the error is
				displayOneDriveErrorMessage(exception.msg, getFunctionName!({}));
			}
		}
		
		// If the JSON response is a correct JSON object, and has an 'id' we can set these details
		if ((defaultOneDriveDriveDetails.type() == JSONType.object) && (hasId(defaultOneDriveDriveDetails))) {
			addLogEntry("OneDrive Account Default Drive Details:      " ~ to!string(defaultOneDriveDriveDetails), ["debug"]);
			appConfig.accountType = defaultOneDriveDriveDetails["driveType"].str;
			appConfig.defaultDriveId = defaultOneDriveDriveDetails["id"].str;
			
			// Make sure that appConfig.defaultDriveId is in our driveIDs array to use when checking if item is in database
			// Keep the driveDetailsCache array with unique entries only
			driveDetailsCache cachedOnlineDriveData;
			if (!canFindDriveId(appConfig.defaultDriveId, cachedOnlineDriveData)) {
				// Add this driveId to the drive cache, which then also sets for the defaultDriveId:
				// - quotaRestricted;
				// - quotaAvailable;
				// - quotaRemaining;
				addOrUpdateOneDriveOnlineDetails(appConfig.defaultDriveId);
			} 
			
			// Fetch the details from cachedOnlineDriveData
			cachedOnlineDriveData = getDriveDetails(appConfig.defaultDriveId);
			// - cachedOnlineDriveData.quotaRestricted;
			// - cachedOnlineDriveData.quotaAvailable;
			// - cachedOnlineDriveData.quotaRemaining;
			
			// In some cases OneDrive Business configurations 'restrict' quota details thus is empty / blank / negative value / zero
			if (cachedOnlineDriveData.quotaRemaining <= 0) {
				// free space is <= 0  .. why ?
				if ("remaining" in defaultOneDriveDriveDetails["quota"]) {
					if (appConfig.accountType == "personal") {
						// zero space available
						addLogEntry("ERROR: OneDrive account currently has zero space available. Please free up some space online.");
					} else {
						// zero space available is being reported, maybe being restricted?
						addLogEntry("WARNING: OneDrive quota information is being restricted or providing a zero value. Please fix by speaking to your OneDrive / Office 365 Administrator.");
					}
				} else {
					// json response was missing a 'remaining' value
					if (appConfig.accountType == "personal") {
						addLogEntry("ERROR: OneDrive quota information is missing. Potentially your OneDrive account currently has zero space available. Please free up some space online.");
					} else {
						// quota details not available
						addLogEntry("ERROR: OneDrive quota information is being restricted. Please fix by speaking to your OneDrive / Office 365 Administrator.");
					}
				}
			}
			
			// What did we set based on the data from the JSON
			addLogEntry("appConfig.accountType                 = " ~ appConfig.accountType, ["debug"]);
			addLogEntry("appConfig.defaultDriveId              = " ~ appConfig.defaultDriveId, ["debug"]);
			addLogEntry("cachedOnlineDriveData.quotaRemaining  = " ~ to!string(cachedOnlineDriveData.quotaRemaining), ["debug"]);
			addLogEntry("cachedOnlineDriveData.quotaAvailable  = " ~ to!string(cachedOnlineDriveData.quotaAvailable), ["debug"]);
			addLogEntry("cachedOnlineDriveData.quotaRestricted = " ~ to!string(cachedOnlineDriveData.quotaRestricted), ["debug"]);
			
		} else {
			// Handle the invalid JSON response
			throw new accountDetailsException();
		}
	}
	
	// Get Default Root Details for this Account
	void getDefaultRootDetails() {
		
		// Function variables
		JSONValue defaultOneDriveRootDetails;
		
		// Get Default Root Details for this Account
		try {
			addLogEntry("Getting Account Default Root Details", ["debug"]);
			defaultOneDriveRootDetails = oneDriveApiInstance.getDefaultRootDetails();
		} catch (OneDriveException exception) {
			addLogEntry("defaultOneDriveRootDetails = oneDriveApiInstance.getDefaultRootDetails() generated a OneDriveException", ["debug"]);
			string thisFunctionName = getFunctionName!({});

			if ((exception.httpStatusCode == 400) || (exception.httpStatusCode == 401)) {
				// Handle the 400 | 401 error
				handleClientUnauthorised(exception.httpStatusCode, exception.msg);
			}
			
			// HTTP request returned status code 408,429,503,504
			if ((exception.httpStatusCode == 408) || (exception.httpStatusCode == 429) || (exception.httpStatusCode == 503) || (exception.httpStatusCode == 504)) {
				// Handle the 429
				if (exception.httpStatusCode == 429) {
					// HTTP request returned status code 429 (Too Many Requests). We need to leverage the response Retry-After HTTP header to ensure minimum delay until the throttle is removed.
					handleOneDriveThrottleRequest(oneDriveApiInstance);
					addLogEntry("Retrying original request that generated the OneDrive HTTP 429 Response Code (Too Many Requests) - attempting to retry " ~ thisFunctionName, ["debug"]);
				}
				// re-try the specific changes queries
				if ((exception.httpStatusCode == 408) || (exception.httpStatusCode == 503) || (exception.httpStatusCode == 504)) {
					// 503 - Service Unavailable
					// 504 - Gateway Timeout
					// Transient error - try again in 30 seconds
					auto errorArray = splitLines(exception.msg);
					addLogEntry(to!string(errorArray[0]) ~ " when attempting to query Account Default Root Details - retrying applicable request in 30 seconds");
					addLogEntry("defaultOneDriveRootDetails = oneDriveApiInstance.getDefaultRootDetails() previously threw an error - retrying", ["debug"]);
					
					// The server, while acting as a proxy, did not receive a timely response from the upstream server it needed to access in attempting to complete the request. 
					addLogEntry("Thread sleeping for 30 seconds as the server did not receive a timely response from the upstream server it needed to access in attempting to complete the request", ["debug"]);
					Thread.sleep(dur!"seconds"(30));
				}
				// re-try original request - retried for 429, 503, 504 - but loop back calling this function 
				addLogEntry("Retrying Function: " ~ thisFunctionName, ["debug"]);
				getDefaultRootDetails();
			} else {
				// Default operation if not 408,429,503,504 errors
				// display what the error is
				displayOneDriveErrorMessage(exception.msg, getFunctionName!({}));
			}
		}
		
		// If the JSON response is a correct JSON object, and has an 'id' we can set these details
		if ((defaultOneDriveRootDetails.type() == JSONType.object) && (hasId(defaultOneDriveRootDetails))) {
			addLogEntry("OneDrive Account Default Root Details:       " ~ to!string(defaultOneDriveRootDetails), ["debug"]);
			appConfig.defaultRootId = defaultOneDriveRootDetails["id"].str;
			addLogEntry("appConfig.defaultRootId      = " ~ appConfig.defaultRootId, ["debug"]);
			
			// Save the item to the database, so the account root drive is is always going to be present in the DB
			saveItem(defaultOneDriveRootDetails);
		} else {
			// Handle the invalid JSON response
			throw new accountDetailsException();
		}
	}
	
	// Reset syncFailures to false
	void resetSyncFailures() {
		// Reset syncFailures to false if these are both empty
		if (syncFailures) {
			if ((fileDownloadFailures.empty) && (fileUploadFailures.empty)) {
				addLogEntry("Resetting syncFailures = false");
				syncFailures = false;
			} else {
				addLogEntry("File activity array's not empty - not resetting syncFailures");
			}
		}
	}
	
	// Perform a sync of the OneDrive Account
	// - Query /delta
	//		- If singleDirectoryScope or nationalCloudDeployment is used we need to generate a /delta like response
	// - Process changes (add, changes, moves, deletes)
	// - Process any items to add (download data to local)
	// - Detail any files that we failed to download
	// - Process any deletes (remove local data)
	void syncOneDriveAccountToLocalDisk() {
	
		// performFullScanTrueUp value
		addLogEntry("Perform a Full Scan True-Up: " ~ to!string(appConfig.fullScanTrueUpRequired), ["debug"]);
		
		// Fetch the API response of /delta to track changes that were performed online
		fetchOneDriveDeltaAPIResponse(null, null, null);
		// Process any download activities or cleanup actions
		processDownloadActivities();
		
		// If singleDirectoryScope is false, we are not targeting a single directory
		// but if true, the target 'could' be a shared folder - so dont try and scan it again
		if (!singleDirectoryScope) {
			// OneDrive Shared Folder Handling
			if (appConfig.accountType == "personal") {
				// Personal Account Type
				// https://github.com/OneDrive/onedrive-api-docs/issues/764
				
				// Get the Remote Items from the Database
				Item[] remoteItems = itemDB.selectRemoteItems();
				foreach (remoteItem; remoteItems) {
					// Check if this path is specifically excluded by 'skip_dir', but only if 'skip_dir' is not empty
					if (appConfig.getValueString("skip_dir") != "") {
						// The path that needs to be checked needs to include the '/'
						// This due to if the user has specified in skip_dir an exclusive path: '/path' - that is what must be matched
						if (selectiveSync.isDirNameExcluded(remoteItem.name)) {
							// This directory name is excluded
							addLogEntry("Skipping item - excluded by skip_dir config: " ~ remoteItem.name, ["verbose"]);
							continue;
						}
					}
					
					// Directory name is not excluded or skip_dir is not populated
					if (!appConfig.surpressLoggingOutput) {
						addLogEntry("Syncing this OneDrive Personal Shared Folder: " ~ remoteItem.name);
					}
					// Check this OneDrive Personal Shared Folder for changes
					fetchOneDriveDeltaAPIResponse(remoteItem.remoteDriveId, remoteItem.remoteId, remoteItem.name);
					// Process any download activities or cleanup actions for this OneDrive Personal Shared Folder
					processDownloadActivities();
				}
			} else {
				// Is this a Business Account with Sync Business Shared Items enabled?
				if ((appConfig.accountType == "business") && (appConfig.getValueBool("sync_business_shared_items"))) {
				
					// Business Account Shared Items Handling
					// - OneDrive Business Shared Folder
					// - OneDrive Business Shared Files
					// - SharePoint Links
				
					// Get the Remote Items from the Database
					Item[] remoteItems = itemDB.selectRemoteItems();
					
					foreach (remoteItem; remoteItems) {
						// As all remote items are returned, including files, we only want to process directories here
						if (remoteItem.remoteType == ItemType.dir) {
							// Check if this path is specifically excluded by 'skip_dir', but only if 'skip_dir' is not empty
							if (appConfig.getValueString("skip_dir") != "") {
								// The path that needs to be checked needs to include the '/'
								// This due to if the user has specified in skip_dir an exclusive path: '/path' - that is what must be matched
								if (selectiveSync.isDirNameExcluded(remoteItem.name)) {
									// This directory name is excluded
									addLogEntry("Skipping item - excluded by skip_dir config: " ~ remoteItem.name, ["verbose"]);
									continue;
								}
							}
							
							// Directory name is not excluded or skip_dir is not populated
							if (!appConfig.surpressLoggingOutput) {
								addLogEntry("Syncing this OneDrive Business Shared Folder: " ~ remoteItem.name);
							}
							
							// Debug log output
							addLogEntry("Fetching /delta API response for:", ["debug"]);
							addLogEntry("    remoteItem.remoteDriveId: " ~ remoteItem.remoteDriveId, ["debug"]);
							addLogEntry("    remoteItem.remoteId:      " ~ remoteItem.remoteId, ["debug"]);
							
							// Check this OneDrive Business Shared Folder for changes
							fetchOneDriveDeltaAPIResponse(remoteItem.remoteDriveId, remoteItem.remoteId, remoteItem.name);
							
							// Process any download activities or cleanup actions for this OneDrive Business Shared Folder
							processDownloadActivities();
						}
					}
					
					// OneDrive Business Shared File Handling - but only if this option is enabled
					if (appConfig.getValueBool("sync_business_shared_files")) {
						// We need to create a 'new' local folder in the 'sync_dir' where these shared files & associated folder structure will reside
						// Whilst these files are synced locally, the entire folder structure will need to be excluded from syncing back to OneDrive
						// But file changes , *if any* , will need to be synced back to the original shared file location
						//  .
						//	├── Files Shared With Me											-> Directory should not be created online | Not Synced
						//	│   └── Display Name (email address) (of Account who shared file)	-> Directory should not be created online | Not Synced
						//	│   │   └── shared file.ext 										-> File synced with original shared file location on remote drive
						//	│   │   └── shared file.ext 										-> File synced with original shared file location on remote drive
						//	│   │   └── ......			 										-> File synced with original shared file location on remote drive
						//	│   └── Display Name (email address) ...
						//	│		└── shared file.ext ....									-> File synced with original shared file location on remote drive
						
						// Does the Local Folder to store the OneDrive Business Shared Files exist?
						if (!exists(appConfig.configuredBusinessSharedFilesDirectoryName)) {
							// Folder does not exist locally and needs to be created
							addLogEntry("Creating the OneDrive Business Shared Files Local Directory: " ~ appConfig.configuredBusinessSharedFilesDirectoryName);
						
							// Local folder does not exist, thus needs to be created
							mkdirRecurse(appConfig.configuredBusinessSharedFilesDirectoryName);
							// As this will not be created online, generate a response so it can be saved to the database
							Item sharedFilesPath = makeItem(createFakeResponse(baseName(appConfig.configuredBusinessSharedFilesDirectoryName)));
							
							// Add DB record to the local database
							addLogEntry("Creating|Updating into local database a DB record for storing OneDrive Business Shared Files: " ~ to!string(sharedFilesPath), ["debug"]);
							itemDB.upsert(sharedFilesPath);
						} else {
							// Folder exists locally, is the folder in the database? 
							// Query DB for this path
							Item dbRecord;
							if (!itemDB.selectByPath(baseName(appConfig.configuredBusinessSharedFilesDirectoryName), appConfig.defaultDriveId, dbRecord)) {
								// As this will not be created online, generate a response so it can be saved to the database
								Item sharedFilesPath = makeItem(createFakeResponse(baseName(appConfig.configuredBusinessSharedFilesDirectoryName)));
								
								// Add DB record to the local database
								addLogEntry("Creating|Updating into local database a DB record for storing OneDrive Business Shared Files: " ~ to!string(sharedFilesPath), ["debug"]);
								itemDB.upsert(sharedFilesPath);
							}
						}
						
						// Query for OneDrive Business Shared Files
						addLogEntry("Checking for any applicable OneDrive Business Shared Files which need to be synced locally", ["verbose"]);
						queryBusinessSharedObjects();
						
						// Download any OneDrive Business Shared Files
						processDownloadActivities();
					}
				}
			}
		}
	}
	
	// Configure singleDirectoryScope = true if this function is called
	// By default, singleDirectoryScope = false
	void setSingleDirectoryScope(string normalisedSingleDirectoryPath) {
		
		// Function variables
		Item searchItem;
		JSONValue onlinePathData;
		
		// Set the main flag
		singleDirectoryScope = true;
		
		// What are we doing?
		addLogEntry("The OneDrive Client was asked to search for this directory online and create it if it's not located: " ~ normalisedSingleDirectoryPath);
		
		// Query the OneDrive API for the specified path online
		// In a --single-directory scenario, we need to travervse the entire path that we are wanting to sync
		// and then check the path element does it exist online, if it does, is it a POSIX match, or if it does not, create the path
		// Once we have searched online, we have the right drive id and item id so that we can downgrade the sync status, then build up 
		// any object items from that location
		// This is because, in a --single-directory scenario, any folder in the entire path tree could be a 'case-insensitive match'
		
		try {
			onlinePathData = queryOneDriveForSpecificPathAndCreateIfMissing(normalisedSingleDirectoryPath, true);
		} catch (posixException e) {
			displayPosixErrorMessage(e.msg);
			addLogEntry("ERROR: Requested directory to search for and potentially create has a 'case-insensitive match' to an existing directory on OneDrive online.");
		}
		
		// Was a valid JSON response provided?
		if (onlinePathData.type() == JSONType.object) {
			// Valid JSON item was returned
			searchItem = makeItem(onlinePathData);
			addLogEntry("searchItem: " ~ to!string(searchItem), ["debug"]);
			
			// Is this item a potential Shared Folder?
			// Is this JSON a remote object
			if (isItemRemote(onlinePathData)) {
				// The path we are seeking is remote to our account drive id
				searchItem.driveId = onlinePathData["remoteItem"]["parentReference"]["driveId"].str;
				searchItem.id = onlinePathData["remoteItem"]["id"].str;
			} 
			
			// Set these items so that these can be used as required
			singleDirectoryScopeDriveId = searchItem.driveId;
			singleDirectoryScopeItemId = searchItem.id;
		} else {
			addLogEntry();
			addLogEntry("The requested --single-directory path to sync has generated an error. Please correct this error and try again.");
			addLogEntry();
			forceExit();
		}
	}
	
	// Query OneDrive API for /delta changes and iterate through items online
	void fetchOneDriveDeltaAPIResponse(string driveIdToQuery = null, string itemIdToQuery = null, string sharedFolderName = null) {
				
		string deltaLink = null;
		string currentDeltaLink = null;
		string deltaLinkAvailable;
		JSONValue deltaChanges;
		ulong responseBundleCount;
		ulong jsonItemsReceived = 0;
		
		// Reset jsonItemsToProcess & processedCount
		jsonItemsToProcess = [];
		processedCount = 0;
		
		// Was a driveId provided as an input
		//if (driveIdToQuery == "") {
		if (strip(driveIdToQuery).empty) {
			// No provided driveId to query, use the account default
			addLogEntry("driveIdToQuery was empty, setting to appConfig.defaultDriveId", ["debug"]);
			driveIdToQuery = appConfig.defaultDriveId;
			addLogEntry("driveIdToQuery: " ~ driveIdToQuery, ["debug"]);
		}
		
		// Was an itemId provided as an input
		//if (itemIdToQuery == "") {
		if (strip(itemIdToQuery).empty) {
			// No provided itemId to query, use the account default
			addLogEntry("itemIdToQuery was empty, setting to appConfig.defaultRootId", ["debug"]);
			itemIdToQuery = appConfig.defaultRootId;
			addLogEntry("itemIdToQuery: " ~ itemIdToQuery, ["debug"]);
		}
		
		// What OneDrive API query do we use?
		// - Are we running against a National Cloud Deployments that does not support /delta ?
		//   National Cloud Deployments do not support /delta as a query
		//   https://docs.microsoft.com/en-us/graph/deployments#supported-features
		//
		// - Are we performing a --single-directory sync, which will exclude many items online, focusing in on a specific online directory
		// 
		// - Are we performing a --download-only --cleanup-local-files action?
		//   - If we are, and we use a normal /delta query, we get all the local 'deleted' objects as well.
		//   - If the user deletes a folder online, then replaces it online, we download the deletion events and process the new 'upload' via the web iterface .. 
		//     the net effect of this, is that the valid local files we want to keep, are actually deleted ...... not desirable
		if ((singleDirectoryScope) || (nationalCloudDeployment) || (cleanupLocalFiles)) {
			// Generate a simulated /delta response so that we correctly capture the current online state, less any 'online' delete and replace activity
			generateSimulatedDeltaResponse = true;
		}
		
		// What /delta query do we use?
		if (!generateSimulatedDeltaResponse) {
			// This should be the majority default pathway application use
			// Get the current delta link from the database for this DriveID and RootID
			deltaLinkAvailable = itemDB.getDeltaLink(driveIdToQuery, itemIdToQuery);
			if (!deltaLinkAvailable.empty) {
				addLogEntry("Using database stored deltaLink", ["debug"]);
				currentDeltaLink = deltaLinkAvailable;
			}
			
			// Do we need to perform a Full Scan True Up? Is 'appConfig.fullScanTrueUpRequired' set to 'true'?
			if (appConfig.fullScanTrueUpRequired) {
				addLogEntry("Performing a full scan of online data to ensure consistent local state");
				addLogEntry("Setting currentDeltaLink = null", ["debug"]);
				currentDeltaLink = null;
			}
			
			if (appConfig.verbosityCount != 0 || !appConfig.surpressLoggingOutput) {
				addLogEntry("Fetching /delta response from the OneDrive API for Drive ID: " ~  driveIdToQuery);
			}
			
			// Progress
			Progress progress = progressManager.createProgress(Progress.Type.sync, "Fetching /delta response");

			// Create a new API Instance for querying /delta and initialise it
			// Reuse the socket to speed up
			bool keepAlive = true;
			OneDriveApi getDeltaQueryOneDriveApiInstance;
			getDeltaQueryOneDriveApiInstance = new OneDriveApi(appConfig);
			getDeltaQueryOneDriveApiInstance.initialise(keepAlive);
			
			for (;;) {
				responseBundleCount++;
				// Get the /delta changes via the OneDrive API
				// getDeltaChangesByItemId has the re-try logic for transient errors
				deltaChanges = getDeltaChangesByItemId(driveIdToQuery, itemIdToQuery, currentDeltaLink, getDeltaQueryOneDriveApiInstance);
				
				// If the initial deltaChanges response is an invalid JSON object, keep trying ..
				if (deltaChanges.type() != JSONType.object) {
					while (deltaChanges.type() != JSONType.object) {
						// Handle the invalid JSON response adn retry
						addLogEntry("ERROR: Query of the OneDrive API via deltaChanges = getDeltaChangesByItemId() returned an invalid JSON response", ["debug"]);
						deltaChanges = getDeltaChangesByItemId(driveIdToQuery, itemIdToQuery, currentDeltaLink, getDeltaQueryOneDriveApiInstance);
					}
				}
				
				ulong nrChanges = count(deltaChanges["value"].array);
				int changeCount = 0;
				
				progress.next(1);
				addLogEntry("Processing API Response Bundle: " ~ to!string(responseBundleCount) ~ " - Quantity of 'changes|items' in this bundle to process: " ~ to!string(nrChanges), ["verbose"]);
				
				jsonItemsReceived = jsonItemsReceived + nrChanges;
				
				// We have a valid deltaChanges JSON array. This means we have at least 200+ JSON items to process.
				// The API response however cannot be run in parallel as the OneDrive API sends the JSON items in the order in which they must be processed
				foreach (onedriveJSONItem; deltaChanges["value"].array) {
					// increment change count for this item
					changeCount++;
					// Process the OneDrive object item JSON
					processDeltaJSONItem(onedriveJSONItem, nrChanges, changeCount, responseBundleCount, singleDirectoryScope);
				}
				
				// The response may contain either @odata.deltaLink or @odata.nextLink
				if ("@odata.deltaLink" in deltaChanges) {
					// Log action
					addLogEntry("Setting next currentDeltaLink to (@odata.deltaLink): " ~ deltaChanges["@odata.deltaLink"].str, ["debug"]);
					// Update currentDeltaLink
					currentDeltaLink = deltaChanges["@odata.deltaLink"].str;
					// Store this for later use post processing jsonItemsToProcess items
					latestDeltaLink = deltaChanges["@odata.deltaLink"].str;
				}
				
				// Update deltaLink to next changeSet bundle
				if ("@odata.nextLink" in deltaChanges) {	
					// Log action
					addLogEntry("Setting next currentDeltaLink & deltaLinkAvailable to (@odata.nextLink): " ~ deltaChanges["@odata.nextLink"].str, ["debug"]);
					// Update currentDeltaLink
					currentDeltaLink = deltaChanges["@odata.nextLink"].str;
					// Update deltaLinkAvailable to next changeSet bundle to quantify how many changes we have to process
					deltaLinkAvailable = deltaChanges["@odata.nextLink"].str;
					// Store this for later use post processing jsonItemsToProcess items
					latestDeltaLink = deltaChanges["@odata.nextLink"].str;
				}
				else break;
			}
			
			// To finish off the JSON processing items, this is needed to reflect this in the log
			addLogEntry("------------------------------------------------------------------", ["debug"]);
			
			// Shutdown the API
			getDeltaQueryOneDriveApiInstance.shutdown();
			// Free object and memory
			object.destroy(getDeltaQueryOneDriveApiInstance);
			
			// Log that we have finished querying the /delta API
			addLogEntry("Finished processing /delta JSON response from the OneDrive API", ["verbose"]);
			progress.done();
			
			// If this was set, now unset it, as this will have been completed, so that for a true up, we dont do a double full scan
			if (appConfig.fullScanTrueUpRequired) {
				addLogEntry("Unsetting fullScanTrueUpRequired as this has been performed", ["debug"]);
				appConfig.fullScanTrueUpRequired = false;
			}
		} else {
			// Why are are generating a /delta response
			addLogEntry("Why are we generating a /delta response:", ["debug"]);
			addLogEntry(" singleDirectoryScope:    " ~ to!string(singleDirectoryScope), ["debug"]);
			addLogEntry(" nationalCloudDeployment: " ~ to!string(nationalCloudDeployment), ["debug"]);
			addLogEntry(" cleanupLocalFiles:       " ~ to!string(cleanupLocalFiles), ["debug"]);
			
			// What 'path' are we going to start generating the response for
			string pathToQuery;
			
			// If --single-directory has been called, use the value that has been set
			if (singleDirectoryScope) {
				pathToQuery = appConfig.getValueString("single_directory");
			}
			
			// We could also be syncing a Shared Folder of some description
			if (!sharedFolderName.empty) {
				pathToQuery = sharedFolderName;
			}
			
			// Generate the simulated /delta response
			//
			// The generated /delta response however contains zero deleted JSON items, so the only way that we can track this, is if the object was in sync
			// we have the object in the database, thus, what we need to do is for every DB object in the tree of items, flag 'syncStatus' as 'N', then when we process 
			// the returned JSON items from the API, we flag the item as back in sync, then we can cleanup any out-of-sync items
			//
			// The flagging of the local database items to 'N' is handled within the generateDeltaResponse() function
			//
			// When these JSON items are then processed, if the item exists online, and is in the DB, and that the values match, the DB item is flipped back to 'Y' 
			// This then allows the application to look for any remaining 'N' values, and delete these as no longer needed locally
			deltaChanges = generateDeltaResponse(pathToQuery);
			
			ulong nrChanges = count(deltaChanges["value"].array);
			int changeCount = 0;
			addLogEntry("API Response Bundle: " ~ to!string(responseBundleCount) ~ " - Quantity of 'changes|items' in this bundle to process: " ~ to!string(nrChanges), ["debug"]);
			jsonItemsReceived = jsonItemsReceived + nrChanges;
			
			// The API response however cannot be run in parallel as the OneDrive API sends the JSON items in the order in which they must be processed
			foreach (onedriveJSONItem; deltaChanges["value"].array) {
				// increment change count for this item
				changeCount++;
				// Process the OneDrive object item JSON
				processDeltaJSONItem(onedriveJSONItem, nrChanges, changeCount, responseBundleCount, singleDirectoryScope);	
			}
			
			// To finish off the JSON processing items, this is needed to reflect this in the log
			addLogEntry("------------------------------------------------------------------", ["debug"]);
			
			// Log that we have finished generating our self generated /delta response
			if (!appConfig.surpressLoggingOutput) {
				addLogEntry("Finished processing self generated /delta JSON response from the OneDrive API");
			}
		}
		
		// Cleanup deltaChanges as this is no longer needed
		object.destroy(deltaChanges);
		
		// We have JSON items received from the OneDrive API
		addLogEntry("Number of JSON Objects received from OneDrive API:                 " ~ to!string(jsonItemsReceived), ["debug"]);
		addLogEntry("Number of JSON Objects already processed (root and deleted items): " ~ to!string((jsonItemsReceived - jsonItemsToProcess.length)), ["debug"]);
		
		// We should have now at least processed all the JSON items as returned by the /delta call
		// Additionally, we should have a new array, that now contains all the JSON items we need to process that are non 'root' or deleted items
		addLogEntry("Number of JSON items to process is: " ~ to!string(jsonItemsToProcess.length), ["debug"]);
		
		// Are there items to process?
		if (jsonItemsToProcess.length > 0) {
			// Lets deal with the JSON items in a batch process
			ulong batchSize = 500;
			ulong batchCount = (jsonItemsToProcess.length + batchSize - 1) / batchSize;
			ulong batchesProcessed = 0;
			
			Progress progress = progressManager.createProgress(Progress.Type.sync, "Processing /delta changes");
			progress.add(jsonItemsToProcess.length);

			// Dynamic output for a non-verbose run so that the user knows something is happening
			if (!appConfig.surpressLoggingOutput) {
				// Logfile entry
				addLogEntry("Processing " ~ to!string(jsonItemsToProcess.length) ~ " applicable changes and items received from Microsoft OneDrive");
			}
			
			// For each batch, process the JSON items that need to be now processed.
			// 'root' and deleted objects have already been handled
			foreach (batchOfJSONItems; jsonItemsToProcess.chunks(batchSize)) {
				// Chunk the total items to process into 500 lot items
				batchesProcessed++;
				
				addLogEntry("Processing OneDrive JSON item batch [" ~ to!string(batchesProcessed) ~ "/" ~ to!string(batchCount) ~ "] to ensure consistent local state", ["verbose"]);	
					
				// Process the batch
				processJSONItemsInBatch(batchOfJSONItems, batchesProcessed, batchCount, progress);
				
				// To finish off the JSON processing items, this is needed to reflect this in the log
				addLogEntry("------------------------------------------------------------------", ["debug"]);
			}
			
			progress.done();

			// Debug output - what was processed
			addLogEntry("Number of JSON items to process is: " ~ to!string(jsonItemsToProcess.length), ["debug"]);
			addLogEntry("Number of JSON items processed was: " ~ to!string(processedCount), ["debug"]);
			
			// Free up memory and items processed as it is pointless now having this data around
			jsonItemsToProcess = [];
		} else {
			if (!appConfig.surpressLoggingOutput) {
				addLogEntry("No additional changes or items that can be applied were discovered while processing the data received from Microsoft OneDrive");
			}
		}
		
		// Update the deltaLink in the database so that we can reuse this now that jsonItemsToProcess has been processed
		if (!latestDeltaLink.empty) {
			addLogEntry("Updating completed deltaLink in DB to: " ~ latestDeltaLink, ["debug"]);
			itemDB.setDeltaLink(driveIdToQuery, itemIdToQuery, latestDeltaLink);
		}
		
		// Keep the driveDetailsCache array with unique entries only
		driveDetailsCache cachedOnlineDriveData;
		if (!canFindDriveId(driveIdToQuery, cachedOnlineDriveData)) {
			// Add this driveId to the drive cache
			addOrUpdateOneDriveOnlineDetails(driveIdToQuery);
		}
	}
	
	// Process the /delta API JSON response items
	void processDeltaJSONItem(JSONValue onedriveJSONItem, ulong nrChanges, int changeCount, ulong responseBundleCount, bool singleDirectoryScope) {
		
		// Variables for this foreach loop
		string thisItemId;
		bool itemIsRoot = false;
		bool handleItemAsRootObject = false;
		bool itemIsDeletedOnline = false;
		bool itemHasParentReferenceId = false;
		bool itemHasParentReferencePath = false;
		bool itemIdMatchesDefaultRootId = false;
		bool itemNameExplicitMatchRoot = false;
		string objectParentDriveId;
		
		addLogEntry("------------------------------------------------------------------", ["debug"]);
		addLogEntry("Processing OneDrive Item " ~ to!string(changeCount) ~ " of " ~ to!string(nrChanges) ~ " from API Response Bundle " ~ to!string(responseBundleCount), ["debug"]);
		addLogEntry("Raw JSON OneDrive Item: " ~ to!string(onedriveJSONItem), ["debug"]);
		
		// What is this item's id
		thisItemId = onedriveJSONItem["id"].str;
		// Is this a deleted item - only calculate this once
		itemIsDeletedOnline = isItemDeleted(onedriveJSONItem);
		
		if(!itemIsDeletedOnline){
			// This is not a deleted item
			addLogEntry("This item is not a OneDrive deletion change", ["debug"]);
			
			// Only calculate this once
			itemIsRoot = isItemRoot(onedriveJSONItem);
			itemHasParentReferenceId = hasParentReferenceId(onedriveJSONItem);
			itemIdMatchesDefaultRootId = (thisItemId == appConfig.defaultRootId);
			itemNameExplicitMatchRoot = (onedriveJSONItem["name"].str == "root");
			objectParentDriveId = onedriveJSONItem["parentReference"]["driveId"].str;
			
			// Test is this is the OneDrive Users Root?
			// Debug output of change evaluation items
			addLogEntry("defaultRootId                                        = " ~ appConfig.defaultRootId, ["debug"]);
			addLogEntry("'search id'                                          = " ~ thisItemId, ["debug"]);
			addLogEntry("id == defaultRootId                                  = " ~ to!string(itemIdMatchesDefaultRootId), ["debug"]);
			addLogEntry("isItemRoot(onedriveJSONItem)                         = " ~ to!string(itemIsRoot), ["debug"]);
			addLogEntry("onedriveJSONItem['name'].str == 'root'               = " ~ to!string(itemNameExplicitMatchRoot), ["debug"]);
			addLogEntry("itemHasParentReferenceId                             = " ~ to!string(itemHasParentReferenceId), ["debug"]);
			
			if ( (itemIdMatchesDefaultRootId || singleDirectoryScope) && itemIsRoot && itemNameExplicitMatchRoot) {
				// This IS a OneDrive Root item or should be classified as such in the case of 'singleDirectoryScope'
				addLogEntry("JSON item will flagged as a 'root' item", ["debug"]);
				handleItemAsRootObject = true;
			}
		}
		
		// How do we handle this JSON item from the OneDrive API?
		// Is this a confirmed 'root' item, has no Parent ID, or is a Deleted Item
		if (handleItemAsRootObject || !itemHasParentReferenceId || itemIsDeletedOnline){
			// Is a root item, has no id in parentReference or is a OneDrive deleted item
			addLogEntry("objectParentDriveId                                  = " ~ objectParentDriveId, ["debug"]);
			addLogEntry("handleItemAsRootObject                               = " ~ to!string(handleItemAsRootObject), ["debug"]);
			addLogEntry("itemHasParentReferenceId                             = " ~ to!string(itemHasParentReferenceId), ["debug"]);
			addLogEntry("itemIsDeletedOnline                                  = " ~ to!string(itemIsDeletedOnline), ["debug"]);
			addLogEntry("Handling change immediately as 'root item', or has no parent reference id or is a deleted item", ["debug"]);
			
			// OK ... do something with this JSON post here ....
			processRootAndDeletedJSONItems(onedriveJSONItem, objectParentDriveId, handleItemAsRootObject, itemIsDeletedOnline, itemHasParentReferenceId);
		} else {
			// Do we need to update this RAW JSON from OneDrive?
			if ( (objectParentDriveId != appConfig.defaultDriveId) && (appConfig.accountType == "business") && (appConfig.getValueBool("sync_business_shared_items")) ) {
				// Potentially need to update this JSON data
				addLogEntry("Potentially need to update this source JSON .... need to check the database", ["debug"]);
				
				// Check the DB for 'remote' objects, searching 'remoteDriveId' and 'remoteId' items for this remoteItem.driveId and remoteItem.id
				Item remoteDBItem;
				itemDB.selectByRemoteId(objectParentDriveId, thisItemId, remoteDBItem);
				
				// Is the data that was returned from the database what we are looking for?
				if ((remoteDBItem.remoteDriveId == objectParentDriveId) && (remoteDBItem.remoteId == thisItemId)) {
					// Yes, this is the record we are looking for
					addLogEntry("DB Item response for remoteDBItem: " ~ to!string(remoteDBItem), ["debug"]);
				
					// Must compare remoteDBItem.name with remoteItem.name
					if (remoteDBItem.name != onedriveJSONItem["name"].str) {
						// Update JSON Item
						string actualOnlineName = onedriveJSONItem["name"].str;
						addLogEntry("Updating source JSON 'name' to that which is the actual local directory", ["debug"]);
						addLogEntry("onedriveJSONItem['name'] was:         " ~ onedriveJSONItem["name"].str, ["debug"]);
						addLogEntry("Updating onedriveJSONItem['name'] to: " ~ remoteDBItem.name, ["debug"]);
						onedriveJSONItem["name"] = remoteDBItem.name;
						addLogEntry("onedriveJSONItem['name'] now:         " ~ onedriveJSONItem["name"].str, ["debug"]);
						// Add the original name to the JSON
						onedriveJSONItem["actualOnlineName"] = actualOnlineName;
					}
				}
			}
		
			// If we are not self-generating a /delta response, check this initial /delta JSON bundle item against the basic checks 
			// of applicability against 'skip_file', 'skip_dir' and 'sync_list'
			// We only do this if we did not generate a /delta response, as generateDeltaResponse() performs the checkJSONAgainstClientSideFiltering()
			// against elements as it is building the /delta compatible response
			// If we blindly just 'check again' all JSON responses then there is potentially double JSON processing going on if we used generateDeltaResponse()
			bool discardDeltaJSONItem = false;
			if (!generateSimulatedDeltaResponse) {
				// Check applicability against 'skip_file', 'skip_dir' and 'sync_list'
				discardDeltaJSONItem = checkJSONAgainstClientSideFiltering(onedriveJSONItem);
			}
			
			// Add this JSON item for further processing if this is not being discarded
			if (!discardDeltaJSONItem) {
				addLogEntry("Adding this Raw JSON OneDrive Item to jsonItemsToProcess array for further processing", ["debug"]);
				jsonItemsToProcess ~= onedriveJSONItem;
			}
		}
	}
	
	// Process 'root' and 'deleted' OneDrive JSON items
	void processRootAndDeletedJSONItems(JSONValue onedriveJSONItem, string driveId, bool handleItemAsRootObject, bool itemIsDeletedOnline, bool itemHasParentReferenceId) {
		
		// Use the JSON elements rather can computing a DB struct via makeItem()
		string thisItemId = onedriveJSONItem["id"].str;
		string thisItemDriveId = onedriveJSONItem["parentReference"]["driveId"].str;
			
		// Check if the item has been seen before
		Item existingDatabaseItem;
		bool existingDBEntry = itemDB.selectById(thisItemDriveId, thisItemId, existingDatabaseItem);
		
		// Is the item deleted online?
		if(!itemIsDeletedOnline) {
			
			// Is the item a confirmed root object?
			
			// The JSON item should be considered a 'root' item if:
			// 1. Contains a ["root"] element
			// 2. Has no ["parentReference"]["id"] ... #323 & #324 highlighted that this is false as some 'root' shared objects now can have an 'id' element .. OneDrive API change
			// 2. Has no ["parentReference"]["path"]
			// 3. Was detected by an input flag as to be handled as a root item regardless of actual status
			
			if ((handleItemAsRootObject) || (!itemHasParentReferenceId)) {
				addLogEntry("Handing JSON object as OneDrive 'root' object", ["debug"]);
				if (!existingDBEntry) {
					// we have not seen this item before
					saveItem(onedriveJSONItem);
				}
			}
		} else {
			// Change is to delete an item
			addLogEntry("Handing a OneDrive Deleted Item", ["debug"]);
			if (existingDBEntry) {
				// Is the item to delete locally actually in sync with OneDrive currently?
				// What is the source of this item data?
				string itemSource = "online";
				
				// Compute this deleted items path based on the database entries
				string localPathToDelete = computeItemPath(existingDatabaseItem.driveId, existingDatabaseItem.parentId) ~ "/" ~ existingDatabaseItem.name;
				if (isItemSynced(existingDatabaseItem, localPathToDelete, itemSource)) {
					// Flag to delete
					addLogEntry("Flagging to delete item locally: " ~ to!string(onedriveJSONItem), ["debug"]);
					idsToDelete ~= [thisItemDriveId, thisItemId];
				} else {
					// local data protection is configured, safeBackup the local file, passing in if we are performing a --dry-run or not
					// In case the renamed path is needed
					string renamedPath;
					safeBackup(localPathToDelete, dryRun, renamedPath);
				}
			} else {
				// Flag to ignore
				addLogEntry("Flagging item to skip: " ~ to!string(onedriveJSONItem), ["debug"]);
				skippedItems.insert(thisItemId);
			}
		}
	}
	
	// Process each of the elements contained in jsonItemsToProcess[]
	void processJSONItemsInBatch(JSONValue[] array, ulong batchGroup, ulong batchCount, Progress progress) {
	
		ulong batchElementCount = array.length;

		foreach (i, onedriveJSONItem; array.enumerate) {
			// Use the JSON elements rather can computing a DB struct via makeItem()
			ulong elementCount = i +1;
			progress.next(1);
			
			// To show this is the processing for this particular item, start off with this breaker line
			addLogEntry("------------------------------------------------------------------", ["debug"]);
			addLogEntry("Processing OneDrive JSON item " ~ to!string(elementCount) ~ " of " ~ to!string(batchElementCount) ~ " as part of JSON Item Batch " ~ to!string(batchGroup) ~ " of " ~ to!string(batchCount), ["debug"]);
			addLogEntry("Raw JSON OneDrive Item: " ~ to!string(onedriveJSONItem), ["debug"]);
			
			string thisItemId = onedriveJSONItem["id"].str;
			string thisItemDriveId = onedriveJSONItem["parentReference"]["driveId"].str;
			string thisItemParentId = onedriveJSONItem["parentReference"]["id"].str;
			string thisItemName = onedriveJSONItem["name"].str;
			
			// Create an empty item struct for an existing DB item
			Item existingDatabaseItem;
			
			// Do we NOT want this item?
			bool unwanted = false; // meaning by default we will WANT this item
			// Is this parent is in the database
			bool parentInDatabase = false;
			// What is the path of the new item
			string newItemPath;
			
			// Configure the remoteItem - so if it is used, it can be utilised later
			Item remoteItem;
			
			// Check the database for an existing entry for this JSON item
			bool existingDBEntry = itemDB.selectById(thisItemDriveId, thisItemId, existingDatabaseItem);
			
			// Calculate if the Parent Item is in the database so that it can be re-used
			parentInDatabase = itemDB.idInLocalDatabase(thisItemDriveId, thisItemParentId);
			
			// Calculate the path of this JSON item, but we can only do this if the parent is in the database
			if (parentInDatabase) {
				// Calculate this items path
				newItemPath = computeItemPath(thisItemDriveId, thisItemParentId) ~ "/" ~ thisItemName;
				addLogEntry("JSON Item calculated full path is: " ~ newItemPath, ["debug"]);
			} else {
				// Parent not in the database
				// Is the parent a 'folder' from another user? ie - is this a 'shared folder' that has been shared with us?
				addLogEntry("Parent ID is not in DB .. ", ["debug"]);
				
				// Why?
				if (thisItemDriveId == appConfig.defaultDriveId) {
					// Flagging as unwanted
					addLogEntry("Flagging as unwanted: thisItemDriveId (" ~ thisItemDriveId ~ "), thisItemParentId (" ~ thisItemParentId ~ ") not in local database", ["debug"]);
					
					if (thisItemParentId in skippedItems) {
						addLogEntry("Reason: thisItemParentId listed within skippedItems", ["debug"]);
					}
					unwanted = true;
				} else {
					// Edge case as the parent (from another users OneDrive account) will never be in the database - potentially a shared object?
					addLogEntry("The reported parentId is not in the database. This potentially is a shared folder as 'remoteItem.driveId' != 'appConfig.defaultDriveId'. Relevant Details: remoteItem.driveId (" ~ remoteItem.driveId ~ "), remoteItem.parentId (" ~ remoteItem.parentId ~ ")", ["debug"]);
					addLogEntry("Potential Shared Object JSON: " ~ to!string(onedriveJSONItem), ["debug"]);

					// Format the OneDrive change into a consumable object for the database
					remoteItem = makeItem(onedriveJSONItem);
										
					if (appConfig.accountType == "personal") {
						// Personal Account Handling
						addLogEntry("Handling a Personal Shared Item JSON object", ["debug"]);
						
						if (hasSharedElement(onedriveJSONItem)) {
							// Has the Shared JSON structure
							addLogEntry("Personal Shared Item JSON object has the 'shared' JSON structure", ["debug"]);
							// Create a 'root' DB Tie Record for this JSON object
							createDatabaseRootTieRecordForOnlineSharedFolder(onedriveJSONItem);
						}
						
						// Ensure that this item has no parent
						addLogEntry("Setting remoteItem.parentId to be null", ["debug"]);
						remoteItem.parentId = null;
						// Add this record to the local database
						addLogEntry("Update/Insert local database with remoteItem details with remoteItem.parentId as null: " ~ to!string(remoteItem), ["debug"]);
						itemDB.upsert(remoteItem);
					} else {
						// Business or SharePoint Account Handling
						addLogEntry("Handling a Business or SharePoint Shared Item JSON object", ["debug"]);
						
						if (appConfig.accountType == "business") {
							// Create a 'root' DB Tie Record for this JSON object
							createDatabaseRootTieRecordForOnlineSharedFolder(onedriveJSONItem);
							
							// Ensure that this item has no parent
							addLogEntry("Setting remoteItem.parentId to be null", ["debug"]);
							remoteItem.parentId = null;
							
							// Check the DB for 'remote' objects, searching 'remoteDriveId' and 'remoteId' items for this remoteItem.driveId and remoteItem.id
							Item remoteDBItem;
							itemDB.selectByRemoteId(remoteItem.driveId, remoteItem.id, remoteDBItem);
							
							// Must compare remoteDBItem.name with remoteItem.name
							if ((!remoteDBItem.name.empty) && (remoteDBItem.name != remoteItem.name)) {
								// Update DB Item
								addLogEntry("The shared item stored in OneDrive, has a different name to the actual name on the remote drive", ["debug"]);
								addLogEntry("Updating remoteItem.name JSON data with the actual name being used on account drive and local folder", ["debug"]);
								addLogEntry("remoteItem.name was:              " ~ remoteItem.name, ["debug"]);
								addLogEntry("Updating remoteItem.name to:      " ~ remoteDBItem.name, ["debug"]);
								remoteItem.name = remoteDBItem.name;
								addLogEntry("Setting remoteItem.remoteName to: " ~ onedriveJSONItem["name"].str, ["debug"]);
								
								// Update JSON Item
								remoteItem.remoteName = onedriveJSONItem["name"].str;
								addLogEntry("Updating source JSON 'name' to that which is the actual local directory", ["debug"]);
								addLogEntry("onedriveJSONItem['name'] was:         " ~ onedriveJSONItem["name"].str, ["debug"]);
								addLogEntry("Updating onedriveJSONItem['name'] to: " ~ remoteDBItem.name, ["debug"]);
								onedriveJSONItem["name"] = remoteDBItem.name;
								addLogEntry("onedriveJSONItem['name'] now:         " ~ onedriveJSONItem["name"].str, ["debug"]);
								
								// Update newItemPath value
								newItemPath = computeItemPath(thisItemDriveId, thisItemParentId) ~ "/" ~ remoteDBItem.name;
								addLogEntry("New Item updated calculated full path is: " ~ newItemPath, ["debug"]);
							}
								
							// Add this record to the local database
							addLogEntry("Update/Insert local database with remoteItem details: " ~ to!string(remoteItem), ["debug"]);
							itemDB.upsert(remoteItem);
						} else {
							// Sharepoint account type
							addLogEntry("Handling a SharePoint Shared Item JSON object - NOT IMPLEMENTED YET ........ ", ["info"]);
						}
					}
				}
			}
			
			// Check the skippedItems array for the parent id of this JSONItem if this is something we need to skip
			if (!unwanted) {
				if (thisItemParentId in skippedItems) {
					// Flag this JSON item as unwanted
					addLogEntry("Flagging as unwanted: find(thisItemParentId).length != 0", ["debug"]);
					unwanted = true;
					
					// Is this item id in the database?
					if (existingDBEntry) {
						// item exists in database, most likely moved out of scope for current client configuration
						addLogEntry("This item was previously synced / seen by the client", ["debug"]);
						
						if (("name" in onedriveJSONItem["parentReference"]) != null) {
							
							// How is this out of scope?
							// is sync_list configured
							if (syncListConfigured) {
								// sync_list configured and in use
								if (selectiveSync.isPathExcludedViaSyncList(onedriveJSONItem["parentReference"]["name"].str)) {
									// Previously synced item is now out of scope as it has been moved out of what is included in sync_list
									addLogEntry("This previously synced item is now excluded from being synced due to sync_list exclusion", ["debug"]);
								}
							}
							// flag to delete local file as it now is no longer in sync with OneDrive
							addLogEntry("Flagging to delete item locally: ", ["debug"]);
							idsToDelete ~= [thisItemDriveId, thisItemId];
						}
					}	
				}
			}
			
			// Check the item type - if it not an item type that we support, we cant process the JSON item
			if (!unwanted) {
				if (isItemFile(onedriveJSONItem)) {
					addLogEntry("The item we are syncing is a file", ["debug"]);
				} else if (isItemFolder(onedriveJSONItem)) {
					addLogEntry("The item we are syncing is a folder", ["debug"]);
				} else if (isItemRemote(onedriveJSONItem)) {
					addLogEntry("The item we are syncing is a remote item", ["debug"]);
				} else {
					// Why was this unwanted?
					if (newItemPath.empty) {
						// Compute this item path & need the full path for this file
						newItemPath = computeItemPath(thisItemDriveId, thisItemParentId) ~ "/" ~ thisItemName;
						addLogEntry("New Item calculated full path is: " ~ newItemPath, ["debug"]);
					}
					// Microsoft OneNote container objects present as neither folder or file but has file size
					if ((!isItemFile(onedriveJSONItem)) && (!isItemFolder(onedriveJSONItem)) && (hasFileSize(onedriveJSONItem))) {
						// Log that this was skipped as this was a Microsoft OneNote item and unsupported
						addLogEntry("The Microsoft OneNote Notebook '" ~ newItemPath ~ "' is not supported by this client", ["verbose"]);
					} else {
						// Log that this item was skipped as unsupported 
						addLogEntry("The OneDrive item '" ~ newItemPath ~ "' is not supported by this client", ["verbose"]);
					}
					unwanted = true;
					addLogEntry("Flagging as unwanted: item type is not supported", ["debug"]);
				}
			}
			
			// Check if this is excluded by config option: skip_dir
			if (!unwanted) {
				// Only check path if config is != ""
				if (!appConfig.getValueString("skip_dir").empty) {
					// Is the item a folder?
					if (isItemFolder(onedriveJSONItem)) {
						// work out the 'snippet' path where this folder would be created
						string simplePathToCheck = "";
						string complexPathToCheck = "";
						string matchDisplay = "";
						
						if (hasParentReference(onedriveJSONItem)) {
							// we need to workout the FULL path for this item
							// simple path
							if (("name" in onedriveJSONItem["parentReference"]) != null) {
								simplePathToCheck = onedriveJSONItem["parentReference"]["name"].str ~ "/" ~ onedriveJSONItem["name"].str;
							} else {
								simplePathToCheck = onedriveJSONItem["name"].str;
							}
							addLogEntry("skip_dir path to check (simple):  " ~ simplePathToCheck, ["debug"]);
							
							// complex path
							if (parentInDatabase) {
								// build up complexPathToCheck
								complexPathToCheck = buildNormalizedPath(newItemPath);
							} else {
								addLogEntry("Parent details not in database - unable to compute complex path to check", ["debug"]);
							}
							if (!complexPathToCheck.empty) {
								addLogEntry("skip_dir path to check (complex): " ~ complexPathToCheck, ["debug"]);
							}
						} else {
							simplePathToCheck = onedriveJSONItem["name"].str;
						}
						
						// If 'simplePathToCheck' or 'complexPathToCheck' is of the following format:  root:/folder
						// then isDirNameExcluded matching will not work
						if (simplePathToCheck.canFind(":")) {
							addLogEntry("Updating simplePathToCheck to remove 'root:'", ["debug"]);
							simplePathToCheck = processPathToRemoveRootReference(simplePathToCheck);
						}
						if (complexPathToCheck.canFind(":")) {
							addLogEntry("Updating complexPathToCheck to remove 'root:'", ["debug"]);
							complexPathToCheck = processPathToRemoveRootReference(complexPathToCheck);
						}
						
						// OK .. what checks are we doing?
						if ((!simplePathToCheck.empty) && (complexPathToCheck.empty)) {
							// just a simple check
							addLogEntry("Performing a simple check only", ["debug"]);
							unwanted = selectiveSync.isDirNameExcluded(simplePathToCheck);
						} else {
							// simple and complex
							addLogEntry("Performing a simple then complex path match if required", ["debug"]);
							
							// simple first
							addLogEntry("Performing a simple check first", ["debug"]);
							unwanted = selectiveSync.isDirNameExcluded(simplePathToCheck);
							matchDisplay = simplePathToCheck;
							if (!unwanted) {
								// simple didnt match, perform a complex check
								addLogEntry("Simple match was false, attempting complex match", ["debug"]);
								unwanted = selectiveSync.isDirNameExcluded(complexPathToCheck);
								matchDisplay = complexPathToCheck;
							}
						}
						// result
						addLogEntry("skip_dir exclude result (directory based): " ~ to!string(unwanted), ["debug"]);
						if (unwanted) {
							// This path should be skipped
							addLogEntry("Skipping item - excluded by skip_dir config: " ~ matchDisplay, ["verbose"]);
						}
					}
					// Is the item a file?
					// We need to check to see if this files path is excluded as well
					if (isItemFile(onedriveJSONItem)) {
					
						string pathToCheck;
						// does the newItemPath start with '/'?
						if (!startsWith(newItemPath, "/")){
							// path does not start with '/', but we need to check skip_dir entries with and without '/'
							// so always make sure we are checking a path with '/'
							pathToCheck = '/' ~ dirName(newItemPath);
						} else {
							pathToCheck = dirName(newItemPath);
						}
						
						// perform the check
						unwanted = selectiveSync.isDirNameExcluded(pathToCheck);
						// result
						addLogEntry("skip_dir exclude result (file based): " ~ to!string(unwanted), ["debug"]);
						if (unwanted) {
							// this files path should be skipped
							addLogEntry("Skipping item - file path is excluded by skip_dir config: " ~ newItemPath, ["verbose"]);
						}
					}
				}
			}
			
			// Check if this is excluded by config option: skip_file
			if (!unwanted) {
				// Is the JSON item a file?
				if (isItemFile(onedriveJSONItem)) {
					// skip_file can contain 4 types of entries:
					// - wildcard - *.txt
					// - text + wildcard - name*.txt
					// - full path + combination of any above two - /path/name*.txt
					// - full path to file - /path/to/file.txt
					
					// is the parent id in the database?
					if (parentInDatabase) {
						// Compute this item path & need the full path for this file
						if (newItemPath.empty) {
							newItemPath = computeItemPath(thisItemDriveId, thisItemParentId) ~ "/" ~ thisItemName;
							addLogEntry("New Item calculated full path is: " ~ newItemPath, ["debug"]);
						}
						
						// The path that needs to be checked needs to include the '/'
						// This due to if the user has specified in skip_file an exclusive path: '/path/file' - that is what must be matched
						// However, as 'path' used throughout, use a temp variable with this modification so that we use the temp variable for exclusion checks
						string exclusionTestPath = "";
						if (!startsWith(newItemPath, "/")){
							// Add '/' to the path
							exclusionTestPath = '/' ~ newItemPath;
						}
						
						addLogEntry("skip_file item to check: " ~ exclusionTestPath, ["debug"]);
						unwanted = selectiveSync.isFileNameExcluded(exclusionTestPath);
						addLogEntry("Result: " ~ to!string(unwanted), ["debug"]);
						if (unwanted) addLogEntry("Skipping item - excluded by skip_file config: " ~ thisItemName, ["verbose"]);
					} else {
						// parent id is not in the database
						unwanted = true;
						addLogEntry("Skipping file - parent path not present in local database", ["verbose"]);
					}
				}
			}
			
			// Check if this is included or excluded by use of sync_list
			if (!unwanted) {
				// No need to try and process something against a sync_list if it has been configured
				if (syncListConfigured) {
					// Compute the item path if empty - as to check sync_list we need an actual path to check
					if (newItemPath.empty) {
						// Calculate this items path
						newItemPath = computeItemPath(thisItemDriveId, thisItemParentId) ~ "/" ~ thisItemName;
						addLogEntry("New Item calculated full path is: " ~ newItemPath, ["debug"]);
					}
					
					// What path are we checking?
					addLogEntry("sync_list item to check: " ~ newItemPath, ["debug"]);
					
					// Unfortunatly there is no avoiding this call to check if the path is excluded|included via sync_list
					if (selectiveSync.isPathExcludedViaSyncList(newItemPath)) {
						// selective sync advised to skip, however is this a file and are we configured to upload / download files in the root?
						if ((isItemFile(onedriveJSONItem)) && (appConfig.getValueBool("sync_root_files")) && (rootName(newItemPath) == "") ) {
							// This is a file
							// We are configured to sync all files in the root
							// This is a file in the logical root
							unwanted = false;
						} else {
							// path is unwanted
							unwanted = true;
							addLogEntry("Skipping item - excluded by sync_list config: " ~ newItemPath, ["verbose"]);
							// flagging to skip this item now, but does this exist in the DB thus needs to be removed / deleted?
							if (existingDBEntry) {
								// flag to delete
								addLogEntry("Flagging item for local delete as item exists in database: " ~ newItemPath, ["verbose"]);
								idsToDelete ~= [thisItemDriveId, thisItemId];
							}
						}
					}
				}
			}
			
			// Check if the user has configured to skip downloading .files or .folders: skip_dotfiles
			if (!unwanted) {
				if (appConfig.getValueBool("skip_dotfiles")) {
					if (isDotFile(newItemPath)) {
						addLogEntry("Skipping item - .file or .folder: " ~ newItemPath, ["verbose"]);
						unwanted = true;
					}
				}
			}
			
			// Check if this should be skipped due to a --check-for-nosync directive (.nosync)?
			if (!unwanted) {
				if (appConfig.getValueBool("check_nosync")) {
					// need the parent path for this object
					string parentPath = dirName(newItemPath);
					// Check for the presence of a .nosync in the parent path
					if (exists(parentPath ~ "/.nosync")) {
						addLogEntry("Skipping downloading item - .nosync found in parent folder & --check-for-nosync is enabled: " ~ newItemPath, ["verbose"]);
						unwanted = true;
					}
				}
			}
			
			// Check if this is excluded by a user set maximum filesize to download
			if (!unwanted) {
				if (isItemFile(onedriveJSONItem)) {
					if (fileSizeLimit != 0) {
						if (onedriveJSONItem["size"].integer >= fileSizeLimit) {
							addLogEntry("Skipping item - excluded by skip_size config: " ~ thisItemName ~ " (" ~ to!string(onedriveJSONItem["size"].integer/2^^20) ~ " MB)", ["verbose"]);
							unwanted = true;
						}
					}
				}
			}
			
			// At this point all the applicable checks on this JSON object from OneDrive are complete:
			// - skip_file
			// - skip_dir
			// - sync_list
			// - skip_dotfiles
			// - check_nosync
			// - skip_size
			// - We know if this item exists in the DB or not in the DB
			
			// We know if this JSON item is unwanted or not
			if (unwanted) {
				// This JSON item is NOT wanted - it is excluded
				addLogEntry("Skipping OneDrive change as this is determined to be unwanted", ["debug"]);
				
				// Add to the skippedItems array, but only if it is a directory ... pointless adding 'files' here, as it is the 'id' we check as the parent path which can only be a directory
				if (!isItemFile(onedriveJSONItem)) {
					skippedItems.insert(thisItemId);
				}
			} else {
				// This JSON item is wanted - we need to process this JSON item further
				// Take the JSON item and create a consumable object for eventual database insertion
				Item newDatabaseItem = makeItem(onedriveJSONItem);
				
				if (existingDBEntry) {
					// The details of this JSON item are already in the DB
					// Is the item in the DB the same as the JSON data provided - or is the JSON data advising this is an updated file?
					addLogEntry("OneDrive change is an update to an existing local item", ["debug"]);
					
					// Compute the existing item path
					// NOTE:
					//		string existingItemPath = computeItemPath(existingDatabaseItem.driveId, existingDatabaseItem.id);
					//
					// This will calculate the path as follows:
					//
					//		existingItemPath:     Document.txt
					//
					// Whereas above we use the following
					//
					//		newItemPath = computeItemPath(newDatabaseItem.driveId, newDatabaseItem.parentId) ~ "/" ~ newDatabaseItem.name;
					//
					// Which generates the following path:
					//
					//  	changedItemPath:      ./Document.txt
					// 
					// Need to be consistent here with how 'newItemPath' was calculated
					string existingItemPath = computeItemPath(existingDatabaseItem.driveId, existingDatabaseItem.parentId) ~ "/" ~ existingDatabaseItem.name;
					// Attempt to apply this changed item
					applyPotentiallyChangedItem(existingDatabaseItem, existingItemPath, newDatabaseItem, newItemPath, onedriveJSONItem);
				} else {
					// Action this JSON item as a new item as we have no DB record of it
					// The actual item may actually exist locally already, meaning that just the database is out-of-date or missing the data due to --resync
					// But we also cannot compute the newItemPath as the parental objects may not exist as well
					addLogEntry("OneDrive change is potentially a new local item", ["debug"]);
					
					// Attempt to apply this potentially new item
					applyPotentiallyNewLocalItem(newDatabaseItem, onedriveJSONItem, newItemPath);
				}
			}
			
			// Tracking as to if this item was processed
			processedCount++;
		}
	}
	
	// Perform the download of any required objects in parallel
	void processDownloadActivities() {
			
		// Are there any items to delete locally? Cleanup space locally first
		if (!idsToDelete.empty) {
			// There are elements that potentially need to be deleted locally
			addLogEntry("Items to potentially delete locally: " ~ to!string(idsToDelete.length), ["verbose"]);
			
			if (appConfig.getValueBool("download_only")) {
				// Download only has been configured
				if (cleanupLocalFiles) {
					// Process online deleted items
					addLogEntry("Processing local deletion activity as --download-only & --cleanup-local-files configured", ["verbose"]);
					processDeleteItems();
				} else {
					// Not cleaning up local files
					addLogEntry("Skipping local deletion activity as --download-only has been used", ["verbose"]);
				}
			} else {
				// Not using --download-only process normally
				processDeleteItems();
			}
			// Cleanup array memory
			idsToDelete = [];
		}
		
		// Are there any items to download post fetching and processing the /delta data?
		if (!fileJSONItemsToDownload.empty) {
			// There are elements to download
			addLogEntry("Number of items to download from OneDrive: " ~ to!string(fileJSONItemsToDownload.length), ["verbose"]);
			downloadOneDriveItems();
			// Cleanup array memory
			fileJSONItemsToDownload = [];
		}
		
		// Are there any skipped items still?
		if (!skippedItems.empty) {
			// Cleanup array memory
			skippedItems.clear();
		}
	}
	
	// If the JSON item is not in the database, it is potentially a new item that we need to action
	void applyPotentiallyNewLocalItem(Item newDatabaseItem, JSONValue onedriveJSONItem, string newItemPath) {
			
		// The JSON and Database items being passed in here have passed the following checks:
		// - skip_file
		// - skip_dir
		// - sync_list
		// - skip_dotfiles
		// - check_nosync
		// - skip_size
		// - Is not currently cached in the local database
		// As such, we should not be doing any other checks here to determine if the JSON item is wanted .. it is
		
		if (exists(newItemPath)) {
			addLogEntry("Path on local disk already exists", ["debug"]);
			// Issue #2209 fix - test if path is a bad symbolic link
			if (isSymlink(newItemPath)) {
				addLogEntry("Path on local disk is a symbolic link ........", ["debug"]);
				if (!exists(readLink(newItemPath))) {
					// reading the symbolic link failed	
					addLogEntry("Reading the symbolic link target failed ........ ", ["debug"]);
					addLogEntry("Skipping item - invalid symbolic link: " ~ newItemPath, ["info", "notify"]);
					return;
				}
			}
			
			// Path exists locally, is not a bad symbolic link
			// Test if this item is actually in-sync
			// What is the source of this item data?
			string itemSource = "remote";
			if (isItemSynced(newDatabaseItem, newItemPath, itemSource)) {
				// Item details from OneDrive and local item details in database are in-sync
				addLogEntry("The item to sync is already present on the local filesystem and is in-sync with what is reported online", ["debug"]);
				addLogEntry("Update/Insert local database with item details: " ~ to!string(newDatabaseItem), ["debug"]);
				itemDB.upsert(newDatabaseItem);
				return;
			} else {
				// Item details from OneDrive and local item details in database are NOT in-sync
				addLogEntry("The item to sync exists locally but is potentially not in the local database - otherwise this would be handled as changed item", ["debug"]);
				
				// Which object is newer? The local file or the remote file?
				SysTime localModifiedTime = timeLastModified(newItemPath).toUTC();
				SysTime itemModifiedTime = newDatabaseItem.mtime;
				// Reduce time resolution to seconds before comparing
				localModifiedTime.fracSecs = Duration.zero;
				itemModifiedTime.fracSecs = Duration.zero;
				
				// Is the local modified time greater than that from OneDrive?
				if (localModifiedTime > itemModifiedTime) {
					// Local file is newer than item on OneDrive based on file modified time
					// Is this item id in the database?
					if (itemDB.idInLocalDatabase(newDatabaseItem.driveId, newDatabaseItem.id)) {
						// item id is in the database
						// no local rename
						// no download needed
						
						// Fetch the latest DB record - as this could have been updated by the isItemSynced if the date online was being corrected, then the DB updated as a result
						Item latestDatabaseItem;
						itemDB.selectById(newDatabaseItem.driveId, newDatabaseItem.id, latestDatabaseItem);
						addLogEntry("latestDatabaseItem: " ~ to!string(latestDatabaseItem), ["debug"]);
						
						SysTime latestItemModifiedTime = latestDatabaseItem.mtime;
						// Reduce time resolution to seconds before comparing
						latestItemModifiedTime.fracSecs = Duration.zero;
						
						if (localModifiedTime == latestItemModifiedTime) {
							// Log action
							addLogEntry("Local file modified time matches existing database record - keeping local file", ["verbose"]);
							addLogEntry("Skipping OneDrive change as this is determined to be unwanted due to local file modified time matching database data", ["debug"]);
						} else {
							// Log action
							addLogEntry("Local file modified time is newer based on UTC time conversion - keeping local file as this exists in the local database", ["verbose"]);
							addLogEntry("Skipping OneDrive change as this is determined to be unwanted due to local file modified time being newer than OneDrive file and present in the sqlite database", ["debug"]);
						}
						// Return as no further action needed
						return;
					} else {
						// item id is not in the database .. maybe a --resync ?
						// file exists locally but is not in the sqlite database - maybe a failed download?
						addLogEntry("Local item does not exist in local database - replacing with file from OneDrive - failed download?", ["verbose"]);
						
						// In a --resync scenario or if items.sqlite3 was deleted before startup we have zero way of knowing IF the local file is meant to be the right file
						// To this pint we have passed the following checks:
						// 1. Any client side filtering checks - this determined this is a file that is wanted
						// 2. A file with the exact name exists locally
						// 3. The local modified time > remote modified time
						// 4. The id of the item from OneDrive is not in the database
						
						// Has the user configured to IGNORE local data protection rules?
						if (bypassDataPreservation) {
							// The user has configured to ignore data safety checks and overwrite local data rather than preserve & safeBackup
							addLogEntry("WARNING: Local Data Protection has been disabled. You may experience data loss on this file: " ~ newItemPath, ["info", "notify"]);
						} else {
							// local data protection is configured, safeBackup the local file, passing in if we are performing a --dry-run or not
							// In case the renamed path is needed
							string renamedPath;
							safeBackup(newItemPath, dryRun, renamedPath);
						}
					}
				} else {
					// Is the remote newer?
					if (localModifiedTime < itemModifiedTime) {
						// Remote file is newer than the existing local item
						addLogEntry("Remote item modified time is newer based on UTC time conversion", ["verbose"]); // correct message, remote item is newer
						addLogEntry("localModifiedTime (local file):   " ~ to!string(localModifiedTime), ["debug"]);
						addLogEntry("itemModifiedTime (OneDrive item): " ~ to!string(itemModifiedTime), ["debug"]);
						
						// Has the user configured to IGNORE local data protection rules?
						if (bypassDataPreservation) {
							// The user has configured to ignore data safety checks and overwrite local data rather than preserve & safeBackup
							addLogEntry("WARNING: Local Data Protection has been disabled. You may experience data loss on this file: " ~ newItemPath, ["info", "notify"]);
						} else {
							// local data protection is configured, safeBackup the local file, passing in if we are performing a --dry-run or not
							// In case the renamed path is needed
							string renamedPath;
							safeBackup(newItemPath, dryRun, renamedPath);							
						}
					}
					
					// Are the timestamps equal?
					if (localModifiedTime == itemModifiedTime) {
						// yes they are equal
						addLogEntry("File timestamps are equal, no further action required", ["debug"]); // correct message as timestamps are equal
						addLogEntry("Update/Insert local database with item details: " ~ to!string(newDatabaseItem), ["debug"]);
						itemDB.upsert(newDatabaseItem);
						return;
					}
				}
			}
		} 
			
		// Path does not exist locally (should not exist locally if renamed file) - this will be a new file download or new folder creation
		// How to handle this Potentially New Local Item JSON ?
		final switch (newDatabaseItem.type) {
			case ItemType.file:
				// Add to the items to download array for processing
				fileJSONItemsToDownload ~= onedriveJSONItem;
				break;
			case ItemType.dir:
				handleLocalDirectoryCreation(newDatabaseItem, newItemPath, onedriveJSONItem);
				break;
			case ItemType.remote:
				// Handle remote directory and files differently
				if (newDatabaseItem.remoteType == ItemType.dir) {
					handleLocalDirectoryCreation(newDatabaseItem, newItemPath, onedriveJSONItem);
				} else {
					// Add to the items to download array for processing
					fileJSONItemsToDownload ~= onedriveJSONItem;
				}
				break;
			case ItemType.unknown:
			case ItemType.none:
				// Unknown type - we dont action or sync these items
				break;
		}
	}
	
	// Handle create local directory
	void handleLocalDirectoryCreation(Item newDatabaseItem, string newItemPath, JSONValue onedriveJSONItem) {
	
		// Update the logging output to be consistent
		addLogEntry("Creating local directory: " ~ "./" ~ buildNormalizedPath(newItemPath));
		if (!dryRun) {
			try {
				// Create the new directory
				addLogEntry("Requested path does not exist, creating directory structure: " ~ newItemPath, ["debug"]);
				mkdirRecurse(newItemPath);
				// Configure the applicable permissions for the folder
				addLogEntry("Setting directory permissions for: " ~ newItemPath, ["debug"]);
				newItemPath.setAttributes(appConfig.returnRequiredDirectoryPermisions());
				// Update the time of the folder to match the last modified time as is provided by OneDrive
				// If there are any files then downloaded into this folder, the last modified time will get 
				// updated by the local Operating System with the latest timestamp - as this is normal operation
				// as the directory has been modified
				addLogEntry("Setting directory lastModifiedDateTime for: " ~ newItemPath ~ " to " ~ to!string(newDatabaseItem.mtime), ["debug"]);
				addLogEntry("Calling setTimes() for this directory: " ~ newItemPath, ["debug"]);
				setTimes(newItemPath, newDatabaseItem.mtime, newDatabaseItem.mtime);
				// Save the item to the database
				saveItem(onedriveJSONItem);
			} catch (FileException e) {
				// display the error message
				displayFileSystemErrorMessage(e.msg, getFunctionName!({}));
			}
		} else {
			// we dont create the directory, but we need to track that we 'faked it'
			idsFaked ~= [newDatabaseItem.driveId, newDatabaseItem.id];
			// Save the item to the dry-run database
			saveItem(onedriveJSONItem);
		}
	}
	
	// If the JSON item IS in the database, this will be an update to an existing in-sync item
	void applyPotentiallyChangedItem(Item existingDatabaseItem, string existingItemPath, Item changedOneDriveItem, string changedItemPath, JSONValue onedriveJSONItem) {
				
		// If we are moving the item, we do not need to download it again
		bool itemWasMoved = false;
		
		// Do we need to actually update the database with the details that were provided by the OneDrive API?
		// Calculate these time items from the provided items
		SysTime existingItemModifiedTime = existingDatabaseItem.mtime;
		existingItemModifiedTime.fracSecs = Duration.zero;
		SysTime changedOneDriveItemModifiedTime = changedOneDriveItem.mtime;
		changedOneDriveItemModifiedTime.fracSecs = Duration.zero;
		
		// Did the eTag change?
		if (existingDatabaseItem.eTag != changedOneDriveItem.eTag) {
			// The eTag has changed to what we previously cached
			if (existingItemPath != changedItemPath) {
				// Log that we are changing / moving an item to a new name
				addLogEntry("Moving " ~ existingItemPath ~ " to " ~ changedItemPath);
				// Is the destination path empty .. or does something exist at that location?
				if (exists(changedItemPath)) {
					// Destination we are moving to exists ... 
					Item changedLocalItem;
					// Query DB for this changed item in specified path that exists and see if it is in-sync
					if (itemDB.selectByPath(changedItemPath, changedOneDriveItem.driveId, changedLocalItem)) {
						// The 'changedItemPath' is in the database
						string itemSource = "database";
						if (isItemSynced(changedLocalItem, changedItemPath, itemSource)) {
							// The destination item is in-sync
							addLogEntry("Destination is in sync and will be overwritten", ["verbose"]);
						} else {
							// The destination item is different
							addLogEntry("The destination is occupied with a different item, renaming the conflicting file...", ["verbose"]);
							// Backup this item, passing in if we are performing a --dry-run or not
							// In case the renamed path is needed
							string renamedPath;
							safeBackup(changedItemPath, dryRun, renamedPath);
						}
					} else {
						// The to be overwritten item is not already in the itemdb, so it should saved to avoid data loss
						addLogEntry("The destination is occupied by an existing un-synced file, renaming the conflicting file...", ["verbose"]);
						// Backup this item, passing in if we are performing a --dry-run or not
						// In case the renamed path is needed
						string renamedPath;
						safeBackup(changedItemPath, dryRun, renamedPath);
					}
				}
				
				// Try and rename path, catch any exception generated
				try {
					// If we are in a --dry-run situation? , the actual rename did not occur - but we need to track like it did
					if(!dryRun) {
						// Rename this item, passing in if we are performing a --dry-run or not
						safeRename(existingItemPath, changedItemPath, dryRun);
					
						// Flag that the item was moved | renamed
						itemWasMoved = true;
					
						// If the item is a file, make sure that the local timestamp now is the same as the timestamp online
						// Otherwise when we do the DB check, the move on the file system, the file technically has a newer timestamp
						// which is 'correct' .. but we need to report locally the online timestamp here as the move was made online
						if (changedOneDriveItem.type == ItemType.file) {
							// Set the timestamp
							addLogEntry("Calling setTimes() for this file: " ~ changedItemPath, ["debug"]);
							setTimes(changedItemPath, changedOneDriveItem.mtime, changedOneDriveItem.mtime);
						}
					} else {
						// --dry-run situation - the actual rename did not occur - but we need to track like it did
						// Track this as a faked id item
						idsFaked ~= [changedOneDriveItem.driveId, changedOneDriveItem.id];
						// We also need to track that we did not rename this path
						pathsRenamed ~= [existingItemPath];
					}
				} catch (FileException e) {
					// display the error message
					displayFileSystemErrorMessage(e.msg, getFunctionName!({}));
				}
			}
			
			// What sort of changed item is this?
			// Is it a file or remote file, and we did not move it ..
			if (((changedOneDriveItem.type == ItemType.file) && (!itemWasMoved)) || (((changedOneDriveItem.type == ItemType.remote) && (changedOneDriveItem.remoteType == ItemType.file)) && (!itemWasMoved))) {
				// The eTag is notorious for being 'changed' online by some backend Microsoft process
				if (existingDatabaseItem.quickXorHash != changedOneDriveItem.quickXorHash) {
					// Add to the items to download array for processing - the file hash we previously recorded is not the same as online
					fileJSONItemsToDownload ~= onedriveJSONItem;
				} else {
					// If the timestamp is different, or we are running a client operational mode that does not support /delta queries - we have to update the DB with the details from OneDrive
					// Unfortunatly because of the consequence of Nataional Cloud Deployments not supporting /delta queries, the application uses the local database to flag what is out-of-date / track changes
					// This means that the constant disk writing to the database fix implemented with https://github.com/abraunegg/onedrive/pull/2004 cannot be utilised when using these operational modes
					// as all records are touched / updated when performing the OneDrive sync operations. The impacted operational modes are:
					// - National Cloud Deployments do not support /delta as a query
					// - When using --single-directory
					// - When using --download-only --cleanup-local-files
				
					// Is the last modified timestamp in the DB the same as the API data or are we running an operational mode where we simulated the /delta response?
					if ((existingItemModifiedTime != changedOneDriveItemModifiedTime) || (generateSimulatedDeltaResponse)) {
					// Save this item in the database
						// Add to the local database
						addLogEntry("Adding changed OneDrive Item to database: " ~ to!string(changedOneDriveItem), ["debug"]);
						itemDB.upsert(changedOneDriveItem);
					}
				}
			} else {
				// Save this item in the database
				saveItem(onedriveJSONItem);
				
				// If the 'Add shortcut to My files' link was the item that was actually renamed .. we have to update our DB records
				if (changedOneDriveItem.type == ItemType.remote) {
					// Select remote item data from the database
					Item existingRemoteDbItem;
					itemDB.selectById(changedOneDriveItem.remoteDriveId, changedOneDriveItem.remoteId, existingRemoteDbItem);
					// Update the 'name' in existingRemoteDbItem and save it back to the database
					// This is the local name stored on disk that was just 'moved'
					existingRemoteDbItem.name = changedOneDriveItem.name;
					itemDB.upsert(existingRemoteDbItem);
				}
			}
		} else {
			// The existingDatabaseItem.eTag == changedOneDriveItem.eTag .. nothing has changed eTag wise
			
			// If the timestamp is different, or we are running a client operational mode that does not support /delta queries - we have to update the DB with the details from OneDrive
			// Unfortunatly because of the consequence of Nataional Cloud Deployments not supporting /delta queries, the application uses the local database to flag what is out-of-date / track changes
			// This means that the constant disk writing to the database fix implemented with https://github.com/abraunegg/onedrive/pull/2004 cannot be utilised when using these operational modes
			// as all records are touched / updated when performing the OneDrive sync operations. The impacted operational modes are:
			// - National Cloud Deployments do not support /delta as a query
			// - When using --single-directory
			// - When using --download-only --cleanup-local-files
		
			// Is the last modified timestamp in the DB the same as the API data or are we running an operational mode where we simulated the /delta response?
			if ((existingItemModifiedTime != changedOneDriveItemModifiedTime) || (generateSimulatedDeltaResponse)) {
				// Database update needed for this item because our local record is out-of-date
				// Add to the local database
				addLogEntry("Adding changed OneDrive Item to database: " ~ to!string(changedOneDriveItem), ["debug"]);
				itemDB.upsert(changedOneDriveItem);
			}
		}
	}
	
	// Download new file items as identified
	void downloadOneDriveItems() {
		// Lets deal with all the JSON items that need to be downloaded in a batch process
		Progress progress = progressManager.createProgress(Progress.Type.sync, "Downloading drive items");
		progress.add(fileJSONItemsToDownload.length);
		
		foreach (i, onedriveJSONItem; taskPool.parallel(fileJSONItemsToDownload)) {
			// Take each JSON item and 
			downloadFileItem(onedriveJSONItem);
			progress.next(1);
		}

		progress.done();
	}
	
	// Perform the actual download of an object from OneDrive
	void downloadFileItem(JSONValue onedriveJSONItem) {
				
		bool downloadFailed = false;
		string OneDriveFileXORHash;
		string OneDriveFileSHA256Hash;
		ulong jsonFileSize = 0;
		
		// Download item specifics
		string downloadItemId = onedriveJSONItem["id"].str;
		string downloadItemName = onedriveJSONItem["name"].str;
		string downloadDriveId = onedriveJSONItem["parentReference"]["driveId"].str;
		string downloadParentId = onedriveJSONItem["parentReference"]["id"].str;
		
		// Calculate this items path
		string newItemPath = computeItemPath(downloadDriveId, downloadParentId) ~ "/" ~ downloadItemName;
		addLogEntry("JSON Item calculated full path for download is: " ~ newItemPath, ["debug"]);
		
		// Is the item reported as Malware ?
		if (isMalware(onedriveJSONItem)){
			// OneDrive reports that this file is malware
			addLogEntry("ERROR: MALWARE DETECTED IN FILE - DOWNLOAD SKIPPED: " ~ newItemPath, ["info", "notify"]);
			downloadFailed = true;
		} else {
			// Grab this file's filesize
			if (hasFileSize(onedriveJSONItem)) {
				// Use the configured filesize as reported by OneDrive
				jsonFileSize = onedriveJSONItem["size"].integer;
			} else {
				// filesize missing
				addLogEntry("ERROR: onedriveJSONItem['size'] is missing", ["debug"]);
			}
			
			// Configure the hashes for comparison post download
			if (hasHashes(onedriveJSONItem)) {
				// File details returned hash details
				// QuickXorHash
				if (hasQuickXorHash(onedriveJSONItem)) {
					// Use the provided quickXorHash as reported by OneDrive
					if (onedriveJSONItem["file"]["hashes"]["quickXorHash"].str != "") {
						OneDriveFileXORHash = onedriveJSONItem["file"]["hashes"]["quickXorHash"].str;
					}
				} else {
					// Fallback: Check for SHA256Hash
					if (hasSHA256Hash(onedriveJSONItem)) {
						// Use the provided sha256Hash as reported by OneDrive
						if (onedriveJSONItem["file"]["hashes"]["sha256Hash"].str != "") {
							OneDriveFileSHA256Hash = onedriveJSONItem["file"]["hashes"]["sha256Hash"].str;
						}
					}
				}
			} else {
				// file hash data missing
				addLogEntry("ERROR: onedriveJSONItem['file']['hashes'] is missing - unable to compare file hash after download", ["debug"]);
			}
		
			// Does the file already exist in the path locally?
			if (exists(newItemPath)) {
				// file exists locally already
				Item databaseItem;
				bool fileFoundInDB = false;
				foreach (driveId; onlineDriveDetails.keys) {
					if (itemDB.selectByPath(newItemPath, driveId, databaseItem)) {
						fileFoundInDB = true;
						break;
					}
				}
				
				// Log the DB details
				addLogEntry("File to download exists locally and this is the DB record: " ~ to!string(databaseItem), ["debug"]);
				
				// Does the DB (what we think is in sync) hash match the existing local file hash?
				if (!testFileHash(newItemPath, databaseItem)) {
					// local file is different to what we know to be true
					addLogEntry("The local file to replace (" ~ newItemPath ~ ") has been modified locally since the last download. Renaming it to avoid potential local data loss.");
					
					// Perform the local safeBackup of the existing local file, passing in if we are performing a --dry-run or not
					// In case the renamed path is needed
					string renamedPath;
					safeBackup(newItemPath, dryRun, renamedPath);
				}
			}
			
			// Is there enough free space locally to download the file
			// - We can use '.' here as we change the current working directory to the configured 'sync_dir'
			ulong localActualFreeSpace = to!ulong(getAvailableDiskSpace("."));
			// So that we are not responsible in making the disk 100% full if we can download the file, compare the current available space against the reservation set and file size
			// The reservation value is user configurable in the config file, 50MB by default
			ulong freeSpaceReservation = appConfig.getValueLong("space_reservation");
			// debug output
			addLogEntry("Local Disk Space Actual: " ~ to!string(localActualFreeSpace), ["debug"]);
			addLogEntry("Free Space Reservation:  " ~ to!string(freeSpaceReservation), ["debug"]);
			addLogEntry("File Size to Download:   " ~ to!string(jsonFileSize), ["debug"]);
			
			// Calculate if we can actually download file - is there enough free space?
			if ((localActualFreeSpace < freeSpaceReservation) || (jsonFileSize > localActualFreeSpace)) {
				// localActualFreeSpace is less than freeSpaceReservation .. insufficient free space
				// jsonFileSize is greater than localActualFreeSpace .. insufficient free space
				addLogEntry("Downloading file: " ~ newItemPath ~ " ... failed!");
				addLogEntry("Insufficient local disk space to download file");
				downloadFailed = true;
			} else {
				// If we are in a --dry-run situation - if not, actually perform the download
				if (!dryRun) {
					// Attempt to download the file as there is enough free space locally
					OneDriveApi downloadFileOneDriveApiInstance;
					downloadFileOneDriveApiInstance = new OneDriveApi(appConfig);
					try {	
						// Initialise API instance
						downloadFileOneDriveApiInstance.initialise();
						
						// OneDrive Business Shared Files - update the driveId where to get the file from
						if (isItemRemote(onedriveJSONItem)) {
							downloadDriveId = onedriveJSONItem["remoteItem"]["parentReference"]["driveId"].str;
						}
						
						// Perform the download
						downloadFileOneDriveApiInstance.downloadById(downloadDriveId, downloadItemId, newItemPath, jsonFileSize);
						downloadFileOneDriveApiInstance.shutdown();
						
						// Free object and memory
						object.destroy(downloadFileOneDriveApiInstance);
						
					} catch (OneDriveException exception) {
						addLogEntry("downloadFileOneDriveApiInstance.downloadById(downloadDriveId, downloadItemId, newItemPath, jsonFileSize); generated a OneDriveException", ["debug"]);
						string thisFunctionName = getFunctionName!({});
						
						// HTTP request returned status code 403
						if ((exception.httpStatusCode == 403) && (appConfig.getValueBool("sync_business_shared_files"))) {
							// We attempted to download a file, that was shared with us, but this was shared with us as read-only and no download permission
							addLogEntry("Unable to download this file as this was shared as read-only without download permission: " ~ newItemPath);
							downloadFailed = true;
						} else {
						
							// HTTP request returned status code 408,429,503,504
							if ((exception.httpStatusCode == 408) || (exception.httpStatusCode == 429) || (exception.httpStatusCode == 503) || (exception.httpStatusCode == 504)) {
								// Handle the 429
								if (exception.httpStatusCode == 429) {
									// HTTP request returned status code 429 (Too Many Requests). We need to leverage the response Retry-After HTTP header to ensure minimum delay until the throttle is removed.
									handleOneDriveThrottleRequest(downloadFileOneDriveApiInstance);
									addLogEntry("Retrying original request that generated the OneDrive HTTP 429 Response Code (Too Many Requests) - attempting to retry " ~ thisFunctionName, ["debug"]);
								}
								// re-try the specific changes queries
								if ((exception.httpStatusCode == 408) || (exception.httpStatusCode == 503) || (exception.httpStatusCode == 504)) {
									// 408 - Request Time Out
									// 503 - Service Unavailable
									// 504 - Gateway Timeout
									// Transient error - try again in 30 seconds
									auto errorArray = splitLines(exception.msg);
									addLogEntry(to!string(errorArray[0]) ~ " when attempting to download an item from OneDrive - retrying applicable request in 30 seconds");
									addLogEntry(thisFunctionName ~ " previously threw an error - retrying", ["debug"]);
									
									// The server, while acting as a proxy, did not receive a timely response from the upstream server it needed to access in attempting to complete the request. 
									addLogEntry("Thread sleeping for 30 seconds as the server did not receive a timely response from the upstream server it needed to access in attempting to complete the request", ["debug"]);
									Thread.sleep(dur!"seconds"(30));
								}
								// re-try original request - retried for 429, 503, 504 - but loop back calling this function 
								addLogEntry("Retrying Function: " ~ thisFunctionName, ["debug"]);
								downloadFileItem(onedriveJSONItem);
							} else {
								// Default operation if not 408,429,503,504 errors
								// display what the error is
								displayOneDriveErrorMessage(exception.msg, getFunctionName!({}));
							}
						}
					} catch (FileException e) {
						// There was a file system error
						// display the error message
						displayFileSystemErrorMessage(e.msg, getFunctionName!({}));
						downloadFailed = true;
					} catch (ErrnoException e) {
						// There was a file system error
						// display the error message
						displayFileSystemErrorMessage(e.msg, getFunctionName!({}));
						downloadFailed = true;
					}
				
					// If we get to this point, something was downloaded .. does it match what we expected?
					if (exists(newItemPath)) {
						// When downloading some files from SharePoint, the OneDrive API reports one file size, 
						// but the SharePoint HTTP Server sends a totally different byte count for the same file
						// we have implemented --disable-download-validation to disable these checks
					
						if (!disableDownloadValidation) {
							// A 'file' was downloaded - does what we downloaded = reported jsonFileSize or if there is some sort of funky local disk compression going on
							// Does the file hash OneDrive reports match what we have locally?
							string onlineFileHash;
							string downloadedFileHash;
							ulong downloadFileSize = getSize(newItemPath);
							
							if (!OneDriveFileXORHash.empty) {
								onlineFileHash = OneDriveFileXORHash;
								// Calculate the QuickXOHash for this file
								downloadedFileHash = computeQuickXorHash(newItemPath);
							} else {
								onlineFileHash = OneDriveFileSHA256Hash;
								// Fallback: Calculate the SHA256 Hash for this file
								downloadedFileHash = computeSHA256Hash(newItemPath);
							}
							
							if ((downloadFileSize == jsonFileSize) && (downloadedFileHash == onlineFileHash)) {
								// Downloaded file matches size and hash
								addLogEntry("Downloaded file matches reported size and reported file hash", ["debug"]);
								
								try {
									// get the mtime from the JSON data
									SysTime itemModifiedTime;
									if (isItemRemote(onedriveJSONItem)) {
										// remote file item
										itemModifiedTime = SysTime.fromISOExtString(onedriveJSONItem["remoteItem"]["fileSystemInfo"]["lastModifiedDateTime"].str);
									} else {
										// not a remote item
										itemModifiedTime = SysTime.fromISOExtString(onedriveJSONItem["fileSystemInfo"]["lastModifiedDateTime"].str);
									}
									
									// set the correct time on the downloaded file
									if (!dryRun) {
										addLogEntry("Calling setTimes() for this file: " ~ newItemPath, ["debug"]);
										setTimes(newItemPath, itemModifiedTime, itemModifiedTime);
									}
								} catch (FileException e) {
									// display the error message
									displayFileSystemErrorMessage(e.msg, getFunctionName!({}));
								}
							} else {
								// Downloaded file does not match size or hash .. which is it?
								bool downloadValueMismatch = false;
								// Size error?
								if (downloadFileSize != jsonFileSize) {
									// downloaded file size does not match
									downloadValueMismatch = true;
									addLogEntry("Actual file size on disk:   " ~ to!string(downloadFileSize), ["debug"]);
									addLogEntry("OneDrive API reported size: " ~ to!string(jsonFileSize), ["debug"]);
									addLogEntry("ERROR: File download size mis-match. Increase logging verbosity to determine why.");
								}
								// Hash Error
								if (downloadedFileHash != onlineFileHash) {
									// downloaded file hash does not match
									downloadValueMismatch = true;
									addLogEntry("Actual local file hash:     " ~ downloadedFileHash, ["debug"]);
									addLogEntry("OneDrive API reported hash: " ~ onlineFileHash, ["debug"]);
									addLogEntry("ERROR: File download hash mis-match. Increase logging verbosity to determine why.");
								}
								// .heic data loss check
								// - https://github.com/abraunegg/onedrive/issues/2471
								// - https://github.com/OneDrive/onedrive-api-docs/issues/1532
								// - https://github.com/OneDrive/onedrive-api-docs/issues/1723
								if (downloadValueMismatch && (toLower(extension(newItemPath)) == ".heic")) {
									// Need to display a message to the user that they have experienced data loss
									addLogEntry("DATA-LOSS: File downloaded has experienced data loss due to a Microsoft OneDrive API bug. DO NOT DELETE THIS FILE ONLINE: " ~ newItemPath, ["info", "notify"]);
									addLogEntry("           Please read https://github.com/OneDrive/onedrive-api-docs/issues/1723 for more details.", ["verbose"]);
								}
								
								// Add some workaround messaging for SharePoint
								if (appConfig.accountType == "documentLibrary"){
									// It has been seen where SharePoint / OneDrive API reports one size via the JSON 
									// but the content length and file size written to disk is totally different - example:
									// From JSON:         "size": 17133
									// From HTTPS Server: < Content-Length: 19340
									// with no logical reason for the difference, except for a 302 redirect before file download
									addLogEntry("INFO: It is most likely that a SharePoint OneDrive API issue is the root cause. Add --disable-download-validation to work around this issue but downloaded data integrity cannot be guaranteed.");
								} else {
									// other account types
									addLogEntry("INFO: Potentially add --disable-download-validation to work around this issue but downloaded data integrity cannot be guaranteed.");
								}
								
								// If the computed hash does not equal provided online hash, consider this a failed download
								if (downloadedFileHash != onlineFileHash) {
									// We do not want this local file to remain on the local file system as it failed the integrity checks
									addLogEntry("Removing file " ~ newItemPath ~ " due to failed integrity checks");
									if (!dryRun) {
										safeRemove(newItemPath);
									}
									downloadFailed = true;
								}
							}
						} else {
							// Download validation checks were disabled
							addLogEntry("Downloaded file validation disabled due to --disable-download-validation", ["debug"]);
							addLogEntry("WARNING: Skipping download integrity check for: " ~ newItemPath, ["verbose"]);
						}	 // end of (!disableDownloadValidation)
					} else {
						addLogEntry("ERROR: File failed to download. Increase logging verbosity to determine why.");
						downloadFailed = true;
					}
				}
			}
			
			// File should have been downloaded
			if (!downloadFailed) {
				// Download did not fail
				addLogEntry("Downloading file: " ~ newItemPath ~ " ... done");
				// Save this item into the database
				saveItem(onedriveJSONItem);
				
				// If we are in a --dry-run situation - if we are, we need to track that we faked the download
				if (dryRun) {
					// track that we 'faked it'
					idsFaked ~= [downloadDriveId, downloadItemId];
				}
			} else {
				// Output download failed
				addLogEntry("Downloading file: " ~ newItemPath ~ " ... failed!");
				// Add the path to a list of items that failed to download
				if (!canFind(fileDownloadFailures, newItemPath)) {
					fileDownloadFailures ~= newItemPath; // Add newItemPath if it's not already present
				}
			}
		}
	}
	
	// Test if the given item is in-sync. Returns true if the given item corresponds to the local one
	bool isItemSynced(Item item, string path, string itemSource) {
		if (!exists(path)) return false;

		// Combine common logic for readability and file check into a single block
		if (item.type == ItemType.file || ((item.type == ItemType.remote) && (item.remoteType == ItemType.file))) {
			// Can we actually read the local file?
			if (!readLocalFile(path)) {
				// Unable to read local file
				addLogEntry("Unable to determine the sync state of this file as it cannot be read (file permissions or file corruption): " ~ path);
				return false;
			}
			
			// Get time values
			SysTime localModifiedTime = timeLastModified(path).toUTC();
			SysTime itemModifiedTime = item.mtime;
			// Reduce time resolution to seconds before comparing
			localModifiedTime.fracSecs = Duration.zero;
			itemModifiedTime.fracSecs = Duration.zero;

			if (localModifiedTime == itemModifiedTime) {
				return true;
			} else {
				// The file has a different timestamp ... is the hash the same meaning no file modification?
				addLogEntry("Local file time discrepancy detected: " ~ path, ["verbose"]);
				addLogEntry("This local file has a different modified time " ~ to!string(localModifiedTime) ~ " (UTC) when compared to " ~ itemSource ~ " modified time " ~ to!string(itemModifiedTime) ~ " (UTC)", ["verbose"]);

				// The file has a different timestamp ... is the hash the same meaning no file modification?
				// Test the file hash as the date / time stamp is different
				// Generating a hash is computationally expensive - we only generate the hash if timestamp was different
				if (testFileHash(path, item)) {
					// The hash is the same .. so we need to fix-up the timestamp depending on where it is wrong
					addLogEntry("Local item has the same hash value as the item online - correcting the applicable file timestamp", ["verbose"]);
					// Correction logic based on the configuration and the comparison of timestamps
					if (localModifiedTime > itemModifiedTime) {
						// Local file is newer .. are we in a --download-only situation?
						if (!appConfig.getValueBool("download_only") && !dryRun) {
							// The source of the out-of-date timestamp was OneDrive and this needs to be corrected to avoid always generating a hash test if timestamp is different
							addLogEntry("The source of the incorrect timestamp was OneDrive online - correcting timestamp online", ["verbose"]);
							// Attempt to update the online date time stamp
							// We need to use the correct driveId and itemId, especially if we are updating a OneDrive Business Shared File timestamp
							if (item.type == ItemType.file) {
								// Not a remote file
								uploadLastModifiedTime(item, item.driveId, item.id, localModifiedTime, item.eTag);
							} else {
								// Remote file, remote values need to be used
								uploadLastModifiedTime(item, item.remoteDriveId, item.remoteId, localModifiedTime, item.eTag);
							}
						} else if (!dryRun) {
							// --download-only is being used ... local file needs to be corrected ... but why is it newer - indexing application potentially changing the timestamp ?
							addLogEntry("The source of the incorrect timestamp was the local file - correcting timestamp locally due to --download-only", ["verbose"]);
							// Fix the local file timestamp
							addLogEntry("Calling setTimes() for this file: " ~ path, ["debug"]);
							setTimes(path, item.mtime, item.mtime);
						}
					} else if (!dryRun) {
						// The source of the out-of-date timestamp was the local file and this needs to be corrected to avoid always generating a hash test if timestamp is different
						addLogEntry("The source of the incorrect timestamp was the local file - correcting timestamp locally", ["verbose"]);
						// Fix the local file timestamp
						addLogEntry("Calling setTimes() for this file: " ~ path, ["debug"]);
						setTimes(path, item.mtime, item.mtime);
					}
					return false;
				} else {
					// The hash is different so the content of the file has to be different as to what is stored online
					addLogEntry("The local file has a different hash when compared to " ~ itemSource ~ " file hash", ["verbose"]);
					return false;
				}
			}
		} else if (item.type == ItemType.dir || ((item.type == ItemType.remote) && (item.remoteType == ItemType.dir))) {
			// item is a directory
			return true;
		} else {
			// ItemType.unknown or ItemType.none
			// Logically, we might not want to sync these items, but a more nuanced approach may be needed based on application context
			return true;
		}
	}
	
	// Get the /delta data using the provided details
	JSONValue getDeltaChangesByItemId(string selectedDriveId, string selectedItemId, string providedDeltaLink, OneDriveApi getDeltaQueryOneDriveApiInstance) {
		
		// Function variables
		JSONValue deltaChangesBundle;
		
		// Get the /delta data for this account | driveId | deltaLink combination
		addLogEntry("------------------------------------------------------------------", ["debug"]);
		addLogEntry("selectedDriveId:   " ~ selectedDriveId, ["debug"]);
		addLogEntry("selectedItemId:    " ~ selectedItemId, ["debug"]);
		addLogEntry("providedDeltaLink: " ~ providedDeltaLink, ["debug"]);
		addLogEntry("------------------------------------------------------------------", ["debug"]);
		
		try {
			deltaChangesBundle = getDeltaQueryOneDriveApiInstance.viewChangesByItemId(selectedDriveId, selectedItemId, providedDeltaLink);
		} catch (OneDriveException exception) {
			// caught an exception
			addLogEntry("getDeltaQueryOneDriveApiInstance.viewChangesByItemId(selectedDriveId, selectedItemId, providedDeltaLink) generated a OneDriveException", ["debug"]);
			
			auto errorArray = splitLines(exception.msg);
			string thisFunctionName = getFunctionName!({});
			// HTTP request returned status code 408,429,503,504
			if ((exception.httpStatusCode == 408) || (exception.httpStatusCode == 429) || (exception.httpStatusCode == 503) || (exception.httpStatusCode == 504)) {
				// Handle the 429
				if (exception.httpStatusCode == 429) {
					// HTTP request returned status code 429 (Too Many Requests). We need to leverage the response Retry-After HTTP header to ensure minimum delay until the throttle is removed.
					handleOneDriveThrottleRequest(getDeltaQueryOneDriveApiInstance);
					addLogEntry("Retrying original request that generated the OneDrive HTTP 429 Response Code (Too Many Requests) - attempting to retry " ~ thisFunctionName, ["debug"]);
				}
				// re-try the specific changes queries
				if ((exception.httpStatusCode == 408) || (exception.httpStatusCode == 503) || (exception.httpStatusCode == 504)) {
					// 408 - Request Time Out
					// 503 - Service Unavailable
					// 504 - Gateway Timeout
					// Transient error - try again in 30 seconds
					addLogEntry(to!string(errorArray[0]) ~ " when attempting to query OneDrive API for Delta Changes - retrying applicable request in 30 seconds");
					addLogEntry(thisFunctionName ~ " previously threw an error - retrying", ["debug"]);
					
					// The server, while acting as a proxy, did not receive a timely response from the upstream server it needed to access in attempting to complete the request. 
					addLogEntry("Thread sleeping for 30 seconds as the server did not receive a timely response from the upstream server it needed to access in attempting to complete the request", ["debug"]);
					Thread.sleep(dur!"seconds"(30));
				}
				// dont retry request, loop back to calling function
				addLogEntry("Looping back after failure", ["debug"]);
				deltaChangesBundle = null;
			} else {
				// Default operation if not 408,429,503,504 errors
				if (exception.httpStatusCode == 410) {
					addLogEntry();
					addLogEntry("WARNING: The OneDrive API responded with an error that indicates the locally stored deltaLink value is invalid");
					// Essentially the 'providedDeltaLink' that we have stored is no longer available ... re-try without the stored deltaLink
					addLogEntry("WARNING: Retrying OneDrive API call without using the locally stored deltaLink value");
					// Configure an empty deltaLink
					addLogEntry("Delta link expired for 'getDeltaQueryOneDriveApiInstance.viewChangesByItemId(selectedDriveId, selectedItemId, providedDeltaLink)', setting 'deltaLink = null'", ["debug"]);
					string emptyDeltaLink = "";
					// retry with empty deltaLink
					deltaChangesBundle = getDeltaQueryOneDriveApiInstance.viewChangesByItemId(selectedDriveId, selectedItemId, emptyDeltaLink);
				} else {
					// display what the error is
					addLogEntry("CODING TO DO: Hitting this failure error output");
					displayOneDriveErrorMessage(exception.msg, thisFunctionName);
					deltaChangesBundle = null;
				}
			}
		}
		
		return deltaChangesBundle;
	}
	
	// Common code to handle a 408 or 429 response from the OneDrive API
	void handleOneDriveThrottleRequest(OneDriveApi activeOneDriveApiInstance) {
		
		// If OneDrive sends a status code 429 then this function will be used to process the Retry-After response header which contains the value by which we need to wait
		addLogEntry("Handling a OneDrive HTTP 429 Response Code (Too Many Requests)", ["debug"]);
		
		// Read in the Retry-After HTTP header as set and delay as per this value before retrying the request
		auto retryAfterValue = activeOneDriveApiInstance.getRetryAfterValue();
		addLogEntry("Using Retry-After Value = " ~ to!string(retryAfterValue), ["debug"]);
		
		// HTTP request returned status code 429 (Too Many Requests)
		// https://github.com/abraunegg/onedrive/issues/133
		// https://github.com/abraunegg/onedrive/issues/815
		
		ulong delayBeforeRetry = 0;
		if (retryAfterValue != 0) {
			// Use the HTTP Response Header Value
			delayBeforeRetry = retryAfterValue;
		} else {
			// Use a 120 second delay as a default given header value was zero
			// This value is based on log files and data when determining correct process for 429 response handling
			delayBeforeRetry = 120;
			// Update that we are over-riding the provided value with a default
			addLogEntry("HTTP Response Header retry-after value was 0 - Using a preconfigured default of: " ~ to!string(delayBeforeRetry), ["debug"]);
		}
		
		// Sleep thread as per request
		addLogEntry("Thread sleeping due to 'HTTP request returned status code 429' - The request has been throttled");
		addLogEntry("Sleeping for " ~ to!string(delayBeforeRetry) ~ " seconds");
		Thread.sleep(dur!"seconds"(delayBeforeRetry));
		
		// Reset retry-after value to zero as we have used this value now and it may be changed in the future to a different value
		activeOneDriveApiInstance.resetRetryAfterValue();
	}
	
	// If the JSON response is not correct JSON object, exit
	void invalidJSONResponseFromOneDriveAPI() {
		addLogEntry("ERROR: Query of the OneDrive API returned an invalid JSON response");
		// Must force exit here, allow logging to be done
		forceExit();
	}
	
	// Handle an unhandled API error
	void defaultUnhandledHTTPErrorCode(OneDriveException exception) {
		// display error
		displayOneDriveErrorMessage(exception.msg, getFunctionName!({}));
		// Must force exit here, allow logging to be done
		forceExit();
	}
	
	// Display the pertinant details of the sync engine
	void displaySyncEngineDetails() {
		// Display accountType, defaultDriveId, defaultRootId & remainingFreeSpace for verbose logging purposes
		addLogEntry("Application Version:  " ~ appConfig.applicationVersion, ["verbose"]);
		addLogEntry("Account Type:         " ~ appConfig.accountType, ["verbose"]);
		addLogEntry("Default Drive ID:     " ~ appConfig.defaultDriveId, ["verbose"]);
		addLogEntry("Default Root ID:      " ~ appConfig.defaultRootId, ["verbose"]);

		// Fetch the details from cachedOnlineDriveData
		driveDetailsCache cachedOnlineDriveData;
		cachedOnlineDriveData = getDriveDetails(appConfig.defaultDriveId);
		
		// What do we display here for space remaining
		if (cachedOnlineDriveData.quotaRemaining > 0) {
			// Display the actual value
			addLogEntry("Remaining Free Space: " ~ to!string(byteToGibiByte(cachedOnlineDriveData.quotaRemaining)) ~ " GB (" ~ to!string(cachedOnlineDriveData.quotaRemaining) ~ " bytes)", ["verbose"]);
		} else {
			// zero or non-zero value or restricted
			if (!cachedOnlineDriveData.quotaRestricted){
				addLogEntry("Remaining Free Space:       0 KB", ["verbose"]);
			} else {
				addLogEntry("Remaining Free Space:       Not Available", ["verbose"]);
			}
		}
	}
	
	// Query itemdb.computePath() and catch potential assert when DB consistency issue occurs
	string computeItemPath(string thisDriveId, string thisItemId) {
		
		// static declare this for this function
		static import core.exception;
		string calculatedPath;
		addLogEntry("Attempting to calculate local filesystem path for " ~ thisDriveId ~ " and " ~ thisItemId, ["debug"]);
		
		try {
			calculatedPath = itemDB.computePath(thisDriveId, thisItemId);
		} catch (core.exception.AssertError) {
			// broken tree in the database, we cant compute the path for this item id, exit
			addLogEntry("ERROR: A database consistency issue has been caught. A --resync is needed to rebuild the database.");
			// Must force exit here, allow logging to be done
			forceExit();
		}
		
		// return calculated path as string
		return calculatedPath;
	}
	
	// Try and compute the file hash for the given item
	bool testFileHash(string path, Item item) {
		
		// Generate QuickXORHash first before attempting to generate any other type of hash
		if (item.quickXorHash) {
			if (item.quickXorHash == computeQuickXorHash(path)) return true;
		} else if (item.sha256Hash) {
			if (item.sha256Hash == computeSHA256Hash(path)) return true;
		}
		return false;
	}
	
	// Process items that need to be removed
	void processDeleteItems() {
		
		foreach_reverse (i; idsToDelete) {
			Item item;
			string path;
			if (!itemDB.selectById(i[0], i[1], item)) continue; // check if the item is in the db
			// Compute this item path
			path = computeItemPath(i[0], i[1]);
			
			// Log the action if the path exists .. it may of already been removed and this is a legacy array item
			if (exists(path)) {
				if (item.type == ItemType.file) {
					addLogEntry("Trying to delete file " ~ path);
				} else {
					addLogEntry("Trying to delete directory " ~ path);
				}
			}
			
			// Process the database entry removal. In a --dry-run scenario, this is being done against a DB copy
			itemDB.deleteById(item.driveId, item.id);
			if (item.remoteDriveId != null) {
				// delete the linked remote folder
				itemDB.deleteById(item.remoteDriveId, item.remoteId);
			}
			
			// Add to pathFakeDeletedArray
			// We dont want to try and upload this item again, so we need to track this objects removal
			if (dryRun) {
				// We need to add './' here so that it can be correctly searched to ensure it is not uploaded
				string pathToAdd = "./" ~ path;
				pathFakeDeletedArray ~= pathToAdd;
			}
				
			bool needsRemoval = false;
			if (exists(path)) {
				// path exists on the local system	
				// make sure that the path refers to the correct item
				Item pathItem;
				if (itemDB.selectByPath(path, item.driveId, pathItem)) {
					if (pathItem.id == item.id) {
						needsRemoval = true;
					} else {
						addLogEntry("Skipped due to id difference!");
					}
				} else {
					// item has disappeared completely
					needsRemoval = true;
				}
			}
			if (needsRemoval) {
				// Log the action
				if (item.type == ItemType.file) {
					addLogEntry("Deleting file " ~ path);
				} else {
					addLogEntry("Deleting directory " ~ path);
				}
				
				// Perform the action
				if (!dryRun) {
					if (isFile(path)) {
						remove(path);
					} else {
						try {
							// Remove any children of this path if they still exist
							// Resolve 'Directory not empty' error when deleting local files
							foreach (DirEntry child; dirEntries(path, SpanMode.depth, false)) {
								attrIsDir(child.linkAttributes) ? rmdir(child.name) : remove(child.name);
							}
							// Remove the path now that it is empty of children
							rmdirRecurse(path);
						} catch (FileException e) {
							// display the error message
							displayFileSystemErrorMessage(e.msg, getFunctionName!({}));
						}
					}
				}
			}
		}
		
		if (!dryRun) {
			// Cleanup array memory
			idsToDelete = [];
		}
	}
	
	// Update the timestamp of an object online
	void uploadLastModifiedTime(Item originItem, string driveId, string id, SysTime mtime, string eTag) {
		
		string itemModifiedTime;
		itemModifiedTime = mtime.toISOExtString();
		JSONValue data = [
			"fileSystemInfo": JSONValue([
				"lastModifiedDateTime": itemModifiedTime
			])
		];
		
		// What eTag value do we use?
		string eTagValue;
		if (appConfig.accountType == "personal") {
			eTagValue = null;
		} else {
			eTagValue = eTag;
		}
		
		JSONValue response;
		// Create a new OneDrive API instance
		OneDriveApi uploadLastModifiedTimeApiInstance;
		uploadLastModifiedTimeApiInstance = new OneDriveApi(appConfig);
		uploadLastModifiedTimeApiInstance.initialise();
		
		// Try and update the online last modified time
		try {
			// Use this instance
			response = uploadLastModifiedTimeApiInstance.updateById(driveId, id, data, eTagValue);
			// Shut the instance down
			uploadLastModifiedTimeApiInstance.shutdown();
			// Free object and memory
			object.destroy(uploadLastModifiedTimeApiInstance);
			
			// Do we actually save the response?
			// Special case here .. if the DB record item (originItem) is a remote object, thus, if we same the 'response' we will have a DB FOREIGN KEY constraint failed problem
			//  Update 'originItem.mtime' with the correct timestamp
			//  Update 'originItem.size' with the correct size from the response
			//  Update 'originItem.eTag' with the correct eTag from the response
			//  Update 'originItem.cTag' with the correct cTag from the response
			//  Update 'originItem.quickXorHash' with the correct quickXorHash from the response
			// Everything else should remain the same .. and then save this DB record to the DB ..
			// However, we did this, for the local modified file right before calling this function to update the online timestamp ... so .. do we need to do this again, effectivly performing a double DB write for the same data?
			if ((originItem.type != ItemType.remote) && (originItem.remoteType != ItemType.file)) {
				// Save the response JSON
				// Is the response a valid JSON object - validation checking done in saveItem
				saveItem(response);
			} 
			
		} catch (OneDriveException exception) {
			
			string thisFunctionName = getFunctionName!({});
			// HTTP request returned status code 408,429,503,504
			if ((exception.httpStatusCode == 408) || (exception.httpStatusCode == 429) || (exception.httpStatusCode == 503) || (exception.httpStatusCode == 504)) {
				// Handle the 429
				if (exception.httpStatusCode == 429) {
					// HTTP request returned status code 429 (Too Many Requests). We need to leverage the response Retry-After HTTP header to ensure minimum delay until the throttle is removed.
					handleOneDriveThrottleRequest(uploadLastModifiedTimeApiInstance);
					addLogEntry("Retrying original request that generated the OneDrive HTTP 429 Response Code (Too Many Requests) - attempting to retry " ~ thisFunctionName, ["debug"]);
				}
				// re-try the specific changes queries
				if ((exception.httpStatusCode == 408) || (exception.httpStatusCode == 503) || (exception.httpStatusCode == 504)) {
					// 408 - Request Time Out
					// 503 - Service Unavailable
					// 504 - Gateway Timeout
					// Transient error - try again in 30 seconds
					auto errorArray = splitLines(exception.msg);
					addLogEntry(to!string(errorArray[0]) ~ " when attempting to update the timestamp on an item on OneDrive - retrying applicable request in 30 seconds");
					addLogEntry(thisFunctionName ~ " previously threw an error - retrying", ["debug"]);
					
					// The server, while acting as a proxy, did not receive a timely response from the upstream server it needed to access in attempting to complete the request. 
					addLogEntry("Thread sleeping for 30 seconds as the server did not receive a timely response from the upstream server it needed to access in attempting to complete the request", ["debug"]);
					Thread.sleep(dur!"seconds"(30));
				}
				// re-try original request - retried for 429, 503, 504 - but loop back calling this function 
				addLogEntry("Retrying Function: " ~ thisFunctionName, ["debug"]);
				uploadLastModifiedTime(originItem, driveId, id, mtime, eTag);
				return;
			} else {
				// Default operation if not 408,429,503,504 errors
				if (exception.httpStatusCode == 409) {
					// ETag does not match current item's value - use a null eTag
					addLogEntry("Retrying Function: " ~ thisFunctionName, ["debug"]);
					uploadLastModifiedTime(originItem, driveId, id, mtime, null);
				} else {
					// display what the error is
					displayOneDriveErrorMessage(exception.msg, getFunctionName!({}));
				}
			}
		}
	}
	
	// Perform a database integrity check - checking all the items that are in-sync at the moment, validating what we know should be on disk, to what is actually on disk
	void performDatabaseConsistencyAndIntegrityCheck() {
		
		// Log what we are doing
		if (!appConfig.surpressLoggingOutput) {
			addLogEntry("Performing a database consistency and integrity check on locally stored data");
		}
		
		// What driveIDsArray do we use? If we are doing a --single-directory we need to use just the drive id associated with that operation
		string[] consistencyCheckDriveIdsArray;
		if (singleDirectoryScope) {
			consistencyCheckDriveIdsArray ~= singleDirectoryScopeDriveId;
		} else {
			// Query the DB for all unique DriveID's
			consistencyCheckDriveIdsArray = itemDB.selectDistinctDriveIds();
		}
		
		// Create a new DB blank item
		Item item;
		// Use the array we populate, rather than selecting all distinct driveId's from the database
		foreach (driveId; consistencyCheckDriveIdsArray) {
			// Make the logging more accurate - we cant update driveId as this then breaks the below queries
			addLogEntry("Processing DB entries for this Drive ID: " ~ driveId, ["verbose"]);

			// Progress
			Progress progress = progressManager.createProgress(Progress.Type.sync, "DB consistency check");
			progress.add(itemDB.selectCountByDriveId(driveId));
			
			// Freshen the cached quota details for this driveID
			addOrUpdateOneDriveOnlineDetails(driveId);
			
			// What OneDrive API query do we use?
			// - Are we running against a National Cloud Deployments that does not support /delta ?
			//   National Cloud Deployments do not support /delta as a query
			//   https://docs.microsoft.com/en-us/graph/deployments#supported-features
			//
			// - Are we performing a --single-directory sync, which will exclude many items online, focusing in on a specific online directory
			// 
			// - Are we performing a --download-only --cleanup-local-files action?
			//
			// If we did, we self generated a /delta response, thus need to now process elements that are still flagged as out-of-sync
			if ((singleDirectoryScope) || (nationalCloudDeployment) || (cleanupLocalFiles)) {
				// Any entry in the DB than is flagged as out-of-sync needs to be cleaned up locally first before we scan the entire DB
				// Normally, this is done at the end of processing all /delta queries, however when using --single-directory or a National Cloud Deployments is configured
				// We cant use /delta to query the OneDrive API as National Cloud Deployments dont support /delta
				// https://docs.microsoft.com/en-us/graph/deployments#supported-features
				// We dont use /delta for --single-directory as, in order to sync a single path with /delta, we need to query the entire OneDrive API JSON data to then filter out
				// objects that we dont want, thus, it is easier to use the same method as National Cloud Deployments, but query just the objects we are after
			
				// For each unique OneDrive driveID we know about
				Item[] outOfSyncItems = itemDB.selectOutOfSyncItems(driveId);
				foreach (outOfSyncItem; outOfSyncItems) {
					if (!dryRun) {
						// clean up idsToDelete
						idsToDelete.length = 0;
						assumeSafeAppend(idsToDelete);
						// flag to delete local file as it now is no longer in sync with OneDrive
						addLogEntry("Flagging to delete local item as it now is no longer in sync with OneDrive", ["debug"]);
						addLogEntry("outOfSyncItem: " ~ to!string(outOfSyncItem), ["debug"]);
						idsToDelete ~= [outOfSyncItem.driveId, outOfSyncItem.id];
						// delete items in idsToDelete
						if (idsToDelete.length > 0) processDeleteItems();
					}
				}
						
				// Fetch database items associated with this path
				Item[] driveItems;
				if (singleDirectoryScope) {
					// Use the --single-directory items we previously configured
					// - query database for children objects using those items
					driveItems = getChildren(singleDirectoryScopeDriveId, singleDirectoryScopeItemId);
				} else {
					// Check everything associated with each driveId we know about
					addLogEntry("Selecting DB items via itemDB.selectByDriveId(driveId)", ["debug"]);
					// Query database
					driveItems = itemDB.selectByDriveId(driveId);
				}
				
				// Log DB items to process
				addLogEntry("Database items to process for this driveId: " ~ to!string(driveItems.count), ["debug"]);
				
				// Process each database database item associated with the driveId
				foreach(dbItem; driveItems) {
					// Does it still exist on disk in the location the DB thinks it is
					checkDatabaseItemForConsistency(dbItem, progress);
				}
			} else {
				// Check everything associated with each driveId we know about
				addLogEntry("Selecting DB items via itemDB.selectByDriveId(driveId)", ["debug"]);
				
				// Query database
				auto driveItems = itemDB.selectByDriveId(driveId);
				addLogEntry("Database items to process for this driveId: " ~ to!string(driveItems.count), ["debug"]);
				
				// Process each database database item associated with the driveId
				foreach(dbItem; driveItems) {
					// Does it still exist on disk in the location the DB thinks it is
					checkDatabaseItemForConsistency(dbItem, progress);
				}
			}
			progress.done();
		}
		
		// Are we doing a --download-only sync?
		if (!appConfig.getValueBool("download_only")) {
			// Do we have any known items, where the content has changed locally, that needs to be uploaded?
			if (!databaseItemsWhereContentHasChanged.empty) {
				// There are changed local files that were in the DB to upload
				addLogEntry("Changed local items to upload to OneDrive: " ~ to!string(databaseItemsWhereContentHasChanged.length));
				processChangedLocalItemsToUpload();
				// Cleanup array memory
				databaseItemsWhereContentHasChanged = [];
			}
		}
	}
	
	// Check this Database Item for its consistency on disk
	void checkDatabaseItemForConsistency(Item dbItem, Progress progress) {
			
		// What is the local path item
		string localFilePath;
		// Do we want to onward process this item?
		bool unwanted = false;
		
		// Remote directory items we can 'skip'
		if ((dbItem.type == ItemType.remote) && (dbItem.remoteType == ItemType.dir)) {
			// return .. nothing to check here, no logging needed
			return;
		}
		
		// Compute this dbItem path early as we we use this path often
		localFilePath = buildNormalizedPath(computeItemPath(dbItem.driveId, dbItem.id));
		
		// To improve logging output for this function, what is the 'logical path'?
		string logOutputPath;
		if (localFilePath == ".") {
			// get the configured sync_dir
			logOutputPath = buildNormalizedPath(appConfig.getValueString("sync_dir"));
		} else {
			// Use the path that was computed
			logOutputPath = localFilePath;
		}
		
		// Log what we are doing
<<<<<<< HEAD
		addLogEntry("Processing " ~ logOutputPath, ["verbose"]);
=======
		addLogEntry("Processing: " ~ logOutputPath, ["verbose"]);
		// Add a processing '.'
		if (!appConfig.surpressLoggingOutput) {
			if (appConfig.verbosityCount == 0)
				addProcessingDotEntry();
		}
>>>>>>> fda04306
		
		// Determine which action to take
		final switch (dbItem.type) {
		case ItemType.file:
			// Logging output result is handled by checkFileDatabaseItemForConsistency
			checkFileDatabaseItemForConsistency(dbItem, localFilePath);
			break;
		case ItemType.dir:
<<<<<<< HEAD
			// Logging output
			checkDirectoryDatabaseItemForConsistency(dbItem, localFilePath, progress);
=======
			// Logging output result is handled by checkDirectoryDatabaseItemForConsistency
			checkDirectoryDatabaseItemForConsistency(dbItem, localFilePath);
>>>>>>> fda04306
			break;
		case ItemType.remote:
			// DB items that match: dbItem.remoteType == ItemType.dir - these should have been skipped above
			// This means that anything that hits here should be: dbItem.remoteType == ItemType.file
			checkFileDatabaseItemForConsistency(dbItem, localFilePath);
			break;
		case ItemType.unknown:
		case ItemType.none:
			// Unknown type - we dont action these items
			break;
		}
		progress.next(1);
	}
	
	// Perform the database consistency check on this file item
	void checkFileDatabaseItemForConsistency(Item dbItem, string localFilePath) {
		
		// What is the source of this item data?
		string itemSource = "database";
		
		// Does this item|file still exist on disk?
		if (exists(localFilePath)) {
			// Path exists locally, is this path a file?
			if (isFile(localFilePath)) {
				// Can we actually read the local file?
				if (readLocalFile(localFilePath)){
					// File is readable
					SysTime localModifiedTime = timeLastModified(localFilePath).toUTC();
					SysTime itemModifiedTime = dbItem.mtime;
					// Reduce time resolution to seconds before comparing
					itemModifiedTime.fracSecs = Duration.zero;
					localModifiedTime.fracSecs = Duration.zero;
					
					if (localModifiedTime != itemModifiedTime) {
						// The modified dates are different
						addLogEntry("Local file time discrepancy detected: " ~ localFilePath, ["verbose"]);
						addLogEntry("This local file has a different modified time " ~ to!string(localModifiedTime) ~ " (UTC) when compared to " ~ itemSource ~ " modified time " ~ to!string(itemModifiedTime) ~ " (UTC)", ["debug"]);
						
						// Test the file hash
						if (!testFileHash(localFilePath, dbItem)) {
							// Is the local file 'newer' or 'older' (ie was an old file 'restored locally' by a different backup / replacement process?)
							if (localModifiedTime >= itemModifiedTime) {
								// Local file is newer
								if (!appConfig.getValueBool("download_only")) {
									addLogEntry("The file content has changed locally and has a newer timestamp, thus needs to be uploaded to OneDrive", ["verbose"]);
									// Add to an array of files we need to upload as this file has changed locally in-between doing the /delta check and performing this check
									databaseItemsWhereContentHasChanged ~= [dbItem.driveId, dbItem.id, localFilePath];
								} else {
									addLogEntry("The file content has changed locally and has a newer timestamp. The file will remain different to online file due to --download-only being used", ["verbose"]);
								}
							} else {
								// Local file is older - data recovery process? something else?
								if (!appConfig.getValueBool("download_only")) {
									addLogEntry("The file content has changed locally and file now has a older timestamp. Uploading this file to OneDrive may potentially cause data-loss online", ["verbose"]);
									// Add to an array of files we need to upload as this file has changed locally in-between doing the /delta check and performing this check
									databaseItemsWhereContentHasChanged ~= [dbItem.driveId, dbItem.id, localFilePath];
								} else {
									addLogEntry("The file content has changed locally and file now has a older timestamp. The file will remain different to online file due to --download-only being used", ["verbose"]);
								}
							}
						} else {
							// The file contents have not changed, but the modified timestamp has
							addLogEntry("The last modified timestamp has changed however the file content has not changed", ["verbose"]);
							
							// Local file is newer .. are we in a --download-only situation?
							if (!appConfig.getValueBool("download_only")) {
								// Not a --download-only scenario
								if (!dryRun) {
									// Attempt to update the online date time stamp
									// We need to use the correct driveId and itemId, especially if we are updating a OneDrive Business Shared File timestamp
									if (dbItem.type == ItemType.file) {
										// Not a remote file
										// Log what is being done
										addLogEntry("The local item has the same hash value as the item online - correcting timestamp online", ["verbose"]);
										// Correct timestamp
										uploadLastModifiedTime(dbItem, dbItem.driveId, dbItem.id, localModifiedTime.toUTC(), dbItem.eTag);
									} else {
										// Remote file, remote values need to be used, we may not even have permission to change timestamp, update local file
										addLogEntry("The local item has the same hash value as the item online, however file is a OneDrive Business Shared File - correcting local timestamp", ["verbose"]);
										addLogEntry("Calling setTimes() for this file: " ~ localFilePath, ["debug"]);
										setTimes(localFilePath, dbItem.mtime, dbItem.mtime);
									}
								}
							} else {
								// --download-only being used
								addLogEntry("The local item has the same hash value as the item online - correcting local timestamp due to --download-only being used to ensure local file matches timestamp online", ["verbose"]);
								if (!dryRun) {
									addLogEntry("Calling setTimes() for this file: " ~ localFilePath, ["debug"]);
									setTimes(localFilePath, dbItem.mtime, dbItem.mtime);
								}
							}
						}
					} else {
						// The file has not changed
						addLogEntry("The file has not changed", ["verbose"]);
					}
				} else {
					//The file is not readable - skipped
					addLogEntry("Skipping processing this file as it cannot be read (file permissions or file corruption): " ~ localFilePath);
				}
			} else {
				// The item was a file but now is a directory
				addLogEntry("The item was a file but now is a directory", ["verbose"]);
			}
		} else {
			// File does not exist locally, but is in our database as a dbItem containing all the data was passed into this function
			// If we are in a --dry-run situation - this file may never have existed as we never downloaded it
			if (!dryRun) {
				// Not --dry-run situation
				addLogEntry("The file has been deleted locally", ["verbose"]);
				// Upload to OneDrive the instruction to delete this item. This will handle the 'noRemoteDelete' flag if set
				uploadDeletedItem(dbItem, localFilePath);
			} else {
				// We are in a --dry-run situation, file appears to have been deleted locally - this file may never have existed locally as we never downloaded it due to --dry-run
				// Did we 'fake create it' as part of --dry-run ?
				bool idsFakedMatch = false;
				foreach (i; idsFaked) {
					if (i[1] == dbItem.id) {
						addLogEntry("Matched faked file which is 'supposed' to exist but not created due to --dry-run use", ["debug"]);
						addLogEntry("The file has not changed", ["verbose"]);
						idsFakedMatch = true;
					}
				}
				if (!idsFakedMatch) {
					// dbItem.id did not match a 'faked' download new file creation - so this in-sync object was actually deleted locally, but we are in a --dry-run situation
					addLogEntry("The file has been deleted locally", ["verbose"]);
					// Upload to OneDrive the instruction to delete this item. This will handle the 'noRemoteDelete' flag if set
					uploadDeletedItem(dbItem, localFilePath);
				}
			}
		}
	}
	
	// Perform the database consistency check on this directory item
	void checkDirectoryDatabaseItemForConsistency(Item dbItem, string localFilePath, Progress progress) {
			
		// What is the source of this item data?
		string itemSource = "database";
		
		// Does this item|directory still exist on disk?
		if (exists(localFilePath)) {
			// Fix https://github.com/abraunegg/onedrive/issues/1915
			try {
				if (!isDir(localFilePath)) {
					addLogEntry("The item was a directory but now it is a file", ["verbose"]);
					uploadDeletedItem(dbItem, localFilePath);
					uploadNewFile(localFilePath);
				} else {
					// Directory still exists locally
					addLogEntry("The directory has not changed", ["verbose"]);
					// When we are using --single-directory, we use a the getChildren() call to get all children of a path, meaning all children are already traversed
					// Thus, if we traverse the path of this directory .. we end up with double processing & log output .. which is not ideal
					if (!singleDirectoryScope) {
						// loop through the children
						foreach (Item child; itemDB.selectChildren(dbItem.driveId, dbItem.id)) {
							checkDatabaseItemForConsistency(child, progress);
						}
					}
				}
			} catch (FileException e) {
				// display the error message
				displayFileSystemErrorMessage(e.msg, getFunctionName!({}));
			}
		} else {
			// Directory does not exist locally, but it is in our database as a dbItem containing all the data was passed into this function
			// If we are in a --dry-run situation - this directory may never have existed as we never created it
			if (!dryRun) {
				// Not --dry-run situation
				if (!appConfig.getValueBool("monitor")) {
					// Not in --monitor mode
					addLogEntry("The directory has been deleted locally", ["verbose"]);
				} else {
					// Appropriate message as we are in --monitor mode
					addLogEntry("The directory appears to have been deleted locally .. but we are running in --monitor mode. This may have been 'moved' on the local filesystem rather than being 'deleted'", ["verbose"]);
					addLogEntry("Most likely cause - 'inotify' event was missing for whatever action was taken locally or action taken when application was stopped", ["debug"]);
				}
				// A moved directory will be uploaded as 'new', delete the old directory and database reference
				// Upload to OneDrive the instruction to delete this item. This will handle the 'noRemoteDelete' flag if set
				uploadDeletedItem(dbItem, localFilePath);
			} else {
				// We are in a --dry-run situation, directory appears to have been deleted locally - this directory may never have existed locally as we never created it due to --dry-run
				// Did we 'fake create it' as part of --dry-run ?
				bool idsFakedMatch = false;
				foreach (i; idsFaked) {
					if (i[1] == dbItem.id) {
						addLogEntry("Matched faked dir which is 'supposed' to exist but not created due to --dry-run use", ["debug"]);
						addLogEntry("The directory has not changed", ["verbose"]);
						idsFakedMatch = true;
					}
				}
				if (!idsFakedMatch) {
					// dbItem.id did not match a 'faked' download new directory creation - so this in-sync object was actually deleted locally, but we are in a --dry-run situation
					addLogEntry("The directory has been deleted locally", ["verbose"]);
					// Upload to OneDrive the instruction to delete this item. This will handle the 'noRemoteDelete' flag if set
					uploadDeletedItem(dbItem, localFilePath);
				} else {
					// When we are using --single-directory, we use a the getChildren() call to get all children of a path, meaning all children are already traversed
					// Thus, if we traverse the path of this directory .. we end up with double processing & log output .. which is not ideal
					if (!singleDirectoryScope) {
						// loop through the children
						foreach (Item child; itemDB.selectChildren(dbItem.driveId, dbItem.id)) {
							checkDatabaseItemForConsistency(child, progress);
						}
					}
				}
			}
		}
	}
	
	// Does this local path (directory or file) conform with the Microsoft Naming Restrictions? It needs to conform otherwise we cannot create the directory or upload the file.
	bool checkPathAgainstMicrosoftNamingRestrictions(string localFilePath) {
			
		// Check if the given path violates certain Microsoft restrictions and limitations
		// Return a true|false response
		bool invalidPath = false;
		
		// Check path against Microsoft OneDrive restriction and limitations about Windows naming for files and folders
		if (!invalidPath) {
			if (!isValidName(localFilePath)) { // This will return false if this is not a valid name according to the OneDrive API specifications
				addLogEntry("Skipping item - invalid name (Microsoft Naming Convention): " ~ localFilePath, ["info", "notify"]);
				invalidPath = true;
			}
		}
		
		// Check path for bad whitespace items
		if (!invalidPath) {
			if (containsBadWhiteSpace(localFilePath)) { // This will return true if this contains a bad whitespace item
				addLogEntry("Skipping item - invalid name (Contains an invalid whitespace item): " ~ localFilePath, ["info", "notify"]);
				invalidPath = true;
			}
		}
		
		// Check path for HTML ASCII Codes
		if (!invalidPath) {
			if (containsASCIIHTMLCodes(localFilePath)) { // This will return true if this contains HTML ASCII Codes
				addLogEntry("Skipping item - invalid name (Contains HTML ASCII Code): " ~ localFilePath, ["info", "notify"]);
				invalidPath = true;
			}
		}
		
		// Validate that the path is a valid UTF-16 encoded path
		if (!invalidPath) {
			if (!isValidUTF16(localFilePath)) { // This will return true if this is a valid UTF-16 encoded path, so we are checking for 'false' as response
				addLogEntry("Skipping item - invalid name (Invalid UTF-16 encoded item): " ~ localFilePath, ["info", "notify"]);
				invalidPath = true;
			}
		}
		
		// Check path for ASCII Control Codes
		if (!invalidPath) {
			if (containsASCIIControlCodes(localFilePath)) { // This will return true if this contains ASCII Control Codes
				addLogEntry("Skipping item - invalid name (Contains ASCII Control Codes): " ~ localFilePath, ["info", "notify"]);
				invalidPath = true;
			}
		}
		
		// Return if this is a valid path
		return invalidPath;
	}
	
	// Does this local path (directory or file) get excluded from any operation based on any client side filtering rules?
	bool checkPathAgainstClientSideFiltering(string localFilePath) {
		
		// Check the path against client side filtering rules
		// - check_nosync
		// - skip_dotfiles
		// - skip_symlinks
		// - skip_file
		// - skip_dir
		// - sync_list
		// - skip_size
		// Return a true|false response
		
		bool clientSideRuleExcludesPath = false;
		
		// does the path exist?
		if (!exists(localFilePath)) {
			// path does not exist - we cant review any client side rules on something that does not exist locally
			return clientSideRuleExcludesPath;
		}
	
		// - check_nosync
		if (!clientSideRuleExcludesPath) {
			// Do we need to check for .nosync? Only if --check-for-nosync was passed in
			if (appConfig.getValueBool("check_nosync")) {
				if (exists(localFilePath ~ "/.nosync")) {
					addLogEntry("Skipping item - .nosync found & --check-for-nosync enabled: " ~ localFilePath, ["verbose"]);
					clientSideRuleExcludesPath = true;
				}
			}
		}
		
		// - skip_dotfiles
		if (!clientSideRuleExcludesPath) {
			// Do we need to check skip dot files if configured
			if (appConfig.getValueBool("skip_dotfiles")) {
				if (isDotFile(localFilePath)) {
					addLogEntry("Skipping item - .file or .folder: " ~ localFilePath, ["verbose"]);
					clientSideRuleExcludesPath = true;
				}
			}
		}
		
		// - skip_symlinks
		if (!clientSideRuleExcludesPath) {
			// Is the path a symbolic link
			if (isSymlink(localFilePath)) {
				// if config says so we skip all symlinked items
				if (appConfig.getValueBool("skip_symlinks")) {
					addLogEntry("Skipping item - skip symbolic links configured: " ~ localFilePath, ["verbose"]);
					clientSideRuleExcludesPath = true;
				}
				// skip unexisting symbolic links
				else if (!exists(readLink(localFilePath))) {
					// reading the symbolic link failed - is the link a relative symbolic link
					//   drwxrwxr-x. 2 alex alex 46 May 30 09:16 .
					//   drwxrwxr-x. 3 alex alex 35 May 30 09:14 ..
					//   lrwxrwxrwx. 1 alex alex 61 May 30 09:16 absolute.txt -> /home/alex/OneDrivePersonal/link_tests/intercambio/prueba.txt
					//   lrwxrwxrwx. 1 alex alex 13 May 30 09:16 relative.txt -> ../prueba.txt
					//
					// absolute links will be able to be read, but 'relative' links will fail, because they cannot be read based on the current working directory 'sync_dir'
					string currentSyncDir = getcwd();
					string fullLinkPath = buildNormalizedPath(absolutePath(localFilePath));
					string fileName = baseName(fullLinkPath);
					string parentLinkPath = dirName(fullLinkPath);
					// test if this is a 'relative' symbolic link
					chdir(parentLinkPath);
					auto relativeLink = readLink(fileName);
					auto relativeLinkTest = exists(readLink(fileName));
					// reset back to our 'sync_dir'
					chdir(currentSyncDir);
					// results
					if (relativeLinkTest) {
						addLogEntry("Not skipping item - symbolic link is a 'relative link' to target ('" ~ relativeLink ~ "') which can be supported: " ~ localFilePath, ["debug"]);
					} else {
						addLogEntry("Skipping item - invalid symbolic link: "~ localFilePath, ["info", "notify"]);
						clientSideRuleExcludesPath = true;
					}
				}
			}
		}
		
		// Is this item excluded by user configuration of skip_dir or skip_file?
		if (!clientSideRuleExcludesPath) {
			if (localFilePath != ".") {
				// skip_dir handling
				if (isDir(localFilePath)) {
					addLogEntry("Checking local path: " ~ localFilePath, ["debug"]);
					
					// Only check path if config is != ""
					if (appConfig.getValueString("skip_dir") != "") {
						// The path that needs to be checked needs to include the '/'
						// This due to if the user has specified in skip_dir an exclusive path: '/path' - that is what must be matched
						if (selectiveSync.isDirNameExcluded(localFilePath.strip('.'))) {
							addLogEntry("Skipping item - excluded by skip_dir config: " ~ localFilePath, ["verbose"]);
							clientSideRuleExcludesPath = true;
						}
					}
				}
				
				// skip_file handling
				if (isFile(localFilePath)) {
					addLogEntry("Checking file: " ~ localFilePath, ["debug"]);
					
					// The path that needs to be checked needs to include the '/'
					// This due to if the user has specified in skip_file an exclusive path: '/path/file' - that is what must be matched
					if (selectiveSync.isFileNameExcluded(localFilePath.strip('.'))) {
						addLogEntry("Skipping item - excluded by skip_file config: " ~ localFilePath, ["verbose"]);
						clientSideRuleExcludesPath = true;
					}
				}
			}
		}
	
		// Is this item excluded by user configuration of sync_list?
		if (!clientSideRuleExcludesPath) {
			if (localFilePath != ".") {
				if (syncListConfigured) {
					// sync_list configured and in use
					if (selectiveSync.isPathExcludedViaSyncList(localFilePath)) {
						if ((isFile(localFilePath)) && (appConfig.getValueBool("sync_root_files")) && (rootName(localFilePath.strip('.').strip('/')) == "")) {
							addLogEntry("Not skipping path due to sync_root_files inclusion: " ~ localFilePath, ["debug"]);
						} else {
							if (exists(appConfig.syncListFilePath)){
								// skipped most likely due to inclusion in sync_list
								addLogEntry("Skipping item - excluded by sync_list config: " ~ localFilePath, ["verbose"]);
								clientSideRuleExcludesPath = true;
							} else {
								// skipped for some other reason
								addLogEntry("Skipping item - path excluded by user config: " ~ localFilePath, ["verbose"]);
								clientSideRuleExcludesPath = true;
							}
						}
					}
				}
			}
		}
		
		// Check if this is excluded by a user set maximum filesize to upload
		if (!clientSideRuleExcludesPath) {
			if (isFile(localFilePath)) {
				if (fileSizeLimit != 0) {
					// Get the file size
					ulong thisFileSize = getSize(localFilePath);
					if (thisFileSize >= fileSizeLimit) {
						addLogEntry("Skipping item - excluded by skip_size config: " ~ localFilePath ~ " (" ~ to!string(thisFileSize/2^^20) ~ " MB)", ["verbose"]);
					}
				}
			}
		}
		
		return clientSideRuleExcludesPath;
	}
	
	// Does this JSON item (as received from OneDrive API) get excluded from any operation based on any client side filtering rules?
	// This function is used when we are fetching objects from the OneDrive API using a /children query to help speed up what object we query or when checking OneDrive Business Shared Files
	bool checkJSONAgainstClientSideFiltering(JSONValue onedriveJSONItem) {
			
		bool clientSideRuleExcludesPath = false;
		
		// Check the path against client side filtering rules
		// - check_nosync (MISSING)
		// - skip_dotfiles (MISSING)
		// - skip_symlinks (MISSING)
		// - skip_file
		// - skip_dir 
		// - sync_list
		// - skip_size
		// Return a true|false response
		
		// Use the JSON elements rather can computing a DB struct via makeItem()
		string thisItemId = onedriveJSONItem["id"].str;
		string thisItemDriveId = onedriveJSONItem["parentReference"]["driveId"].str;
		string thisItemParentId = onedriveJSONItem["parentReference"]["id"].str;
		string thisItemName = onedriveJSONItem["name"].str;
		
		// Is this parent is in the database
		bool parentInDatabase = false;
		
		// Calculate if the Parent Item is in the database so that it can be re-used
		parentInDatabase = itemDB.idInLocalDatabase(thisItemDriveId, thisItemParentId);
		
		// Check if this is excluded by config option: skip_dir 
		if (!clientSideRuleExcludesPath) {
			// Is the item a folder?
			if (isItemFolder(onedriveJSONItem)) {
				// Only check path if config is != ""
				if (!appConfig.getValueString("skip_dir").empty) {
					// work out the 'snippet' path where this folder would be created
					string simplePathToCheck = "";
					string complexPathToCheck = "";
					string matchDisplay = "";
					
					if (hasParentReference(onedriveJSONItem)) {
						// we need to workout the FULL path for this item
						// simple path
						if (("name" in onedriveJSONItem["parentReference"]) != null) {
							simplePathToCheck = onedriveJSONItem["parentReference"]["name"].str ~ "/" ~ onedriveJSONItem["name"].str;
						} else {
							simplePathToCheck = onedriveJSONItem["name"].str;
						}
						addLogEntry("skip_dir path to check (simple):  " ~ simplePathToCheck, ["debug"]);
						
						// complex path
						if (parentInDatabase) {
							// build up complexPathToCheck
							//complexPathToCheck = buildNormalizedPath(newItemPath);
							complexPathToCheck = computeItemPath(thisItemDriveId, thisItemParentId) ~ "/" ~ thisItemName;
						} else {
							addLogEntry("Parent details not in database - unable to compute complex path to check", ["debug"]);
						}
						if (!complexPathToCheck.empty) {
							addLogEntry("skip_dir path to check (complex): " ~ complexPathToCheck, ["debug"]);
						}
					} else {
						simplePathToCheck = onedriveJSONItem["name"].str;
					}
					
					// If 'simplePathToCheck' or 'complexPathToCheck' is of the following format:  root:/folder
					// then isDirNameExcluded matching will not work
					if (simplePathToCheck.canFind(":")) {
						addLogEntry("Updating simplePathToCheck to remove 'root:'", ["debug"]);
						simplePathToCheck = processPathToRemoveRootReference(simplePathToCheck);
					}
					if (complexPathToCheck.canFind(":")) {
						addLogEntry("Updating complexPathToCheck to remove 'root:'", ["debug"]);
						complexPathToCheck = processPathToRemoveRootReference(complexPathToCheck);
					}
					
					// OK .. what checks are we doing?
					if ((!simplePathToCheck.empty) && (complexPathToCheck.empty)) {
						// just a simple check
						addLogEntry("Performing a simple check only", ["debug"]);
						clientSideRuleExcludesPath = selectiveSync.isDirNameExcluded(simplePathToCheck);
					} else {
						// simple and complex
						addLogEntry("Performing a simple then complex path match if required", ["debug"]);
												
						// simple first
						addLogEntry("Performing a simple check first", ["debug"]);
						clientSideRuleExcludesPath = selectiveSync.isDirNameExcluded(simplePathToCheck);
						matchDisplay = simplePathToCheck;
						if (!clientSideRuleExcludesPath) {
							addLogEntry("Simple match was false, attempting complex match", ["debug"]);
							// simple didnt match, perform a complex check
							clientSideRuleExcludesPath = selectiveSync.isDirNameExcluded(complexPathToCheck);
							matchDisplay = complexPathToCheck;
						}
					}
					// End Result
					addLogEntry("skip_dir exclude result (directory based): " ~ to!string(clientSideRuleExcludesPath), ["debug"]);
					if (clientSideRuleExcludesPath) {
						// This path should be skipped
						addLogEntry("Skipping item - excluded by skip_dir config: " ~ matchDisplay, ["verbose"]);
					}
				}
			}
		}
		
		// Check if this is excluded by config option: skip_file
		if (!clientSideRuleExcludesPath) {
			// is the item a file ?
			if (isFileItem(onedriveJSONItem)) {
				// JSON item is a file
				
				// skip_file can contain 4 types of entries:
				// - wildcard - *.txt
				// - text + wildcard - name*.txt
				// - full path + combination of any above two - /path/name*.txt
				// - full path to file - /path/to/file.txt
				
				string exclusionTestPath = "";
				
				// is the parent id in the database?
				if (parentInDatabase) {
					// parent id is in the database, so we can try and calculate the full file path
					string jsonItemPath = "";
					
					// Compute this item path & need the full path for this file
					jsonItemPath = computeItemPath(thisItemDriveId, thisItemParentId) ~ "/" ~ thisItemName;
					// Log the calculation
					addLogEntry("New Item calculated full path is: " ~ jsonItemPath, ["debug"]);
					
					// The path that needs to be checked needs to include the '/'
					// This due to if the user has specified in skip_file an exclusive path: '/path/file' - that is what must be matched
					// However, as 'path' used throughout, use a temp variable with this modification so that we use the temp variable for exclusion checks
					if (!startsWith(jsonItemPath, "/")){
						// Add '/' to the path
						exclusionTestPath = '/' ~ jsonItemPath;
					}
					
					// what are we checking
					addLogEntry("skip_file item to check (full calculated path): " ~ exclusionTestPath, ["debug"]);
				} else {
					// parent not in database, we can only check using this JSON item's name
					if (!startsWith(thisItemName, "/")){
						// Add '/' to the path
						exclusionTestPath = '/' ~ thisItemName;
					}
					
					// what are we checking
					addLogEntry("skip_file item to check (file name only - parent path not in database): " ~ exclusionTestPath, ["debug"]);
					clientSideRuleExcludesPath = selectiveSync.isFileNameExcluded(exclusionTestPath);
				}
				
				// Perform the 'skip_file' evaluation
				clientSideRuleExcludesPath = selectiveSync.isFileNameExcluded(exclusionTestPath);
				addLogEntry("Result: " ~ to!string(clientSideRuleExcludesPath), ["debug"]);
				
				if (clientSideRuleExcludesPath) {
					// This path should be skipped
					addLogEntry("Skipping item - excluded by skip_file config: " ~ exclusionTestPath, ["verbose"]);
				}
			}
		}
			
		// Check if this is included or excluded by use of sync_list
		if (!clientSideRuleExcludesPath) {
			// No need to try and process something against a sync_list if it has been configured
			if (syncListConfigured) {
				// Compute the item path if empty - as to check sync_list we need an actual path to check
				
				// What is the path of the new item
				string newItemPath;
				
				// Is the parent in the database? If not, we cannot compute the the full path based on the database entries
				// In a --resync scenario - the database is empty
				if (parentInDatabase) {
					// Calculate this items path based on database entries
					newItemPath = computeItemPath(thisItemDriveId, thisItemParentId) ~ "/" ~ thisItemName;
				} else {
					// parent not in the database
					if (("path" in onedriveJSONItem["parentReference"]) != null) {
						// If there is a parent reference path, try and use it
						string selfBuiltPath = onedriveJSONItem["parentReference"]["path"].str ~ "/" ~ onedriveJSONItem["name"].str;
						
						// Check for ':' and split if present
						auto splitIndex = selfBuiltPath.indexOf(":");
						if (splitIndex != -1) {
							// Keep only the part after ':'
							selfBuiltPath = selfBuiltPath[splitIndex + 1 .. $];
						}
						
						// Set newItemPath to the self built path
						newItemPath = selfBuiltPath;
					} else {
						// no parent reference path available in provided JSON
						newItemPath = thisItemName;
					}
				}
				
				// Check for HTML entities (e.g., '%20' for space) in newItemPath
				if (containsURLEncodedItems(newItemPath)) {
					addLogEntry("CAUTION:    The JSON element transmitted by the Microsoft OneDrive API includes HTML URL encoded items, which may complicate pattern matching and potentially lead to synchronisation problems for this item.");
					addLogEntry("WORKAROUND: An alternative solution could be to change the name of this item through the online platform: " ~ newItemPath, ["verbose"]);
					addLogEntry("See: https://github.com/OneDrive/onedrive-api-docs/issues/1765 for further details", ["verbose"]);
				}
				
				// Update newItemPath
				if(newItemPath[0] == '/') {
					newItemPath = newItemPath[1..$];
				}
				
				// What path are we checking?
				addLogEntry("sync_list item to check: " ~ newItemPath, ["debug"]);
				
				// Unfortunatly there is no avoiding this call to check if the path is excluded|included via sync_list
				if (selectiveSync.isPathExcludedViaSyncList(newItemPath)) {
					// selective sync advised to skip, however is this a file and are we configured to upload / download files in the root?
					if ((isItemFile(onedriveJSONItem)) && (appConfig.getValueBool("sync_root_files")) && (rootName(newItemPath) == "") ) {
						// This is a file
						// We are configured to sync all files in the root
						// This is a file in the logical root
						clientSideRuleExcludesPath = false;
					} else {
						// path is unwanted
						clientSideRuleExcludesPath = true;
						addLogEntry("Skipping item - excluded by sync_list config: " ~ newItemPath, ["verbose"]);
					}
				}
			}
		}
		
		// Check if this is excluded by a user set maximum filesize to download
		if (!clientSideRuleExcludesPath) {
			if (isItemFile(onedriveJSONItem)) {
				if (fileSizeLimit != 0) {
					if (onedriveJSONItem["size"].integer >= fileSizeLimit) {
						addLogEntry("Skipping item - excluded by skip_size config: " ~ thisItemName ~ " (" ~ to!string(onedriveJSONItem["size"].integer/2^^20) ~ " MB)", ["verbose"]);
						clientSideRuleExcludesPath = true;
					}
				}
			}
		}
		
		
		// return if path is excluded
		return clientSideRuleExcludesPath;
	}
	
	// Process the list of local changes to upload to OneDrive
	void processChangedLocalItemsToUpload() {
		Progress progress = progressManager.createProgress(Progress.Type.sync, "Upload changed local file");
		progress.add(databaseItemsWhereContentHasChanged.length);

		foreach (i, localItemDetails; taskPool.parallel(databaseItemsWhereContentHasChanged)) {
			addLogEntry("Upload Thread " ~ to!string(i) ~ " Starting: " ~ to!string(Clock.currTime()), ["debug"]);
			uploadChangedLocalFileToOneDrive(localItemDetails);
			addLogEntry("Upload Thread " ~ to!string(i) ~ " Finished: " ~ to!string(Clock.currTime()), ["debug"]);
			progress.next(1);
		}
		
		progress.done();
	}
	
	// Upload changed local files to OneDrive in parallel
	void uploadChangedLocalFileToOneDrive(string[3] localItemDetails) {
		
		// These are the details of the item we need to upload
		string changedItemParentId = localItemDetails[0];
		string changedItemId = localItemDetails[1];
		string localFilePath = localItemDetails[2];
		
		// Log the path that was modified
		addLogEntry("uploadChangedLocalFileToOneDrive: " ~ localFilePath, ["debug"]);
		
		// How much space is remaining on OneDrive
		ulong remainingFreeSpace;
		// Did the upload fail?
		bool uploadFailed = false;
		// Did we skip due to exceeding maximum allowed size?
		bool skippedMaxSize = false;
		// Did we skip to an exception error?
		bool skippedExceptionError = false;
		// Flag for if space is available online
		bool spaceAvailableOnline = false;
		
		// When we are uploading OneDrive Business Shared Files, we need to be targetting the right driveId and itemId
		string targetDriveId;
		string targetItemId;
		
		// Unfortunatly, we cant store an array of Item's ... so we have to re-query the DB again - unavoidable extra processing here
		// This is because the Item[] has no other functions to allow is to parallel process those elements, so we have to use a string array as input to this function
		Item dbItem;
		itemDB.selectById(changedItemParentId, changedItemId, dbItem);
		
		// Is this a remote target?
		if ((dbItem.type == ItemType.remote) && (dbItem.remoteType == ItemType.file)) {
			// This is a remote file
			targetDriveId = dbItem.remoteDriveId;
			targetItemId = dbItem.remoteId;
			// we are going to make the assumption here that as this is a OneDrive Business Shared File, that there is space available
			spaceAvailableOnline = true;
		} else {
			// This is not a remote file
			targetDriveId = dbItem.driveId;
			targetItemId = dbItem.id;
		}
			
		// Fetch the details from cachedOnlineDriveData
		// - cachedOnlineDriveData.quotaRestricted;
		// - cachedOnlineDriveData.quotaAvailable;
		// - cachedOnlineDriveData.quotaRemaining;
		driveDetailsCache cachedOnlineDriveData;
		cachedOnlineDriveData = getDriveDetails(targetDriveId);
		remainingFreeSpace = cachedOnlineDriveData.quotaRemaining;
		
		// Get the file size from the actual file
		ulong thisFileSizeLocal = getSize(localFilePath);
		// Get the file size from the DB data
		ulong thisFileSizeFromDB;
		if (!dbItem.size.empty) {
			thisFileSizeFromDB = to!ulong(dbItem.size);
		} else {
			thisFileSizeFromDB = 0;
		}
		
		// 'remainingFreeSpace' online includes the current file online
		// We need to remove the online file (add back the existing file size) then take away the new local file size to get a new approximate value
		ulong calculatedSpaceOnlinePostUpload = (remainingFreeSpace + thisFileSizeFromDB) - thisFileSizeLocal;
		
		// Based on what we know, for this thread - can we safely upload this modified local file?
		addLogEntry("This Thread Estimated Free Space Online:              " ~ to!string(remainingFreeSpace), ["debug"]);
		addLogEntry("This Thread Calculated Free Space Online Post Upload: " ~ to!string(calculatedSpaceOnlinePostUpload), ["debug"]);
		JSONValue uploadResponse;
		
		// Is there quota available for the given drive where we are uploading to?
		// 	If 'personal' accounts, if driveId == defaultDriveId, then we will have quota data - cachedOnlineDriveData.quotaRemaining will be updated so it can be reused
		// 	If 'personal' accounts, if driveId != defaultDriveId, then we will not have quota data - cachedOnlineDriveData.quotaRestricted will be set as true
		// 	If 'business' accounts, if driveId == defaultDriveId, then we will potentially have quota data - cachedOnlineDriveData.quotaRemaining will be updated so it can be reused
		// 	If 'business' accounts, if driveId != defaultDriveId, then we will potentially have quota data, but it most likely will be a 0 value - cachedOnlineDriveData.quotaRestricted will be set as true
		if (cachedOnlineDriveData.quotaAvailable) {
			// Our query told us we have free space online .. if we upload this file, will we exceed space online - thus upload will fail during upload?
			if (calculatedSpaceOnlinePostUpload > 0) {
				// Based on this thread action, we beleive that there is space available online to upload - proceed
				spaceAvailableOnline = true;
			}
		}
		
		// Is quota being restricted?
		if (cachedOnlineDriveData.quotaRestricted) {
			// Space available online is being restricted - so we have no way to really know if there is space available online
			spaceAvailableOnline = true;
		}
			
		// Do we have space available or is space available being restricted (so we make the blind assumption that there is space available)
		if (spaceAvailableOnline) {
			// Does this file exceed the maximum file size to upload to OneDrive?
			if (thisFileSizeLocal <= maxUploadFileSize) {
				// Attempt to upload the modified file
				// Error handling is in performModifiedFileUpload(), and the JSON that is responded with - will either be null or a valid JSON object containing the upload result
				uploadResponse = performModifiedFileUpload(dbItem, localFilePath, thisFileSizeLocal);
				
				// Evaluate the returned JSON uploadResponse
				// If there was an error uploading the file, uploadResponse should be empty and invalid
				if (uploadResponse.type() != JSONType.object) {
					uploadFailed = true;
					skippedExceptionError = true;
				}
				
			} else {
				// Skip file - too large
				uploadFailed = true;
				skippedMaxSize = true;
			}
		} else {
			// Cant upload this file - no space available
			uploadFailed = true;
		}
		
		// Did the upload fail?
		if (uploadFailed) {
			// Upload failed .. why?
			// No space available online
			if (!spaceAvailableOnline) {
				addLogEntry("Skipping uploading modified file: " ~ localFilePath ~ " due to insufficient free space available on Microsoft OneDrive", ["info", "notify"]);
			}
			// File exceeds max allowed size
			if (skippedMaxSize) {
				addLogEntry("Skipping uploading this modified file as it exceeds the maximum size allowed by OneDrive: " ~ localFilePath, ["info", "notify"]);
			}
			// Generic message
			if (skippedExceptionError) {
				// normal failure message if API or exception error generated
				// If Issue #2626 | Case 2-1 is triggered, the file we tried to upload was renamed, then uploaded as a new name
				if (exists(localFilePath)) {
					// Issue #2626 | Case 2-1 was not triggered, file still exists on local filesystem
					addLogEntry("Uploading modified file: " ~ localFilePath ~ " ... failed!", ["info", "notify"]);
				}
			}
		} else {
			// Upload was successful
			addLogEntry("Uploading modified file: " ~ localFilePath ~ " ... done.", ["info", "notify"]);
			
			// What do we save to the DB? Is this a OneDrive Business Shared File?
			if ((dbItem.type == ItemType.remote) && (dbItem.remoteType == ItemType.file)) {
				// We need to 'massage' the old DB record, with data from online, as the DB record was specifically crafted for OneDrive Business Shared Files
				Item tempItem = makeItem(uploadResponse);
				dbItem.eTag = tempItem.eTag;
				dbItem.cTag = tempItem.cTag;
				dbItem.mtime = tempItem.mtime;
				dbItem.quickXorHash = tempItem.quickXorHash;
				dbItem.sha256Hash = tempItem.sha256Hash;
				dbItem.size = tempItem.size;
				itemDB.upsert(dbItem);
			} else {
				// Save the response JSON item in database as is
				saveItem(uploadResponse);
			}
			
			// Update the 'cachedOnlineDriveData' record for this 'targetDriveId' so that this is tracked as accuratly as possible for other threads
			updateDriveDetailsCache(targetDriveId, cachedOnlineDriveData.quotaRestricted, cachedOnlineDriveData.quotaAvailable, thisFileSizeLocal);
			
			// Check the integrity of the uploaded modified file if not in a --dry-run scenario
			if (!dryRun) {
				// Perform the integrity of the uploaded modified file
				performUploadIntegrityValidationChecks(uploadResponse, localFilePath, thisFileSizeLocal);
				
				// Update the date / time of the file online to match the local item
				// Get the local file last modified time
				SysTime localModifiedTime = timeLastModified(localFilePath).toUTC();
				localModifiedTime.fracSecs = Duration.zero;
				// Get the latest eTag, and use that
				string etagFromUploadResponse = uploadResponse["eTag"].str;
				// Attempt to update the online date time stamp based on our local data
				uploadLastModifiedTime(dbItem, targetDriveId, targetItemId, localModifiedTime, etagFromUploadResponse);
			}
		}
	}
	
		// Perform the upload of a locally modified file to OneDrive
	JSONValue performModifiedFileUpload(Item dbItem, string localFilePath, ulong thisFileSizeLocal) {
			
		// Function variables
		JSONValue uploadResponse;
		OneDriveApi uploadFileOneDriveApiInstance;
		uploadFileOneDriveApiInstance = new OneDriveApi(appConfig);
		uploadFileOneDriveApiInstance.initialise();
		
		// Configure JSONValue variables we use for a session upload
		JSONValue currentOnlineData;
		JSONValue uploadSessionData;
		string currentETag;
		
		// When we are uploading OneDrive Business Shared Files, we need to be targetting the right driveId and itemId
		string targetDriveId;
		string targetParentId;
		string targetItemId;
		
		// Is this a remote target?
		if ((dbItem.type == ItemType.remote) && (dbItem.remoteType == ItemType.file)) {
			// This is a remote file
			targetDriveId = dbItem.remoteDriveId;
			targetParentId = dbItem.remoteParentId;
			targetItemId = dbItem.remoteId;
		} else {
			// This is not a remote file
			targetDriveId = dbItem.driveId;
			targetParentId = dbItem.parentId;
			targetItemId = dbItem.id;
		}
		
		// Is this a dry-run scenario?
		if (!dryRun) {
			// Do we use simpleUpload or create an upload session?
			bool useSimpleUpload = false;
			
			// Try and get the absolute latest object details from online
			try {
				currentOnlineData = uploadFileOneDriveApiInstance.getPathDetailsById(targetDriveId, targetItemId);
			} catch (OneDriveException exception) {
				string thisFunctionName = getFunctionName!({});
				// HTTP request returned status code 408,429,503,504
				if ((exception.httpStatusCode == 408) || (exception.httpStatusCode == 429) || (exception.httpStatusCode == 503) || (exception.httpStatusCode == 504)) {
					// Handle the 429
					if (exception.httpStatusCode == 429) {
						// HTTP request returned status code 429 (Too Many Requests). We need to leverage the response Retry-After HTTP header to ensure minimum delay until the throttle is removed.
						handleOneDriveThrottleRequest(uploadFileOneDriveApiInstance);
						addLogEntry("Retrying original request that generated the OneDrive HTTP 429 Response Code (Too Many Requests) - attempting to retry " ~ thisFunctionName, ["debug"]);
					}
					// re-try the specific changes queries
					if ((exception.httpStatusCode == 408) || (exception.httpStatusCode == 503) || (exception.httpStatusCode == 504)) {
						// 408 - Request Time Out
						// 503 - Service Unavailable
						// 504 - Gateway Timeout
						// Transient error - try again in 30 seconds
						auto errorArray = splitLines(exception.msg);
						addLogEntry(to!string(errorArray[0]) ~ " when attempting to obtain latest file details from OneDrive - retrying applicable request in 30 seconds");
						addLogEntry(thisFunctionName ~ " previously threw an error - retrying", ["debug"]);
						
						// The server, while acting as a proxy, did not receive a timely response from the upstream server it needed to access in attempting to complete the request.
						addLogEntry("Thread sleeping for 30 seconds as the server did not receive a timely response from the upstream server it needed to access in attempting to complete the request", ["debug"]);
						Thread.sleep(dur!"seconds"(30));
					}
					// re-try original request - retried for 429, 503, 504 - but loop back calling this function 
					addLogEntry("Retrying Function: " ~ thisFunctionName, ["debug"]);
					performModifiedFileUpload(dbItem, localFilePath, thisFileSizeLocal);
				} else {
					// Default operation if not 408,429,503,504 errors
					// display what the error is
					displayOneDriveErrorMessage(exception.msg, getFunctionName!({}));
				}
			}
			
			// Was a valid JSON response provided?
			if (currentOnlineData.type() == JSONType.object) {
				// Does the response contain an eTag?
				if (hasETag(currentOnlineData)) {
					// Use the value returned from online
					currentETag = currentOnlineData["eTag"].str;
				} else {
					// Use the database value
					currentETag = dbItem.eTag;
				}
			} else {
				// no valid JSON response
				currentETag = dbItem.eTag;
			}
			
			// What upload method should be used?
			if (thisFileSizeLocal <= sessionThresholdFileSize) {
				useSimpleUpload = true;
			}
		
			// If the filesize is greater than zero , and we have valid 'latest' online data is the online file matching what we think is in the database?
			if ((thisFileSizeLocal > 0) && (currentOnlineData.type() == JSONType.object)) {
				// Issue #2626 | Case 2-1 
				// If the 'online' file is newer, this will be overwritten with the file from the local filesystem - potentially consituting online data loss
				Item onlineFile = makeItem(currentOnlineData);
				
				// Which file is technically newer? The local file or the remote file?
				SysTime localModifiedTime = timeLastModified(localFilePath).toUTC();
				SysTime onlineModifiedTime = onlineFile.mtime;
				
				// Reduce time resolution to seconds before comparing
				localModifiedTime.fracSecs = Duration.zero;
				onlineModifiedTime.fracSecs = Duration.zero;
				
				// Which file is newer? If local is newer, it will be uploaded as a modified file in the correct manner
				if (localModifiedTime < onlineModifiedTime) {
					// Online File is actually newer than the locally modified file
					addLogEntry("currentOnlineData: " ~ to!string(currentOnlineData), ["debug"]);
					addLogEntry("onlineFile:    " ~ to!string(onlineFile), ["debug"]);
					addLogEntry("database item: " ~ to!string(dbItem), ["debug"]);
					addLogEntry("Skipping uploading this item as a locally modified file, will upload as a new file (online file already exists and is newer): " ~ localFilePath);
					
					// Online is newer, rename local, then upload the renamed file
					// We need to know the renamed path so we can upload it
					string renamedPath;
					// Rename the local path
					safeBackup(localFilePath, dryRun, renamedPath);
					// Upload renamed local file as a new file
					uploadNewFile(renamedPath);
					
					// Process the database entry removal for the original file. In a --dry-run scenario, this is being done against a DB copy.
					// This is done so we can download the newer online file
					itemDB.deleteById(targetDriveId, targetItemId);

					// This file is now uploaded, return from here, but this will trigger a response that the upload failed (technically for the original filename it did, but we renamed it, then uploaded it
					return uploadResponse;
				}
			}
			
			// We can only upload zero size files via simpleFileUpload regardless of account type
			// Reference: https://github.com/OneDrive/onedrive-api-docs/issues/53
			// Additionally, all files where file size is < 4MB should be uploaded by simpleUploadReplace - everything else should use a session to upload the modified file
			if ((thisFileSizeLocal == 0) || (useSimpleUpload)) {
				// Must use Simple Upload to replace the file online
				try {
					uploadResponse = uploadFileOneDriveApiInstance.simpleUploadReplace(localFilePath, targetDriveId, targetItemId);
				} catch (OneDriveException exception) {
					// Function name
					string thisFunctionName = getFunctionName!({});
					
					// HTTP request returned status code 403
					if ((exception.httpStatusCode == 403) && (appConfig.getValueBool("sync_business_shared_files"))) {
						// We attempted to upload a file, that was shared with us, but this was shared with us as read-only
						addLogEntry("Unable to upload this modified file as this was shared as read-only: " ~ localFilePath);
					} else {
						// Handle all other HTTP status codes
						// HTTP request returned status code 408,429,503,504
						if ((exception.httpStatusCode == 408) || (exception.httpStatusCode == 429) || (exception.httpStatusCode == 503) || (exception.httpStatusCode == 504)) {
							// Handle the 429
							if (exception.httpStatusCode == 429) {
								// HTTP request returned status code 429 (Too Many Requests). We need to leverage the response Retry-After HTTP header to ensure minimum delay until the throttle is removed.
								handleOneDriveThrottleRequest(uploadFileOneDriveApiInstance);
								addLogEntry("Retrying original request that generated the OneDrive HTTP 429 Response Code (Too Many Requests) - attempting to retry " ~ thisFunctionName, ["debug"]);
							}
							// re-try the specific changes queries
							if ((exception.httpStatusCode == 408) || (exception.httpStatusCode == 503) || (exception.httpStatusCode == 504)) {
								// 408 - Request Time Out
								// 503 - Service Unavailable
								// 504 - Gateway Timeout
								// Transient error - try again in 30 seconds
								auto errorArray = splitLines(exception.msg);
								addLogEntry(to!string(errorArray[0]) ~ " when attempting to upload a modified file to OneDrive - retrying applicable request in 30 seconds");
								addLogEntry(thisFunctionName ~ " previously threw an error - retrying", ["debug"]);
								
								// The server, while acting as a proxy, did not receive a timely response from the upstream server it needed to access in attempting to complete the request. 
								addLogEntry("Thread sleeping for 30 seconds as the server did not receive a timely response from the upstream server it needed to access in attempting to complete the request", ["debug"]);
								Thread.sleep(dur!"seconds"(30));
							}
							// re-try original request - retried for 429, 503, 504 - but loop back calling this function 
							addLogEntry("Retrying Function: " ~ thisFunctionName, ["debug"]);
							performModifiedFileUpload(dbItem, localFilePath, thisFileSizeLocal);
						} else {
							// Default operation if not 408,429,503,504 errors
							// display what the error is
							displayOneDriveErrorMessage(exception.msg, getFunctionName!({}));
						}
					}
				
				} catch (FileException e) {
					// filesystem error
					displayFileSystemErrorMessage(e.msg, getFunctionName!({}));
				}
			} else {
				// As this is a unique thread, the sessionFilePath for where we save the data needs to be unique
				// The best way to do this is generate a 10 digit alphanumeric string, and use this as the file extention
				string threadUploadSessionFilePath = appConfig.uploadSessionFilePath ~ "." ~ generateAlphanumericString();
				
				// Create the upload session
				try {
					uploadSessionData = createSessionFileUpload(uploadFileOneDriveApiInstance, localFilePath, targetDriveId, targetParentId, baseName(localFilePath), currentETag, threadUploadSessionFilePath);
				} catch (OneDriveException exception) {
					
					string thisFunctionName = getFunctionName!({});
					
					// HTTP request returned status code 403
					if ((exception.httpStatusCode == 403) && (appConfig.getValueBool("sync_business_shared_files"))) {
						// We attempted to upload a file, that was shared with us, but this was shared with us as read-only
						addLogEntry("Unable to upload this modified file as this was shared as read-only: " ~ localFilePath);
						return uploadResponse;
					}
					
					// HTTP request returned status code 408,429,503,504
					if ((exception.httpStatusCode == 408) || (exception.httpStatusCode == 429) || (exception.httpStatusCode == 503) || (exception.httpStatusCode == 504)) {
						// Handle the 429
						if (exception.httpStatusCode == 429) {
							// HTTP request returned status code 429 (Too Many Requests). We need to leverage the response Retry-After HTTP header to ensure minimum delay until the throttle is removed.
							handleOneDriveThrottleRequest(uploadFileOneDriveApiInstance);
							addLogEntry("Retrying original request that generated the OneDrive HTTP 429 Response Code (Too Many Requests) - attempting to retry " ~ thisFunctionName, ["debug"]);
						}
						// re-try the specific changes queries
						if ((exception.httpStatusCode == 408) || (exception.httpStatusCode == 503) || (exception.httpStatusCode == 504)) {
							// 408 - Request Time Out
							// 503 - Service Unavailable
							// 504 - Gateway Timeout
							// Transient error - try again in 30 seconds
							auto errorArray = splitLines(exception.msg);
							addLogEntry(to!string(errorArray[0]) ~ " when attempting to create an upload session on OneDrive - retrying applicable request in 30 seconds");
							addLogEntry(thisFunctionName ~ " previously threw an error - retrying", ["debug"]);
							
							// The server, while acting as a proxy, did not receive a timely response from the upstream server it needed to access in attempting to complete the request. 
							addLogEntry("Thread sleeping for 30 seconds as the server did not receive a timely response from the upstream server it needed to access in attempting to complete the request", ["debug"]);
							Thread.sleep(dur!"seconds"(30));
						}
						// re-try original request - retried for 429, 503, 504 - but loop back calling this function 
						addLogEntry("Retrying Function: " ~ thisFunctionName, ["debug"]);
						performModifiedFileUpload(dbItem, localFilePath, thisFileSizeLocal);
					} else {
						// Default operation if not 408,429,503,504 errors
						// display what the error is
						displayOneDriveErrorMessage(exception.msg, getFunctionName!({}));
					}
					
				} catch (FileException e) {
					writeln("DEBUG TO REMOVE: Modified file upload FileException Handling (Create the Upload Session)");
					displayFileSystemErrorMessage(e.msg, getFunctionName!({}));
				}
				
				// Perform the upload using the session that has been created
				try {
					uploadResponse = performSessionFileUpload(uploadFileOneDriveApiInstance, thisFileSizeLocal, uploadSessionData, threadUploadSessionFilePath);
				} catch (OneDriveException exception) {
					// Function name
					string thisFunctionName = getFunctionName!({});
					// HTTP request returned status code 408,429,503,504
					if ((exception.httpStatusCode == 408) || (exception.httpStatusCode == 429) || (exception.httpStatusCode == 503) || (exception.httpStatusCode == 504)) {
						// Handle the 429
						if (exception.httpStatusCode == 429) {
							// HTTP request returned status code 429 (Too Many Requests). We need to leverage the response Retry-After HTTP header to ensure minimum delay until the throttle is removed.
							handleOneDriveThrottleRequest(uploadFileOneDriveApiInstance);
							addLogEntry("Retrying original request that generated the OneDrive HTTP 429 Response Code (Too Many Requests) - attempting to retry " ~ thisFunctionName, ["debug"]);
						}
						// re-try the specific changes queries
						if ((exception.httpStatusCode == 408) || (exception.httpStatusCode == 503) || (exception.httpStatusCode == 504)) {
							// 408 - Request Time Out
							// 503 - Service Unavailable
							// 504 - Gateway Timeout
							// Transient error - try again in 30 seconds
							auto errorArray = splitLines(exception.msg);
							addLogEntry(to!string(errorArray[0]) ~ " when attempting to upload a file via a session to OneDrive - retrying applicable request in 30 seconds");
							addLogEntry(thisFunctionName ~ " previously threw an error - retrying", ["debug"]);
							// The server, while acting as a proxy, did not receive a timely response from the upstream server it needed to access in attempting to complete the request. 
							addLogEntry("Thread sleeping for 30 seconds as the server did not receive a timely response from the upstream server it needed to access in attempting to complete the request", ["debug"]);
							Thread.sleep(dur!"seconds"(30));
						}
						// re-try original request - retried for 429, 503, 504 - but loop back calling this function 
						addLogEntry("Retrying Function: " ~ thisFunctionName, ["debug"]);
						performModifiedFileUpload(dbItem, localFilePath, thisFileSizeLocal);
					} else {
						// Default operation if not 408,429,503,504 errors
						// display what the error is
						displayOneDriveErrorMessage(exception.msg, getFunctionName!({}));
					}
				} catch (FileException e) {
					writeln("DEBUG TO REMOVE: Modified file upload FileException Handling (Perform the Upload using the session)");
					displayFileSystemErrorMessage(e.msg, getFunctionName!({}));
				}
			}
		} else {
			// We are in a --dry-run scenario
			uploadResponse = createFakeResponse(localFilePath);
		}
		
		// Debug Log the modified upload response
		addLogEntry("Modified File Upload Response: " ~ to!string(uploadResponse), ["debug"]);
		
		// Shutdown the API instance
		uploadFileOneDriveApiInstance.shutdown();
		// Free object and memory
		object.destroy(uploadFileOneDriveApiInstance);
		// Return JSON
		return uploadResponse;
	}
		
	// Query the OneDrive API using the provided driveId to get the latest quota details
	string[3][] getRemainingFreeSpaceOnline(string driveId) {
		// Get the quota details for this driveId
		// Quota details are ONLY available for the main default driveId, as the OneDrive API does not provide quota details for shared folders
		JSONValue currentDriveQuota;
		bool quotaRestricted = false; // Assume quota is not restricted unless "remaining" is missing
		bool quotaAvailable = false;
		ulong quotaRemainingOnline = 0;
		string[3][] result;

		// Ensure that we have a valid driveId to query
		if (driveId.empty) {
			// No 'driveId' was provided, use the application default
			driveId = appConfig.defaultDriveId;
		}

		// Try and query the quota for the provided driveId
		try {
			// Create a new OneDrive API instance
			OneDriveApi getCurrentDriveQuotaApiInstance = new OneDriveApi(appConfig);
			getCurrentDriveQuotaApiInstance.initialise();
			addLogEntry("Seeking available quota for this drive id: " ~ driveId, ["debug"]);
			currentDriveQuota = getCurrentDriveQuotaApiInstance.getDriveQuota(driveId);
			// Shut this API instance down
			getCurrentDriveQuotaApiInstance.shutdown();
			// Free object and memory
			object.destroy(getCurrentDriveQuotaApiInstance);
		} catch (OneDriveException e) {
			addLogEntry("currentDriveQuota = onedrive.getDriveQuota(driveId) generated a OneDriveException", ["debug"]);
			// If an exception occurs, it's unclear if quota is restricted, but quota details are not available
			quotaRestricted = true; // Considering restricted due to failure to access
			// Return result
			result ~= [to!string(quotaRestricted), to!string(quotaAvailable), to!string(quotaRemainingOnline)];
			return result;
		}
		
		// Validate that currentDriveQuota is a JSON value
		if (currentDriveQuota.type() == JSONType.object && "quota" in currentDriveQuota) {
			// Response from API contains valid data
			// If 'personal' accounts, if driveId == defaultDriveId, then we will have data
			// If 'personal' accounts, if driveId != defaultDriveId, then we will not have quota data
			// If 'business' accounts, if driveId == defaultDriveId, then we will have data
			// If 'business' accounts, if driveId != defaultDriveId, then we will have data, but it will be a 0 value
			addLogEntry("Quota Details: " ~ to!string(currentDriveQuota), ["debug"]);
			
			auto quota = currentDriveQuota["quota"];
			if ("remaining" in quota) {
				quotaRemainingOnline = quota["remaining"].integer;
				quotaAvailable = quotaRemainingOnline > 0;
				// If "remaining" is present but its value is <= 0, it's not restricted but exhausted
				if (quotaRemainingOnline <= 0) {
					if (appConfig.accountType == "personal") {
						addLogEntry("ERROR: OneDrive account currently has zero space available. Please free up some space online or purchase additional capacity.");
					} else { // Assuming 'business' or 'sharedLibrary'
						addLogEntry("WARNING: OneDrive quota information is being restricted or providing a zero value. Please fix by speaking to your OneDrive / Office 365 Administrator.");
					}
				}
			} else {
				// "remaining" not present, indicating restricted quota information
				quotaRestricted = true;
				addLogEntry("Quota information is restricted or not available for this drive.", ["verbose"]);
			}
		} else {
			// When valid quota details are not fetched
			addLogEntry("Failed to fetch or interpret quota details from the API response.", ["verbose"]);
			quotaRestricted = true; // Considering restricted due to failure to interpret
		}

		// What was the determined available quota?
		addLogEntry("Reported Available Online Quota for driveID '" ~ driveId ~ "': " ~ to!string(quotaRemainingOnline), ["debug"]);
		
		// Return result
		result ~= [to!string(quotaRestricted), to!string(quotaAvailable), to!string(quotaRemainingOnline)];
		return result;
	}

	// Perform a filesystem walk to uncover new data to upload to OneDrive
	void scanLocalFilesystemPathForNewData(string path) {
		// Cleanup array memory before we start adding files
		newLocalFilesToUploadToOneDrive = [];
		
		// Perform a filesystem walk to uncover new data
		scanLocalFilesystemPathForNewDataToUpload(path);
		
		// Upload new data that has been identified
		processNewLocalItemsToUpload();
	}

	void scanLocalFilesystemPathForNewDataToUpload(string path) {
		// To improve logging output for this function, what is the 'logical path' we are scanning for file & folder differences?
		string logPath;
		if (path == ".") {
			// get the configured sync_dir
			logPath = buildNormalizedPath(appConfig.getValueString("sync_dir"));
		} else {
			// use what was passed in
			if (!appConfig.getValueBool("monitor")) {
				logPath = buildNormalizedPath(appConfig.getValueString("sync_dir")) ~ "/" ~ path;
			} else {
				logPath = path;
			}
		}
		
		// Log the action that we are performing, however only if this is a directory
		if (isDir(path)) {
			if (!appConfig.surpressLoggingOutput) {
				if (!cleanupLocalFiles) {
					addLogEntry("Scanning the local file system '" ~ logPath ~ "' for new data to upload");
				} else {
					addLogEntry("Scanning the local file system '" ~ logPath ~ "' for data to cleanup");
				}
			}
		}

		// Progress
		Progress progress = progressManager.createProgress(Progress.Type.sync, "Filesystem Walk");
		progress.add(preview_localfile_count(path));
		
		auto startTime = Clock.currTime();
		addLogEntry("Starting Filesystem Walk:     " ~ to!string(startTime), ["debug"]);
	
		// Perform the filesystem walk of this path, building an array of new items to upload
		scanPathForNewData(path, progress);
		progress.done();
		
		// To finish off the processing items, this is needed to reflect this in the log
		addLogEntry("------------------------------------------------------------------", ["debug"]);
		
		auto finishTime = Clock.currTime();
		addLogEntry("Finished Filesystem Walk:     " ~ to!string(finishTime), ["debug"]);
		
		auto elapsedTime = finishTime - startTime;
		addLogEntry("Elapsed Time Filesystem Walk: " ~ to!string(elapsedTime), ["debug"]);
	}
	
	// Perform a filesystem walk to uncover new data to upload to OneDrive
	void processNewLocalItemsToUpload() {
		// Upload new data that has been identified
		// Are there any items to download post fetching the /delta data?
		if (!newLocalFilesToUploadToOneDrive.empty) {
			// There are elements to upload
			addLogEntry("New items to upload to OneDrive: " ~ to!string(newLocalFilesToUploadToOneDrive.length));
			
			// Reset totalDataToUpload
			totalDataToUpload = 0;
			
			// How much data do we need to upload? This is important, as, we need to know how much data to determine if all the files can be uploaded
			foreach (uploadFilePath; newLocalFilesToUploadToOneDrive) {
				// validate that the path actually exists so that it can be counted
				if (exists(uploadFilePath)) {
					totalDataToUpload = totalDataToUpload + getSize(uploadFilePath);
				}
			}
			
			// How much data is there to upload
			if (totalDataToUpload < 1024) {
				// Display as Bytes to upload
				addLogEntry("Total New Data to Upload:        " ~ to!string(totalDataToUpload) ~ " Bytes", ["verbose"]);
			} else {
				if ((totalDataToUpload > 1024) && (totalDataToUpload < 1048576)) {
					// Display as KB to upload
					addLogEntry("Total New Data to Upload:        " ~ to!string((totalDataToUpload / 1024)) ~ " KB", ["verbose"]);
				} else {
					// Display as MB to upload
					addLogEntry("Total New Data to Upload:        " ~ to!string((totalDataToUpload / 1024 / 1024)) ~ " MB", ["verbose"]);
				}
			}
			
			// How much space is available 
			// The file, could be uploaded to a shared folder, which, we are not tracking how much free space is available there ... 
			// Iterate through all the drives we have cached thus far, that we know about
			foreach (driveId, driveDetails; onlineDriveDetails) {
				// Log how much space is available for each driveId
				addLogEntry("Current Available Space Online (" ~ driveId ~ "): " ~ to!string((driveDetails.quotaRemaining / 1024 / 1024)) ~ " MB", ["debug"]);
			}
			
			// Perform the upload
			uploadNewLocalFileItems();
			
			// Cleanup array memory after uploading all files
			newLocalFilesToUploadToOneDrive = [];
		}
	}
	
	// Scan this path for new data
	void scanPathForNewData(string path, Progress progress) {
		progress.next(1);
		
		ulong maxPathLength;
		ulong pathWalkLength;
		
		// Add this logging break to assist with what was checked for each path
		if (path != ".") {
			addLogEntry("------------------------------------------------------------------", ["debug"]);
		}
		
		// https://support.microsoft.com/en-us/help/3125202/restrictions-and-limitations-when-you-sync-files-and-folders
		// If the path is greater than allowed characters, then one drive will return a '400 - Bad Request'
		// Need to ensure that the URI is encoded before the check is made:
		// - 400 Character Limit for OneDrive Business / Office 365
		// - 430 Character Limit for OneDrive Personal
		
		// Configure maxPathLength based on account type
		if (appConfig.accountType == "personal") {
			// Personal Account
			maxPathLength = 430;
		} else {
			// Business Account / Office365 / SharePoint
			maxPathLength = 400;
		}
		
		// OneDrive Business Shared Files Handling - if we make a 'backup' locally of a file shared with us (because we modified it, and then maybe did a --resync), it will be treated as a new file to upload ...
		// The issue here is - the 'source' was a shared file - we may not even have permission to upload a 'renamed' file to the shared file's parent folder
		// In this case, we need to skip adding this new local file - we do not upload it (we cant , and we should not)
		if (appConfig.accountType == "business") {
			// Check appConfig.configuredBusinessSharedFilesDirectoryName against 'path'
			if (canFind(path, baseName(appConfig.configuredBusinessSharedFilesDirectoryName))) {
				// Log why this path is being skipped
				addLogEntry("Skipping scanning path for new files as this is reserved for OneDrive Business Shared Files: " ~ path, ["info"]);
				return;
			}
		}
				
		// A short lived item that has already disappeared will cause an error - is the path still valid?
		if (!exists(path)) {
			addLogEntry("Skipping item - path has disappeared: " ~ path);
			return;
		}
		
		// Calculate the path length by walking the path and catch any UTF-8 sequence errors at the same time
		// https://github.com/skilion/onedrive/issues/57
		// https://github.com/abraunegg/onedrive/issues/487
		// https://github.com/abraunegg/onedrive/issues/1192
		try {
			pathWalkLength = path.byGrapheme.walkLength;
		} catch (std.utf.UTFException e) {
			// Path contains characters which generate a UTF exception
			addLogEntry("Skipping item - invalid UTF sequence: " ~ path, ["info", "notify"]);
			addLogEntry("  Error Reason:" ~ e.msg, ["debug"]);
			return;
		}
		
		// Is the path length is less than maxPathLength
		if (pathWalkLength < maxPathLength) {
			// Is this path unwanted
			bool unwanted = false;
			
			// First check of this item - if we are in a --dry-run scenario, we may have 'fake deleted' this path
			// thus, the entries are not in the dry-run DB copy, thus, at this point the client thinks that this is an item to upload
			// Check this 'path' for an entry in pathFakeDeletedArray - if it is there, this is unwanted
			if (dryRun) {
				// Is this path in the array of fake deleted items? If yes, return early, nothing else to do, save processing
				if (canFind(pathFakeDeletedArray, path)) return;
			}
			
			// Check if item if found in database
			bool itemFoundInDB = pathFoundInDatabase(path);
			
			// If the item is already found in the database, it is redundant to perform these checks
			if (!itemFoundInDB) {
				// This not a Client Side Filtering check, nor a Microsoft Check, but is a sanity check that the path provided is UTF encoded correctly
				// Check the std.encoding of the path against: Unicode 5.0, ASCII, ISO-8859-1, ISO-8859-2, WINDOWS-1250, WINDOWS-1251, WINDOWS-1252
				if (!unwanted) {
					if(!isValid(path)) {
						// Path is not valid according to https://dlang.org/phobos/std_encoding.html
						addLogEntry("Skipping item - invalid character encoding sequence: " ~ path, ["info", "notify"]);
						unwanted = true;
					}
				}
				
				// Check this path against the Client Side Filtering Rules
				// - check_nosync
				// - skip_dotfiles
				// - skip_symlinks
				// - skip_file
				// - skip_dir
				// - sync_list
				// - skip_size
				if (!unwanted) {
					unwanted = checkPathAgainstClientSideFiltering(path);
				}
				
				// Check this path against the Microsoft Naming Conventions & Restristions
				// - Check path against Microsoft OneDrive restriction and limitations about Windows naming for files and folders
				// - Check path for bad whitespace items
				// - Check path for HTML ASCII Codes
				// - Check path for ASCII Control Codes
				if (!unwanted) {
					unwanted = checkPathAgainstMicrosoftNamingRestrictions(path);
				}
			}
			
			if (!unwanted) {
				// At this point, this path, we want to scan for new data as it is not excluded
				if (isDir(path)) {
					// Was the path found in the database?
					if (!itemFoundInDB) {
						// Path not found in database when searching all drive id's
						if (!cleanupLocalFiles) {
							// --download-only --cleanup-local-files not used
							// Create this directory on OneDrive so that we can upload files to it
							createDirectoryOnline(path);
						} else {
							// we need to clean up this directory
							addLogEntry("Removing local directory as --download-only & --cleanup-local-files configured");
							// Remove any children of this path if they still exist
							// Resolve 'Directory not empty' error when deleting local files
							try {
								foreach (DirEntry child; dirEntries(path, SpanMode.depth, false)) {
									// what sort of child is this?
									if (isDir(child.name)) {
										addLogEntry("Removing local directory: " ~ child.name);
									} else {
										addLogEntry("Removing local file: " ~ child.name);
									}
									
									// are we in a --dry-run scenario?
									if (!dryRun) {
										// No --dry-run ... process local delete
										if (exists(child)) {
											try {
												attrIsDir(child.linkAttributes) ? rmdir(child.name) : remove(child.name);
											} catch (FileException e) {
												// display the error message
												displayFileSystemErrorMessage(e.msg, getFunctionName!({}));
											}
										}
									}
								}
								// Remove the path now that it is empty of children
								addLogEntry("Removing local directory: " ~ path);
								// are we in a --dry-run scenario?
								if (!dryRun) {
									// No --dry-run ... process local delete
									try {
										rmdirRecurse(path);
									} catch (FileException e) {
										// display the error message
										displayFileSystemErrorMessage(e.msg, getFunctionName!({}));
									}
								}
							} catch (FileException e) {
								// display the error message
								displayFileSystemErrorMessage(e.msg, getFunctionName!({}));
								return;
							}
						}
					}
				
					// flag for if we are going traverse this path
					bool skipFolderTraverse = false;
					
					// Before we traverse this 'path', we need to make a last check to see if this was just excluded
					if (appConfig.accountType == "business") {
						// search businessSharedFoldersOnlineToSkip for this path
						if (canFind(businessSharedFoldersOnlineToSkip, path)) {
							// This path was skipped - why?
							addLogEntry("Skipping item '" ~ path ~ "' due to this path matching an existing online Business Shared Folder name", ["info", "notify"]);
							addLogEntry("To sync this Business Shared Folder, consider enabling 'sync_business_shared_folders' within your application configuration.", ["info"]);
							skipFolderTraverse = true;
						}
					}
					
					// Do we traverse this path?
					if (!skipFolderTraverse) {
						// Try and access this directory and any path below
						try {
							auto entries = dirEntries(path, SpanMode.shallow, false);
							foreach (DirEntry entry; entries) {
								string thisPath = entry.name;
								scanPathForNewData(thisPath, progress);
							}
						} catch (FileException e) {
							// display the error message
							displayFileSystemErrorMessage(e.msg, getFunctionName!({}));
							return;
						}
					}
				} else {
					// https://github.com/abraunegg/onedrive/issues/984
					// path is not a directory, is it a valid file?
					// pipes - whilst technically valid files, are not valid for this client
					//  prw-rw-r--.  1 user user    0 Jul  7 05:55 my_pipe
					if (isFile(path)) {
						// Was the file found in the database?
						if (!itemFoundInDB) {
							// File not found in database when searching all drive id's
							// Do we upload the file or clean up the file?
							if (!cleanupLocalFiles) {
								// --download-only --cleanup-local-files not used
								// Add this path as a file we need to upload
								addLogEntry("OneDrive Client flagging to upload this file to OneDrive: " ~ path, ["debug"]);
								newLocalFilesToUploadToOneDrive ~= path;
							} else {
								// we need to clean up this file
								addLogEntry("Removing local file as --download-only & --cleanup-local-files configured");
								// are we in a --dry-run scenario?
								addLogEntry("Removing local file: " ~ path);
								if (!dryRun) {
									// No --dry-run ... process local file delete
									safeRemove(path);
								}
							}
						}
					} else {
						// path is not a valid file
						addLogEntry("Skipping item - item is not a valid file: " ~ path, ["info", "notify"]);
					}
				}
			}
		} else {
			// This path was skipped - why?
			addLogEntry("Skipping item '" ~ path ~ "' due to the full path exceeding " ~ to!string(maxPathLength) ~ " characters (Microsoft OneDrive limitation)", ["info", "notify"]);
		}
	}
	
	// Handle a single file inotify trigger when using --monitor
	void handleLocalFileTrigger(string[] changedLocalFilesToUploadToOneDrive) {
		// Is this path a new file or an existing one?
		// Normally we would use pathFoundInDatabase() to calculate, but we need 'databaseItem' as well if the item is in the database
		Progress progress = progressManager.createProgress(Progress.Type.sync, "Upload changed local file");
		progress.add(changedLocalFilesToUploadToOneDrive.length);

		foreach (localFilePath; changedLocalFilesToUploadToOneDrive) {
			try {
				Item databaseItem;
				bool fileFoundInDB = false;
				
				foreach (driveId; onlineDriveDetails.keys) {
					if (itemDB.selectByPath(localFilePath, driveId, databaseItem)) {
						fileFoundInDB = true;
						break;
					}
				}
				
				// Was the file found in the database?
				if (!fileFoundInDB) {
					// This is a new file as it is not in the database
					// Log that the file has been added locally
					addLogEntry("[M] New local file added: " ~ localFilePath, ["verbose"]);
					scanLocalFilesystemPathForNewDataToUpload(localFilePath);
				} else {
					// This is a potentially modified file, needs to be handled as such. Is the item truly modified?
					if (!testFileHash(localFilePath, databaseItem)) {
						// The local file failed the hash comparison test - there is a data difference
						// Log that the file has changed locally
						addLogEntry("[M] Local file changed: " ~ localFilePath, ["verbose"]);
						// Add the modified item to the array to upload
						uploadChangedLocalFileToOneDrive([databaseItem.driveId, databaseItem.id, localFilePath]);
					}
				}
			} catch(Exception e) {
				addLogEntry("Cannot upload file changes/creation: " ~ e.msg, ["info", "notify"]);
			}
			progress.next(1);
		}
		progress.done();
		processNewLocalItemsToUpload();
	}
	
	// Query the database to determine if this path is within the existing database
	bool pathFoundInDatabase(string searchPath) {
		
		// Check if this path in the database
		Item databaseItem;
		addLogEntry("Search DB for this path: " ~ searchPath, ["debug"]);
		
		foreach (driveId; onlineDriveDetails.keys) {
			if (itemDB.selectByPath(searchPath, driveId, databaseItem)) {
				addLogEntry("DB Record for search path: " ~ to!string(databaseItem), ["debug"]);
				return true; // Early exit on finding the path in the DB
			}
		}
		
		return false; // Return false if path is not found in any drive
	}
	
	// Create a new directory online on OneDrive
	// - Test if we can get the parent path details from the database, otherwise we need to search online
	//   for the path flow and create the folder that way
	void createDirectoryOnline(string thisNewPathToCreate) {
		// Log what we are doing
		addLogEntry("OneDrive Client requested to create this directory online: " ~ thisNewPathToCreate, ["verbose"]);
		
		// Function variables
		Item parentItem;
		JSONValue onlinePathData;
		
		// Special Folder Handling: Do NOT create the folder online if it is being used for OneDrive Business Shared Files
		// These are local copy files, in a self created directory structure which is not to be replicated online
		// Check appConfig.configuredBusinessSharedFilesDirectoryName against 'thisNewPathToCreate'
		if (canFind(thisNewPathToCreate, baseName(appConfig.configuredBusinessSharedFilesDirectoryName))) {
			// Log why this is being skipped
			addLogEntry("Skipping creating '" ~ thisNewPathToCreate ~ "' as this path is used for handling OneDrive Business Shared Files", ["info", "notify"]);
			return;
		}
		
		// Create a new API Instance for this thread and initialise it
		OneDriveApi createDirectoryOnlineOneDriveApiInstance;
		createDirectoryOnlineOneDriveApiInstance = new OneDriveApi(appConfig);
		createDirectoryOnlineOneDriveApiInstance.initialise();
		
		// What parent path to use?
		string parentPath = dirName(thisNewPathToCreate); // will be either . or something else
		
		// Configure the parentItem by if this is the account 'root' use the root details, or search the database for the parent details
		if (parentPath == ".") {
			// Parent path is '.' which is the account root
			// Use client defaults
			parentItem.driveId = appConfig.defaultDriveId; 	// Should give something like 12345abcde1234a1
			parentItem.id = appConfig.defaultRootId;  		// Should give something like 12345ABCDE1234A1!101
		} else {
			// Query the parent path online
			addLogEntry("Attempting to query Local Database for this parent path: " ~ parentPath, ["debug"]);
			
			// Attempt a 2 step process to work out where to create the directory
			// Step 1: Query the DB first for the parent path, to try and avoid an API call
			// Step 2: Query online as last resort
			
			// Step 1: Check if this parent path in the database
			Item databaseItem;
			bool parentPathFoundInDB = false;
			
			foreach (driveId; onlineDriveDetails.keys) {
				addLogEntry("Query DB with this driveID for the Parent Path: " ~ driveId, ["debug"]);
				// Query the database for this parent path using each driveId that we know about
				if (itemDB.selectByPath(parentPath, driveId, databaseItem)) {
					parentPathFoundInDB = true;
					addLogEntry("Parent databaseItem: " ~ to!string(databaseItem), ["debug"]);
					addLogEntry("parentPathFoundInDB: " ~ to!string(parentPathFoundInDB), ["debug"]);
					parentItem = databaseItem;
				}
			}
			
			// After querying all DB entries for each driveID for the parent path, what are the details in parentItem?
			addLogEntry("Parent parentItem after DB Query exhausted: " ~ to!string(parentItem), ["debug"]);
						
			// Step 2: Query for the path online if not found in the local database
			if (!parentPathFoundInDB) {
				// parent path not found in database
				try {
					addLogEntry("Attempting to query OneDrive Online for this parent path as path not found in local database: " ~ parentPath, ["debug"]);
					onlinePathData = createDirectoryOnlineOneDriveApiInstance.getPathDetails(parentPath);
					addLogEntry("Online Parent Path Query Response: " ~ to!string(onlinePathData), ["debug"]);
					
					// Save item to the database
					saveItem(onlinePathData);
					parentItem = makeItem(onlinePathData);
				} catch (OneDriveException exception) {
					if (exception.httpStatusCode == 404) {
						// Parent does not exist ... need to create parent
						addLogEntry("Parent path does not exist online: " ~ parentPath, ["debug"]);
						createDirectoryOnline(parentPath);
						// no return here as we need to continue, but need to re-query the OneDrive API to get the right parental details now that they exist
						onlinePathData = createDirectoryOnlineOneDriveApiInstance.getPathDetails(parentPath);
						parentItem = makeItem(onlinePathData);
					} else {
						string thisFunctionName = getFunctionName!({});
						// HTTP request returned status code 408,429,503,504
						if ((exception.httpStatusCode == 408) || (exception.httpStatusCode == 429) || (exception.httpStatusCode == 503) || (exception.httpStatusCode == 504)) {
							// Handle the 429
							if (exception.httpStatusCode == 429) {
								// HTTP request returned status code 429 (Too Many Requests). We need to leverage the response Retry-After HTTP header to ensure minimum delay until the throttle is removed.
								handleOneDriveThrottleRequest(createDirectoryOnlineOneDriveApiInstance);
								addLogEntry("Retrying original request that generated the OneDrive HTTP 429 Response Code (Too Many Requests) - attempting to retry " ~ thisFunctionName, ["debug"]);
							}
							// re-try the specific changes queries
							if ((exception.httpStatusCode == 408) || (exception.httpStatusCode == 503) || (exception.httpStatusCode == 504)) {
								// 408 - Request Time Out
								// 503 - Service Unavailable
								// 504 - Gateway Timeout
								// Transient error - try again in 30 seconds
								auto errorArray = splitLines(exception.msg);
								addLogEntry(to!string(errorArray[0]) ~ " when attempting to create a remote directory on OneDrive - retrying applicable request in 30 seconds");
								addLogEntry(thisFunctionName ~ " previously threw an error - retrying", ["debug"]);
								
								// The server, while acting as a proxy, did not receive a timely response from the upstream server it needed to access in attempting to complete the request. 
								addLogEntry("Thread sleeping for 30 seconds as the server did not receive a timely response from the upstream server it needed to access in attempting to complete the request", ["debug"]);
								Thread.sleep(dur!"seconds"(30));
							}
							// re-try original request - retried for 429, 503, 504 - but loop back calling this function 
							addLogEntry("Retrying Function: " ~ thisFunctionName, ["debug"]);
							createDirectoryOnline(thisNewPathToCreate);
						} else {
							// Default operation if not 408,429,503,504 errors
							// display what the error is
							displayOneDriveErrorMessage(exception.msg, thisFunctionName);
						}
					}
				}
			}
		}
		
		// Make sure the full path does not exist online, this should generate a 404 response, to which then the folder will be created online
		try {
			// Try and query the OneDrive API for the path we need to create
			addLogEntry("Attempting to query OneDrive API for this path: " ~ thisNewPathToCreate, ["debug"]);
			addLogEntry("parentItem details: " ~ to!string(parentItem), ["debug"]);
			
			// Depending on the data within parentItem, will depend on what method we are using to search
			// A Shared Folder will be 'remote' so we need to check the remote parent id, rather than parentItem details
			Item queryItem;
			
			if (parentItem.type == ItemType.remote) {
				// This folder is a potential shared object
				addLogEntry("ParentItem is a remote item object", ["debug"]);
				// Need to create the DB Tie for this shared object to ensure this exists in the database
				createDatabaseTieRecordForOnlineSharedFolder(parentItem);
				// Update the queryItem values
				queryItem.driveId = parentItem.remoteDriveId;
				queryItem.id = parentItem.remoteId;
			} else {
				// Use parent item for the query item
				addLogEntry("Standard Query, use parentItem", ["debug"]);
				queryItem = parentItem;
			}
			
			if (queryItem.driveId == appConfig.defaultDriveId) {
				// Use getPathDetailsByDriveId
				addLogEntry("Selecting getPathDetailsByDriveId to query OneDrive API for path data", ["debug"]);
				onlinePathData = createDirectoryOnlineOneDriveApiInstance.getPathDetailsByDriveId(queryItem.driveId, thisNewPathToCreate);
			} else {
				// Use searchDriveForPath to query OneDrive
				addLogEntry("Selecting searchDriveForPath to query OneDrive API for path data", ["debug"]);
				// If the queryItem.driveId is not our driveId - the path we are looking for will not be at the logical location that getPathDetailsByDriveId 
				// can use - as it will always return a 404 .. even if the path actually exists (which is the whole point of this test)
				// Search the queryItem.driveId for any folder name match that we are going to create, then compare response JSON items with queryItem.id
				// If no match, the folder we want to create does not exist at the location we are seeking to create it at, thus generate a 404
				onlinePathData = createDirectoryOnlineOneDriveApiInstance.searchDriveForPath(queryItem.driveId, baseName(thisNewPathToCreate));
				addLogEntry("onlinePathData: " ~to!string(onlinePathData), ["debug"]);
				
				// Process the response from searching the drive
				ulong responseCount = count(onlinePathData["value"].array);
				if (responseCount > 0) {
					// Search 'name' matches were found .. need to match these against queryItem.id
					bool foundDirectoryOnline = false;
					JSONValue foundDirectoryJSONItem;
					// Items were returned .. but is one of these what we are looking for?
					foreach (childJSON; onlinePathData["value"].array) {
						// Is this item not a file?
						if (!isFileItem(childJSON)) {
							Item thisChildItem = makeItem(childJSON);
							// Direct Match Check
							if ((queryItem.id == thisChildItem.parentId) && (baseName(thisNewPathToCreate) == thisChildItem.name)) {
								// High confidence that this child folder is a direct match we are trying to create and it already exists online
								addLogEntry("Path we are searching for exists online (Direct Match): " ~ baseName(thisNewPathToCreate), ["debug"]);
								addLogEntry("childJSON: " ~ to!string(childJSON), ["debug"]);
								foundDirectoryOnline = true;
								foundDirectoryJSONItem = childJSON;
								break;
							}
							
							// Full Lower Case POSIX Match Check
							string childAsLower = toLower(childJSON["name"].str);
							string thisFolderNameAsLower = toLower(baseName(thisNewPathToCreate));
							
							if (childAsLower == thisFolderNameAsLower) {	
								// This is a POSIX 'case in-sensitive match' ..... 
								// Local item name has a 'case-insensitive match' to an existing item on OneDrive
								addLogEntry("Path we are searching for exists online (POSIX 'case in-sensitive match'): " ~ baseName(thisNewPathToCreate), ["debug"]);
								addLogEntry("childJSON: " ~ to!string(childJSON), ["debug"]);
								foundDirectoryOnline = true;
								foundDirectoryJSONItem = childJSON;
								break;
							}
						}
					}
					
					if (foundDirectoryOnline) {
						// Directory we are seeking was found online ...
						addLogEntry("The directory we are seeking was found online by using searchDriveForPath ...", ["debug"]);
						onlinePathData = foundDirectoryJSONItem;
					} else {
						// No 'search item matches found' - raise a 404 so that the exception handling will take over to create the folder
						throw new OneDriveException(404, "Name not found via search");
					}
				} else {
					// No 'search item matches found' - raise a 404 so that the exception handling will take over to create the folder
					throw new OneDriveException(404, "Name not found via search");
				}
			}
		} catch (OneDriveException exception) {
			if (exception.httpStatusCode == 404) {
				// This is a good error - it means that the directory to create 100% does not exist online
				// The directory was not found on the drive id we queried
				addLogEntry("The requested directory to create was not found on OneDrive - creating remote directory: " ~ thisNewPathToCreate, ["verbose"]);
				
				// Build up the create directory request
				JSONValue createDirectoryOnlineAPIResponse;
				JSONValue newDriveItem = [
						"name": JSONValue(baseName(thisNewPathToCreate)),
						"folder": parseJSON("{}")
				];
				
				// Submit the creation request
				// Fix for https://github.com/skilion/onedrive/issues/356
				if (!dryRun) {
					try {
						// Attempt to create a new folder on the required driveId and parent item id
						string requiredDriveId;
						string requiredParentItemId;
						
						// Is the item a Remote Object (Shared Folder) ?
						if (parentItem.type == ItemType.remote) {
							// Yes .. Shared Folder
							addLogEntry("parentItem data: " ~ to!string(parentItem), ["debug"]);
							requiredDriveId = parentItem.remoteDriveId;
							requiredParentItemId = parentItem.remoteId;
						} else {
							// Not a Shared Folder
							requiredDriveId = parentItem.driveId;
							requiredParentItemId = parentItem.id;
						}
						
						// Where are we creating this new folder?
						addLogEntry("requiredDriveId:      " ~ requiredDriveId, ["debug"]);
						addLogEntry("requiredParentItemId: " ~ requiredParentItemId, ["debug"]);
						addLogEntry("newDriveItem JSON:    " ~ to!string(newDriveItem), ["debug"]);
					
						// Create the new folder
						createDirectoryOnlineAPIResponse = createDirectoryOnlineOneDriveApiInstance.createById(requiredDriveId, requiredParentItemId, newDriveItem);
						// Is the response a valid JSON object - validation checking done in saveItem
						saveItem(createDirectoryOnlineAPIResponse);
						// Log that the directory was created
						addLogEntry("Successfully created the remote directory " ~ thisNewPathToCreate ~ " on Microsoft OneDrive");
					} catch (OneDriveException exception) {
						if (exception.httpStatusCode == 409) {
							// OneDrive API returned a 404 (above) to say the directory did not exist
							// but when we attempted to create it, OneDrive responded that it now already exists
							addLogEntry("OneDrive reported that " ~ thisNewPathToCreate ~ " already exists .. OneDrive API race condition", ["verbose"]);
							// Shutdown API instance
							createDirectoryOnlineOneDriveApiInstance.shutdown();
							// Free object and memory
							object.destroy(createDirectoryOnlineOneDriveApiInstance);
							return;
						} else {
							// some other error from OneDrive was returned - display what it is
							addLogEntry("OneDrive generated an error when creating this path: " ~ thisNewPathToCreate);
							displayOneDriveErrorMessage(exception.msg, getFunctionName!({}));
							// Shutdown API instance
							createDirectoryOnlineOneDriveApiInstance.shutdown();
							// Free object and memory
							object.destroy(createDirectoryOnlineOneDriveApiInstance);
							return;
						}
					}
				} else {
					// Simulate a successful 'directory create' & save it to the dryRun database copy
					addLogEntry("Successfully created the remote directory " ~ thisNewPathToCreate ~ " on Microsoft OneDrive");
					// The simulated response has to pass 'makeItem' as part of saveItem
					auto fakeResponse = createFakeResponse(thisNewPathToCreate);
					// Save item to the database
					saveItem(fakeResponse);
				}
				
				// Shutdown API instance
				createDirectoryOnlineOneDriveApiInstance.shutdown();
				// Free object and memory
				object.destroy(createDirectoryOnlineOneDriveApiInstance);
				return;
				
			} else {
			
				string thisFunctionName = getFunctionName!({});
				// HTTP request returned status code 408,429,503,504
				if ((exception.httpStatusCode == 408) || (exception.httpStatusCode == 429) || (exception.httpStatusCode == 503) || (exception.httpStatusCode == 504)) {
					// Handle the 429
					if (exception.httpStatusCode == 429) {
						// HTTP request returned status code 429 (Too Many Requests). We need to leverage the response Retry-After HTTP header to ensure minimum delay until the throttle is removed.
						handleOneDriveThrottleRequest(createDirectoryOnlineOneDriveApiInstance);
						addLogEntry("Retrying original request that generated the OneDrive HTTP 429 Response Code (Too Many Requests) - attempting to retry " ~ thisFunctionName, ["debug"]);
					}
					// re-try the specific changes queries
					if ((exception.httpStatusCode == 408) || (exception.httpStatusCode == 503) || (exception.httpStatusCode == 504)) {
						// 408 - Request Time Out
						// 503 - Service Unavailable
						// 504 - Gateway Timeout
						// Transient error - try again in 30 seconds
						auto errorArray = splitLines(exception.msg);
						addLogEntry(to!string(errorArray[0]) ~ " when attempting to create a remote directory on OneDrive - retrying applicable request in 30 seconds");
						addLogEntry(thisFunctionName ~ " previously threw an error - retrying", ["debug"]);
						
						// The server, while acting as a proxy, did not receive a timely response from the upstream server it needed to access in attempting to complete the request. 
						addLogEntry("Thread sleeping for 30 seconds as the server did not receive a timely response from the upstream server it needed to access in attempting to complete the request", ["debug"]);
						Thread.sleep(dur!"seconds"(30));
					}
					// re-try original request - retried for 429, 503, 504 - but loop back calling this function 
					addLogEntry("Retrying Function: " ~ thisFunctionName, ["debug"]);
					createDirectoryOnline(thisNewPathToCreate);
				} else {
					// If we get a 400 error, there is an issue creating this folder on Microsoft OneDrive for some reason
					// If the error is not 400, re-try, else fail
					if (exception.httpStatusCode != 400) {
						// Attempt a re-try
						createDirectoryOnline(thisNewPathToCreate);
					} else {
						// We cant create this directory online
						addLogEntry("This folder cannot be created online: " ~ buildNormalizedPath(absolutePath(thisNewPathToCreate)), ["debug"]);
					}
				}
			}
		}
		
		// If we get to this point - onlinePathData = createDirectoryOnlineOneDriveApiInstance.getPathDetailsByDriveId(parentItem.driveId, thisNewPathToCreate) generated a 'valid' response ....
		// This means that the folder potentially exists online .. which is odd .. as it should not have existed
		if (onlinePathData.type() == JSONType.object) {
			// A valid object was responded with
			if (onlinePathData["name"].str == baseName(thisNewPathToCreate)) {
				// OneDrive 'name' matches local path name
				if (appConfig.accountType == "business") {
					// We are a business account, this existing online folder, could be a Shared Online Folder could be a 'Add shortcut to My files' item
					addLogEntry("onlinePathData: " ~ to!string(onlinePathData), ["debug"]);
					
					// Is this a remote folder
					if (isItemRemote(onlinePathData)) {
						// The folder is a remote item ... we do not want to create this ...
						addLogEntry("Existing Remote Online Folder is most likely a OneDrive Shared Business Folder Link added by 'Add shortcut to My files'", ["debug"]);
						
						// Is Shared Business Folder Syncing enabled ?
						if (!appConfig.getValueBool("sync_business_shared_items")) {
							// Shared Business Folder Syncing is NOT enabled
							addLogEntry("We need to skip this path: " ~ thisNewPathToCreate, ["debug"]);
							// Add this path to businessSharedFoldersOnlineToSkip
							businessSharedFoldersOnlineToSkip ~= [thisNewPathToCreate];
							// no save to database, no online create
							// Shutdown API instance
							createDirectoryOnlineOneDriveApiInstance.shutdown();
							// Free object and memory
							object.destroy(createDirectoryOnlineOneDriveApiInstance);
							return;
						} else {
							// As the 'onlinePathData' is potentially missing the actual correct parent folder id in the 'remoteItem' JSON response, we have to perform a further query to get the correct answer
							// Failure to do this, means the 'root' DB Tie Record has a different parent reference id to that what this folder's parent reference id actually is
							JSONValue sharedFolderParentPathData;
							string remoteDriveId = onlinePathData["remoteItem"]["parentReference"]["driveId"].str;
							string remoteItemId = onlinePathData["remoteItem"]["id"].str;
							sharedFolderParentPathData = createDirectoryOnlineOneDriveApiInstance.getPathDetailsById(remoteDriveId, remoteItemId);
							
							// A 'root' DB Tie Record needed for this folder using the correct parent data
							createDatabaseRootTieRecordForOnlineSharedFolder(sharedFolderParentPathData);
						}
					}
				}
				
				// Path found online
				addLogEntry("The requested directory to create was found on OneDrive - skipping creating the directory: " ~ thisNewPathToCreate, ["verbose"]);
				
				// Is the response a valid JSON object - validation checking done in saveItem
				saveItem(onlinePathData);
				
				// Shutdown API instance
				createDirectoryOnlineOneDriveApiInstance.shutdown();
				// Free object and memory
				object.destroy(createDirectoryOnlineOneDriveApiInstance);
				return;
			} else {
				// Normally this would throw an error, however we cant use throw new posixException()
				string msg = format("POSIX 'case-insensitive match' between '%s' (local) and '%s' (online) which violates the Microsoft OneDrive API namespace convention", baseName(thisNewPathToCreate), onlinePathData["name"].str);
				displayPosixErrorMessage(msg);
				addLogEntry("ERROR: Requested directory to create has a 'case-insensitive match' to an existing directory on OneDrive online.");
				addLogEntry("ERROR: To resolve, rename this local directory: " ~ buildNormalizedPath(absolutePath(thisNewPathToCreate)));
				addLogEntry("Skipping creating this directory online due to 'case-insensitive match': " ~ thisNewPathToCreate);
				// Add this path to posixViolationPaths
				posixViolationPaths ~= [thisNewPathToCreate];
				// Shutdown API instance
				createDirectoryOnlineOneDriveApiInstance.shutdown();
				// Free object and memory
				object.destroy(createDirectoryOnlineOneDriveApiInstance);
				return;
			}
		} else {
			// response is not valid JSON, an error was returned from OneDrive
			addLogEntry("ERROR: There was an error performing this operation on Microsoft OneDrive");
			addLogEntry("ERROR: Increase logging verbosity to assist determining why.");
			addLogEntry("Skipping: " ~ buildNormalizedPath(absolutePath(thisNewPathToCreate)));
			// Shutdown API instance
			createDirectoryOnlineOneDriveApiInstance.shutdown();
			// Free object and memory
			object.destroy(createDirectoryOnlineOneDriveApiInstance);
			return;
		}
	}
	
	// Test that the online name actually matches the requested local name
	void performPosixTest(string localNameToCheck, string onlineName) {
			
		// https://docs.microsoft.com/en-us/windows/desktop/FileIO/naming-a-file
		// Do not assume case sensitivity. For example, consider the names OSCAR, Oscar, and oscar to be the same, 
		// even though some file systems (such as a POSIX-compliant file system) may consider them as different. 
		// Note that NTFS supports POSIX semantics for case sensitivity but this is not the default behavior.
		if (localNameToCheck != onlineName) {
			// POSIX Error
			// Local item name has a 'case-insensitive match' to an existing item on OneDrive
			throw new posixException(localNameToCheck, onlineName);
		}
	}
	
	// Upload new file items as identified
	void uploadNewLocalFileItems() {
		Progress progress = progressManager.createProgress(Progress.Type.sync, "Upload new local file");
		progress.add(newLocalFilesToUploadToOneDrive.length);

		foreach (i, fileToUpload; taskPool.parallel(newLocalFilesToUploadToOneDrive)) {
			addLogEntry("Upload Thread " ~ to!string(i) ~ " Starting: " ~ to!string(Clock.currTime()), ["debug"]);
			uploadNewFile(fileToUpload);
			addLogEntry("Upload Thread " ~ to!string(i) ~ " Finished: " ~ to!string(Clock.currTime()), ["debug"]);
			progress.next(1);
		}
		progress.done();
	}
	
	// Upload a new file to OneDrive
	void uploadNewFile(string fileToUpload) {
		// Debug for the moment
		addLogEntry("fileToUpload: " ~ fileToUpload, ["debug"]);
		
		// These are the details of the item we need to upload
		// How much space is remaining on OneDrive
		ulong remainingFreeSpaceOnline;
		// Did the upload fail?
		bool uploadFailed = false;
		// Did we skip due to exceeding maximum allowed size?
		bool skippedMaxSize = false;
		// Did we skip to an exception error?
		bool skippedExceptionError = false;
		// Is the parent path in the item database?
		bool parentPathFoundInDB = false;
		// Get this file size
		ulong thisFileSize;
		// Is there space available online
		bool spaceAvailableOnline = false;
		
		driveDetailsCache cachedOnlineDriveData;
		ulong calculatedSpaceOnlinePostUpload;
		
		// Check the database for the parent path of fileToUpload
		Item parentItem;
		// What parent path to use?
		string parentPath = dirName(fileToUpload); // will be either . or something else
		if (parentPath == "."){
			// Assume this is a new file in the users configured sync_dir root
			// Use client defaults
			parentItem.id = appConfig.defaultRootId;  		// Should give something like 12345ABCDE1234A1!101
			parentItem.driveId = appConfig.defaultDriveId; 	// Should give something like 12345abcde1234a1
			parentPathFoundInDB = true;
		} else {
			// Query the database using each of the driveId's we are using
			foreach (driveId; onlineDriveDetails.keys) {
				// Query the database for this parent path using each driveId
				Item dbResponse;
				if(itemDB.selectByPath(parentPath, driveId, dbResponse)){
					// parent path was found in the database
					parentItem = dbResponse;
					parentPathFoundInDB = true;
				}
			}
		}
		
		// If the parent path was found in the DB, to ensure we are uploading the the right location 'parentItem.driveId' must not be empty
		if ((parentPathFoundInDB) && (parentItem.driveId.empty)) {
			// switch to using defaultDriveId
			addLogEntry("parentItem.driveId is empty - using defaultDriveId for upload API calls", ["debug"]);
			parentItem.driveId = appConfig.defaultDriveId;
		}
		
		// Check if the path still exists locally before we try to upload
		if (exists(fileToUpload)) {
			// Can we read the file - as a permissions issue or actual file corruption will cause a failure
			// Resolves: https://github.com/abraunegg/onedrive/issues/113
			if (readLocalFile(fileToUpload)) {
				// The local file can be read - so we can read it to attemtp to upload it in this thread
				// Is the path parent in the DB?
				if (parentPathFoundInDB) {
					// Parent path is in the database
					// Get the new file size
					// Even if the permissions on the file are: -rw-------.  1 root root    8 Jan 11 09:42
					// we can still obtain the file size, however readLocalFile() also tests if the file can be read (permission check)
					thisFileSize = getSize(fileToUpload);
					
					// Does this file exceed the maximum filesize for OneDrive
					// Resolves: https://github.com/skilion/onedrive/issues/121 , https://github.com/skilion/onedrive/issues/294 , https://github.com/skilion/onedrive/issues/329
					if (thisFileSize <= maxUploadFileSize) {
						// Is there enough free space on OneDrive as compared to when we started this thread, to safely upload the file to OneDrive?
						
						// Make sure that parentItem.driveId is in our driveIDs array to use when checking if item is in database
						// Keep the driveDetailsCache array with unique entries only
						if (!canFindDriveId(parentItem.driveId, cachedOnlineDriveData)) {
							// Add this driveId to the drive cache, which then also sets for the defaultDriveId:
							// - quotaRestricted;
							// - quotaAvailable;
							// - quotaRemaining;
							addOrUpdateOneDriveOnlineDetails(parentItem.driveId);
							// Fetch the details from cachedOnlineDriveData
							cachedOnlineDriveData = getDriveDetails(parentItem.driveId);
						} 
						
						// Fetch the details from cachedOnlineDriveData
						// - cachedOnlineDriveData.quotaRestricted;
						// - cachedOnlineDriveData.quotaAvailable;
						// - cachedOnlineDriveData.quotaRemaining;
						remainingFreeSpaceOnline = cachedOnlineDriveData.quotaRemaining;
						
						// When we compare the space online to the total we are trying to upload - is there space online?
						calculatedSpaceOnlinePostUpload = remainingFreeSpaceOnline - thisFileSize;
						
						// Based on what we know, for this thread - can we safely upload this modified local file?
						addLogEntry("This Thread Estimated Free Space Online:              " ~ to!string(remainingFreeSpaceOnline), ["debug"]);
						addLogEntry("This Thread Calculated Free Space Online Post Upload: " ~ to!string(calculatedSpaceOnlinePostUpload), ["debug"]);
			
						// If 'personal' accounts, if driveId == defaultDriveId, then we will have data - appConfig.quotaAvailable will be updated
						// If 'personal' accounts, if driveId != defaultDriveId, then we will not have quota data - appConfig.quotaRestricted will be set as true
						// If 'business' accounts, if driveId == defaultDriveId, then we will have data
						// If 'business' accounts, if driveId != defaultDriveId, then we will have data, but it will be a 0 value - appConfig.quotaRestricted will be set as true
						
						if (remainingFreeSpaceOnline > totalDataToUpload) {
							// Space available
							spaceAvailableOnline = true;
						} else {
							// we need to look more granular
							// What was the latest getRemainingFreeSpace() value?
							if (cachedOnlineDriveData.quotaAvailable) {
								// Our query told us we have free space online .. if we upload this file, will we exceed space online - thus upload will fail during upload?
								if (calculatedSpaceOnlinePostUpload > 0) {
									// Based on this thread action, we beleive that there is space available online to upload - proceed
									spaceAvailableOnline = true;
								}
							}
						}
						
						// Is quota being restricted?
						if (cachedOnlineDriveData.quotaRestricted) {
							// If the upload target drive is not our drive id, then it is a shared folder .. we need to print a space warning message
							if (parentItem.driveId != appConfig.defaultDriveId) {
								// Different message depending on account type
								if (appConfig.accountType == "personal") {
									addLogEntry("WARNING: Shared Folder OneDrive quota information is being restricted or providing a zero value. Space available online cannot be guaranteed.", ["verbose"]);
								} else {
									addLogEntry("WARNING: Shared Folder OneDrive quota information is being restricted or providing a zero value. Please fix by speaking to your OneDrive / Office 365 Administrator.", ["verbose"]);
								}
							} else {
								if (appConfig.accountType == "personal") {
									addLogEntry("WARNING: OneDrive quota information is being restricted or providing a zero value. Space available online cannot be guaranteed.", ["verbose"]);
								} else {
									addLogEntry("WARNING: OneDrive quota information is being restricted or providing a zero value. Please fix by speaking to your OneDrive / Office 365 Administrator.", ["verbose"]);
								}
							}
							// Space available online is being restricted - so we have no way to really know if there is space available online
							spaceAvailableOnline = true;
						}
						
						// Do we have space available or is space available being restricted (so we make the blind assumption that there is space available)
						if (spaceAvailableOnline) {
							// We need to check that this new local file does not exist on OneDrive
							
							// Create a new API Instance for this thread and initialise it
							OneDriveApi checkFileOneDriveApiInstance;
							checkFileOneDriveApiInstance = new OneDriveApi(appConfig);
							checkFileOneDriveApiInstance.initialise();
							
							JSONValue fileDetailsFromOneDrive;

							// https://docs.microsoft.com/en-us/windows/desktop/FileIO/naming-a-file
							// Do not assume case sensitivity. For example, consider the names OSCAR, Oscar, and oscar to be the same, 
							// even though some file systems (such as a POSIX-compliant file systems that Linux use) may consider them as different.
							// Note that NTFS supports POSIX semantics for case sensitivity but this is not the default behavior, OneDrive does not use this.
							
							// In order to upload this file - this query HAS to respond with a '404 - Not Found' so that the upload is triggered
							
							// Does this 'file' already exist on OneDrive?
							try {
								if (parentItem.driveId == appConfig.defaultDriveId) {
									// getPathDetailsByDriveId is only reliable when the driveId is our driveId
									fileDetailsFromOneDrive = checkFileOneDriveApiInstance.getPathDetailsByDriveId(parentItem.driveId, fileToUpload);
								} else {
									// We need to curate a response by listing the children of this parentItem.driveId and parentItem.id , without traversing directories
									// So that IF the file is on a Shared Folder, it can be found, and, if it exists, checked correctly
									fileDetailsFromOneDrive = searchDriveItemForFile(parentItem.driveId, parentItem.id, fileToUpload);
									// Was the file found?
									if (fileDetailsFromOneDrive.type() != JSONType.object) {
										// No ....
										throw new OneDriveException(404, "Name not found via searchDriveItemForFile");
									}
								}
								
								// Portable Operating System Interface (POSIX) testing of JSON response from OneDrive API
								if (hasName(fileDetailsFromOneDrive)) {
									performPosixTest(baseName(fileToUpload), fileDetailsFromOneDrive["name"].str);
								} else {
									throw new jsonResponseException("Unable to perform POSIX test as the OneDrive API request generated an invalid JSON response");
								}
								
								// If we get to this point, the OneDrive API returned a 200 OK with valid JSON data that indicates a 'file' exists at this location already
								// and that it matches the POSIX filename of the local item we are trying to upload as a new file
								addLogEntry("The file we are attemtping to upload as a new file already exists on Microsoft OneDrive: " ~ fileToUpload, ["verbose"]);
								
								// No 404 or otherwise was triggered, meaning that the file already exists online and passes the POSIX test ...
								addLogEntry("fileDetailsFromOneDrive after exist online check: " ~ to!string(fileDetailsFromOneDrive), ["debug"]);
								
								// Does the data from online match our local file that we are attempting to upload as a new file?
								bool raiseWarning = false;
								if (!disableUploadValidation && performUploadIntegrityValidationChecks(fileDetailsFromOneDrive, fileToUpload, thisFileSize, raiseWarning)) {
									// Save online item details to the database
									saveItem(fileDetailsFromOneDrive);
								} else {
									// The local file we are attempting to upload as a new file is different to the existing file online
									addLogEntry("Triggering newfile upload target already exists edge case, where the online item does not match what we are trying to upload", ["debug"]);
									
									// Issue #2626 | Case 2-2 (resync)
									
									// If the 'online' file is newer, this will be overwritten with the file from the local filesystem - potentially consituting online data loss
									// The file 'version history' online will have to be used to 'recover' the prior online file
									string changedItemParentDriveId = fileDetailsFromOneDrive["parentReference"]["driveId"].str;
									string changedItemId = fileDetailsFromOneDrive["id"].str;
									addLogEntry("Skipping uploading this item as a new file, will upload as a modified file (online file already exists): " ~ fileToUpload);
									
									// In order for the processing of the local item as a 'changed' item, unfortunatly we need to save the online data of the existing online file to the local DB
									saveItem(fileDetailsFromOneDrive);
									
									// Which file is technically newer? The local file or the remote file?
									Item onlineFile = makeItem(fileDetailsFromOneDrive);
									SysTime localModifiedTime = timeLastModified(fileToUpload).toUTC();
									SysTime onlineModifiedTime = onlineFile.mtime;
									
									// Reduce time resolution to seconds before comparing
									localModifiedTime.fracSecs = Duration.zero;
									onlineModifiedTime.fracSecs = Duration.zero;
									
									// Which file is newer?
									if (localModifiedTime >= onlineModifiedTime) {
										// Upload the locally modified file as-is, as it is newer
										uploadChangedLocalFileToOneDrive([changedItemParentDriveId, changedItemId, fileToUpload]);
									} else {
										// Online is newer, rename local, then upload the renamed file
										// We need to know the renamed path so we can upload it
										string renamedPath;
										// Rename the local path
										safeBackup(fileToUpload, dryRun, renamedPath);
										// Upload renamed local file as a new file
										uploadNewFile(renamedPath);
										// Process the database entry removal for the original file. In a --dry-run scenario, this is being done against a DB copy.
										// This is done so we can download the newer online file
										itemDB.deleteById(changedItemParentDriveId, changedItemId);
									}
								}
							} catch (OneDriveException exception) {
								// If we get a 404 .. the file is not online .. this is what we want .. file does not exist online
								if (exception.httpStatusCode == 404) {
									// The file has been checked, client side filtering checked, does not exist online - we need to upload it
									addLogEntry("fileDetailsFromOneDrive = checkFileOneDriveApiInstance.getPathDetailsByDriveId(parentItem.driveId, fileToUpload); generated a 404 - file does not exist online - must upload it", ["debug"]);
									uploadFailed = performNewFileUpload(parentItem, fileToUpload, thisFileSize);
								} else {
									
									string thisFunctionName = getFunctionName!({});
									// HTTP request returned status code 408,429,503,504
									if ((exception.httpStatusCode == 408) || (exception.httpStatusCode == 429) || (exception.httpStatusCode == 503) || (exception.httpStatusCode == 504)) {
										// Handle the 429
										if (exception.httpStatusCode == 429) {
											// HTTP request returned status code 429 (Too Many Requests). We need to leverage the response Retry-After HTTP header to ensure minimum delay until the throttle is removed.
											handleOneDriveThrottleRequest(checkFileOneDriveApiInstance);
											addLogEntry("Retrying original request that generated the OneDrive HTTP 429 Response Code (Too Many Requests) - attempting to retry " ~ thisFunctionName, ["debug"]);
										}
										// re-try the specific changes queries
										if ((exception.httpStatusCode == 408) || (exception.httpStatusCode == 503) || (exception.httpStatusCode == 504)) {
											// 408 - Request Time Out
											// 503 - Service Unavailable
											// 504 - Gateway Timeout
											// Transient error - try again in 30 seconds
											auto errorArray = splitLines(exception.msg);
											addLogEntry(to!string(errorArray[0]) ~ " when attempting to validate file details on OneDrive - retrying applicable request in 30 seconds");
											addLogEntry(thisFunctionName ~ " previously threw an error - retrying", ["debug"]);
											
											// The server, while acting as a proxy, did not receive a timely response from the upstream server it needed to access in attempting to complete the request. 
											addLogEntry("Thread sleeping for 30 seconds as the server did not receive a timely response from the upstream server it needed to access in attempting to complete the request", ["debug"]);
											Thread.sleep(dur!"seconds"(30));
										}
										// re-try original request - retried for 429, 503, 504 - but loop back calling this function 
										addLogEntry("Retrying Function: " ~ thisFunctionName, ["debug"]);
										uploadNewFile(fileToUpload);
									} else {
										// Default operation if not 408,429,503,504 errors
										// display what the error is
										displayOneDriveErrorMessage(exception.msg, thisFunctionName);
									}
								}
							} catch (posixException e) {
								displayPosixErrorMessage(e.msg);
								uploadFailed = true;
							} catch (jsonResponseException e) {
								addLogEntry(e.msg, ["debug"]);
								uploadFailed = true;
							}
							
							// Operations in this thread are done / complete - either upload was done or it failed
							checkFileOneDriveApiInstance.shutdown();
							// Free object and memory
							object.destroy(checkFileOneDriveApiInstance);
						} else {
							// skip file upload - insufficent space to upload
							addLogEntry("Skipping uploading this new file as it exceeds the available free space on OneDrive: " ~ fileToUpload);
							uploadFailed = true;
						}
					} else {
						// Skip file upload - too large
						addLogEntry("Skipping uploading this new file as it exceeds the maximum size allowed by OneDrive: " ~ fileToUpload);
						uploadFailed = true;
					}
				} else {
					// why was the parent path not in the database?
					if (canFind(posixViolationPaths, parentPath)) {
						addLogEntry("ERROR: POSIX 'case-insensitive match' for the parent path which violates the Microsoft OneDrive API namespace convention.");
					} else {
						addLogEntry("ERROR: Parent path is not in the database or online.");
					}
					addLogEntry("ERROR: Unable to upload this file: " ~ fileToUpload);
					uploadFailed = true;
				}
			} else {
				// Unable to read local file
				addLogEntry("Skipping uploading this file as it cannot be read (file permissions or file corruption): " ~ fileToUpload);
				uploadFailed = true;
			}
		} else {
			// File disappeared before upload
			addLogEntry("File disappeared locally before upload: " ~ fileToUpload);
			// dont set uploadFailed = true; as the file disappeared before upload, thus nothing here failed
		}

		// Upload success or failure?
		if (!uploadFailed) {
			// Update the 'cachedOnlineDriveData' record for this 'dbItem.driveId' so that this is tracked as accuratly as possible for other threads
			updateDriveDetailsCache(parentItem.driveId, cachedOnlineDriveData.quotaRestricted, cachedOnlineDriveData.quotaAvailable, thisFileSize);
			
		} else {
			// Need to add this to fileUploadFailures to capture at the end
			fileUploadFailures ~= fileToUpload;
		}
	}
	
	// Perform the actual upload to OneDrive
	bool performNewFileUpload(Item parentItem, string fileToUpload, ulong thisFileSize) {
			
		// Assume that by default the upload fails
		bool uploadFailed = true;
		
		// OneDrive API Upload Response
		JSONValue uploadResponse;
		
		// Create the OneDriveAPI Upload Instance
		OneDriveApi uploadFileOneDriveApiInstance;
		uploadFileOneDriveApiInstance = new OneDriveApi(appConfig);
		uploadFileOneDriveApiInstance.initialise();
		
		// Calculate upload speed
		auto uploadStartTime = Clock.currTime();
		
		// Is this a dry-run scenario?
		if (!dryRun) {
			// Not a dry-run situation
			// Do we use simpleUpload or create an upload session?
			bool useSimpleUpload = false;
			if (thisFileSize <= sessionThresholdFileSize) {
				useSimpleUpload = true;
			}
			
			// We can only upload zero size files via simpleFileUpload regardless of account type
			// Reference: https://github.com/OneDrive/onedrive-api-docs/issues/53
			// Additionally, only where file size is < 4MB should be uploaded by simpleUpload - everything else should use a session to upload
			
			if ((thisFileSize == 0) || (useSimpleUpload)) { 
				try {
					// Attempt to upload the zero byte file using simpleUpload for all account types
					uploadResponse = uploadFileOneDriveApiInstance.simpleUpload(fileToUpload, parentItem.driveId, parentItem.id, baseName(fileToUpload));
					uploadFailed = false;
					addLogEntry("Uploading new file " ~ fileToUpload ~ " ... done.");
					// Shutdown the API
					uploadFileOneDriveApiInstance.shutdown();
					// Free object and memory
					object.destroy(uploadFileOneDriveApiInstance);
				} catch (OneDriveException exception) {
					// An error was responded with - what was it
					
					string thisFunctionName = getFunctionName!({});
					// HTTP request returned status code 408,429,503,504
					if ((exception.httpStatusCode == 408) || (exception.httpStatusCode == 429) || (exception.httpStatusCode == 503) || (exception.httpStatusCode == 504)) {
						// Handle the 429
						if (exception.httpStatusCode == 429) {
							// HTTP request returned status code 429 (Too Many Requests). We need to leverage the response Retry-After HTTP header to ensure minimum delay until the throttle is removed.
							handleOneDriveThrottleRequest(uploadFileOneDriveApiInstance);
							addLogEntry("Retrying original request that generated the OneDrive HTTP 429 Response Code (Too Many Requests) - attempting to retry " ~ thisFunctionName, ["debug"]);
						}
						// re-try the specific changes queries
						if ((exception.httpStatusCode == 408) || (exception.httpStatusCode == 503) || (exception.httpStatusCode == 504)) {
							// 408 - Request Time Out
							// 503 - Service Unavailable
							// 504 - Gateway Timeout
							// Transient error - try again in 30 seconds
							auto errorArray = splitLines(exception.msg);
							addLogEntry(to!string(errorArray[0]) ~ " when attempting to upload a new file to OneDrive - retrying applicable request in 30 seconds");
							addLogEntry(thisFunctionName ~ " previously threw an error - retrying", ["debug"]);
							
							// The server, while acting as a proxy, did not receive a timely response from the upstream server it needed to access in attempting to complete the request. 
							addLogEntry("Thread sleeping for 30 seconds as the server did not receive a timely response from the upstream server it needed to access in attempting to complete the request", ["debug"]);
							Thread.sleep(dur!"seconds"(30));
						}
						// re-try original request - retried for 429, 503, 504 - but loop back calling this function 
						performNewFileUpload(parentItem, fileToUpload, thisFileSize);
						// Return upload status
						return uploadFailed;
					} else {
						// Default operation if not 408,429,503,504 errors
						// display what the error is
						addLogEntry("Uploading new file " ~ fileToUpload ~ " ... failed.");
						displayOneDriveErrorMessage(exception.msg, thisFunctionName);
					}
					
				} catch (FileException e) {
					// display the error message
					addLogEntry("Uploading new file " ~ fileToUpload ~ " ... failed.");
					displayFileSystemErrorMessage(e.msg, getFunctionName!({}));
				}
			} else {
				// Session Upload for this criteria:
				// - Personal Account and file size > 4MB
				// - All Business | Office365 | SharePoint files > 0 bytes
				JSONValue uploadSessionData;
				// As this is a unique thread, the sessionFilePath for where we save the data needs to be unique
				// The best way to do this is generate a 10 digit alphanumeric string, and use this as the file extention
				string threadUploadSessionFilePath = appConfig.uploadSessionFilePath ~ "." ~ generateAlphanumericString();
				
				// Attempt to upload the > 4MB file using an upload session for all account types
				try {
					// Create the Upload Session
					uploadSessionData = createSessionFileUpload(uploadFileOneDriveApiInstance, fileToUpload, parentItem.driveId, parentItem.id, baseName(fileToUpload), null, threadUploadSessionFilePath);
				} catch (OneDriveException exception) {
					// An error was responded with - what was it
					
					string thisFunctionName = getFunctionName!({});
					// HTTP request returned status code 408,429,503,504
					if ((exception.httpStatusCode == 408) || (exception.httpStatusCode == 429) || (exception.httpStatusCode == 503) || (exception.httpStatusCode == 504)) {
						// Handle the 429
						if (exception.httpStatusCode == 429) {
							// HTTP request returned status code 429 (Too Many Requests). We need to leverage the response Retry-After HTTP header to ensure minimum delay until the throttle is removed.
							handleOneDriveThrottleRequest(uploadFileOneDriveApiInstance);
							addLogEntry("Retrying original request that generated the OneDrive HTTP 429 Response Code (Too Many Requests) - attempting to retry " ~ thisFunctionName, ["debug"]);
						}
						// re-try the specific changes queries
						if ((exception.httpStatusCode == 408) || (exception.httpStatusCode == 503) || (exception.httpStatusCode == 504)) {
							// 408 - Request Time Out
							// 503 - Service Unavailable
							// 504 - Gateway Timeout
							// Transient error - try again in 30 seconds
							auto errorArray = splitLines(exception.msg);
							addLogEntry(to!string(errorArray[0]) ~ " when attempting to create an upload session on OneDrive - retrying applicable request in 30 seconds");
							addLogEntry(thisFunctionName ~ " previously threw an error - retrying", ["debug"]);
							
							// The server, while acting as a proxy, did not receive a timely response from the upstream server it needed to access in attempting to complete the request. 
							addLogEntry("Thread sleeping for 30 seconds as the server did not receive a timely response from the upstream server it needed to access in attempting to complete the request", ["debug"]);
							Thread.sleep(dur!"seconds"(30));
						}
						// re-try original request - retried for 429, 503, 504 - but loop back calling this function 
						addLogEntry("Retrying Function: " ~ thisFunctionName, ["debug"]);
						performNewFileUpload(parentItem, fileToUpload, thisFileSize);
					} else {
						// Default operation if not 408,429,503,504 errors
						// display what the error is
						addLogEntry("Uploading new file " ~ fileToUpload ~ " ... failed.");
						displayOneDriveErrorMessage(exception.msg, thisFunctionName);
					}
					
				} catch (FileException e) {
					// display the error message
					addLogEntry("Uploading new file " ~ fileToUpload ~ " ... failed.");
					displayFileSystemErrorMessage(e.msg, getFunctionName!({}));
				}
				
				// Do we have a valid session URL that we can use ?
				if (uploadSessionData.type() == JSONType.object) {
					// This is a valid JSON object
					bool sessionDataValid = true;
					
					// Validate that we have the following items which we need
					if (!hasUploadURL(uploadSessionData)) {
						sessionDataValid = false;
						addLogEntry("Session data missing 'uploadUrl'", ["debug"]);
					}
					
					if (!hasNextExpectedRanges(uploadSessionData)) {
						sessionDataValid = false;
						addLogEntry("Session data missing 'nextExpectedRanges'", ["debug"]);
					}
					
					if (!hasLocalPath(uploadSessionData)) {
						sessionDataValid = false;
						addLogEntry("Session data missing 'localPath'", ["debug"]);
					}
								
					if (sessionDataValid) {
						// We have a valid Upload Session Data we can use
						
						try {
							// Try and perform the upload session
							uploadResponse = performSessionFileUpload(uploadFileOneDriveApiInstance, thisFileSize, uploadSessionData, threadUploadSessionFilePath);
							
							if (uploadResponse.type() == JSONType.object) {
								uploadFailed = false;
								addLogEntry("Uploading new file " ~ fileToUpload ~ " ... done.");
							} else {
								addLogEntry("Uploading new file " ~ fileToUpload ~ " ... failed.");
								uploadFailed = true;
							}
						} catch (OneDriveException exception) {
						
							string thisFunctionName = getFunctionName!({});
							// HTTP request returned status code 408,429,503,504
							if ((exception.httpStatusCode == 408) || (exception.httpStatusCode == 429) || (exception.httpStatusCode == 503) || (exception.httpStatusCode == 504)) {
								// Handle the 429
								if (exception.httpStatusCode == 429) {
									// HTTP request returned status code 429 (Too Many Requests). We need to leverage the response Retry-After HTTP header to ensure minimum delay until the throttle is removed.
									handleOneDriveThrottleRequest(uploadFileOneDriveApiInstance);
									addLogEntry("Retrying original request that generated the OneDrive HTTP 429 Response Code (Too Many Requests) - attempting to retry " ~ thisFunctionName, ["debug"]);
								}
								// re-try the specific changes queries
								if ((exception.httpStatusCode == 408) || (exception.httpStatusCode == 503) || (exception.httpStatusCode == 504)) {
									// 408 - Request Time Out
									// 503 - Service Unavailable
									// 504 - Gateway Timeout
									// Transient error - try again in 30 seconds
									auto errorArray = splitLines(exception.msg);
									addLogEntry(to!string(errorArray[0]) ~ " when attempting to upload a new file via a session to OneDrive - retrying applicable request in 30 seconds");
									addLogEntry(thisFunctionName ~ " previously threw an error - retrying", ["debug"]);
									
									// The server, while acting as a proxy, did not receive a timely response from the upstream server it needed to access in attempting to complete the request. 
									addLogEntry("Thread sleeping for 30 seconds as the server did not receive a timely response from the upstream server it needed to access in attempting to complete the request", ["debug"]);
									Thread.sleep(dur!"seconds"(30));
								}
								// re-try original request - retried for 429, 503, 504 - but loop back calling this function 
								addLogEntry("Retrying Function: " ~ thisFunctionName, ["debug"]);
								performNewFileUpload(parentItem, fileToUpload, thisFileSize);
							} else {
								// Default operation if not 408,429,503,504 errors
								// display what the error is
								addLogEntry("Uploading new file " ~ fileToUpload ~ " ... failed.");
								displayOneDriveErrorMessage(exception.msg, thisFunctionName);
							}
						}
					} else {
						// No Upload URL or nextExpectedRanges or localPath .. not a valid JSON we can use
						addLogEntry("Session data is missing required elements to perform a session upload.", ["verbose"]);
						addLogEntry("Uploading new file " ~ fileToUpload ~ " ... failed.");
					}
				} else {
					// Create session Upload URL failed
					addLogEntry("Uploading new file " ~ fileToUpload ~ " ... failed.");
				}
			}
		} else {
			// We are in a --dry-run scenario
			uploadResponse = createFakeResponse(fileToUpload);
			uploadFailed = false;
			addLogEntry("Uploading new file " ~ fileToUpload ~ " ... done.", ["info", "notify"]);
		}
		
		// Upload has finished
		auto uploadFinishTime = Clock.currTime();
		// If no upload failure, calculate metrics, perform integrity validation
		if (!uploadFailed) {
			// Upload did not fail ...
			auto uploadDuration = uploadFinishTime - uploadStartTime;
			addLogEntry("File Size: " ~ to!string(thisFileSize) ~ " Bytes", ["debug"]);
			addLogEntry("Upload Duration: " ~ to!string((uploadDuration.total!"msecs"/1e3)) ~ " Seconds", ["debug"]);
			auto uploadSpeed = (thisFileSize / (uploadDuration.total!"msecs"/1e3)/ 1024 / 1024);
			addLogEntry("Upload Speed: " ~ to!string(uploadSpeed) ~ " Mbps (approx)", ["debug"]);
			
			// OK as the upload did not fail, we need to save the response from OneDrive, but it has to be a valid JSON response
			if (uploadResponse.type() == JSONType.object) {
				// check if the path still exists locally before we try to set the file times online - as short lived files, whilst we uploaded it - it may not exist locally aready
				if (exists(fileToUpload)) {
					if (!dryRun) {
						// Check the integrity of the uploaded file, if the local file still exists
						performUploadIntegrityValidationChecks(uploadResponse, fileToUpload, thisFileSize);
						
						// Update the file modified time on OneDrive and save item details to database
						// Update the item's metadata on OneDrive
						SysTime mtime = timeLastModified(fileToUpload).toUTC();
						mtime.fracSecs = Duration.zero;
						string newFileId = uploadResponse["id"].str;
						string newFileETag = uploadResponse["eTag"].str;
						// Attempt to update the online date time stamp based on our local data
						uploadLastModifiedTime(parentItem, parentItem.driveId, newFileId, mtime, newFileETag);
					}
				} else {
					// will be removed in different event!
					addLogEntry("File disappeared locally after upload: " ~ fileToUpload);
				}
			} else {
				// Log that an invalid JSON object was returned
				addLogEntry("uploadFileOneDriveApiInstance.simpleUpload or session.upload call returned an invalid JSON Object from the OneDrive API", ["debug"]);
			}
		}
		
		// Return upload status
		return uploadFailed;
	}
	
	// Create the OneDrive Upload Session
	JSONValue createSessionFileUpload(OneDriveApi activeOneDriveApiInstance, string fileToUpload, string parentDriveId, string parentId, string filename, string eTag, string threadUploadSessionFilePath) {
		
		// Upload file via a OneDrive API session
		JSONValue uploadSession;
		
		// Calculate modification time
		SysTime localFileLastModifiedTime = timeLastModified(fileToUpload).toUTC();
		localFileLastModifiedTime.fracSecs = Duration.zero;
		
		// Construct the fileSystemInfo JSON component needed to create the Upload Session
		JSONValue fileSystemInfo = [
				"item": JSONValue([
					"@microsoft.graph.conflictBehavior": JSONValue("replace"),
					"fileSystemInfo": JSONValue([
						"lastModifiedDateTime": localFileLastModifiedTime.toISOExtString()
					])
				])
			];
		
		// Try to create the upload session for this file
		uploadSession = activeOneDriveApiInstance.createUploadSession(parentDriveId, parentId, filename, eTag, fileSystemInfo);
		
		if (uploadSession.type() == JSONType.object) {
			// a valid session object was created
			if ("uploadUrl" in uploadSession) {
				// Add the file path we are uploading to this JSON Session Data
				uploadSession["localPath"] = fileToUpload;
				// Save this session
				saveSessionFile(threadUploadSessionFilePath, uploadSession);
			}
		} else {
			// no valid session was created
			addLogEntry("Creation of OneDrive API Upload Session failed.", ["verbose"]);
			// return upload() will return a JSONValue response, create an empty JSONValue response to return
			uploadSession = null;
		}
		// Return the JSON
		return uploadSession;
	}
	
	// Save the session upload data
	void saveSessionFile(string threadUploadSessionFilePath, JSONValue uploadSessionData) {
		
		try {
			std.file.write(threadUploadSessionFilePath, uploadSessionData.toString());
		} catch (FileException e) {
			// display the error message
			displayFileSystemErrorMessage(e.msg, getFunctionName!({}));
		}
	}
	
	// Perform the upload of file via the Upload Session that was created
	JSONValue performSessionFileUpload(OneDriveApi activeOneDriveApiInstance, ulong thisFileSize, JSONValue uploadSessionData, string threadUploadSessionFilePath) {
			
		// Response for upload
		JSONValue uploadResponse;
	
		// Session JSON needs to contain valid elements
		// Get the offset details
		ulong fragmentSize = 10 * 2^^20; // 10 MiB
		ulong fragmentCount = 0;
		ulong fragSize = 0;
		ulong offset = uploadSessionData["nextExpectedRanges"][0].str.splitter('-').front.to!ulong;
		size_t expected_total_fragments = cast(ulong) ceil(double(thisFileSize) / double(fragmentSize));
		ulong start_unix_time = Clock.currTime.toUnixTime();
		int h, m, s;
		string etaString;
		string uploadLogEntry = "Uploading: " ~ uploadSessionData["localPath"].str ~ " ... ";

		// Start the session upload using the active API instance for this thread
		while (true) {
			fragmentCount++;
			addLogEntry("Fragment: " ~ to!string(fragmentCount) ~ " of " ~ to!string(expected_total_fragments), ["debug"]);
			
			// What ETA string do we use?
			auto eta = calc_eta((fragmentCount -1), expected_total_fragments, start_unix_time);
			if (eta == 0) {
				// Initial calculation ... 
				etaString = format!"|  ETA    --:--:--";
			} else {
				// we have at least an ETA provided
				dur!"seconds"(eta).split!("hours", "minutes", "seconds")(h, m, s);
				etaString = format!"|  ETA    %02d:%02d:%02d"( h, m, s);
			}
			
			// Calculate this progress output
			auto ratio = cast(double)(fragmentCount -1) / expected_total_fragments;
			// Convert the ratio to a percentage and format it to two decimal places
			string percentage = leftJustify(format("%d%%", cast(int)(ratio * 100)), 5, ' ');
			addLogEntry(uploadLogEntry ~ percentage ~ etaString, ["consoleOnly"]);
			
			// What fragment size will be used?
			addLogEntry("fragmentSize: " ~ to!string(fragmentSize) ~ " offset: " ~ to!string(offset) ~ " thisFileSize: " ~ to!string(thisFileSize), ["debug"]);
			fragSize = fragmentSize < thisFileSize - offset ? fragmentSize : thisFileSize - offset;
			addLogEntry("Using fragSize: " ~ to!string(fragSize), ["debug"]);
						
			// fragSize must not be a negative value
			if (fragSize < 0) {
				// Session upload will fail
				// not a JSON object - fragment upload failed
				addLogEntry("File upload session failed - invalid calculation of fragment size", ["verbose"]);
				if (exists(threadUploadSessionFilePath)) {
					remove(threadUploadSessionFilePath);
				}
				// set uploadResponse to null as error
				uploadResponse = null;
				return uploadResponse;
			}
			
			// If the resume upload fails, we need to check for a return code here
			try {
				uploadResponse = activeOneDriveApiInstance.uploadFragment(
					uploadSessionData["uploadUrl"].str,
					uploadSessionData["localPath"].str,
					offset,
					fragSize,
					thisFileSize
				);
			} catch (OneDriveException exception) {
				// if a 100 uploadResponse is generated, continue
				if (exception.httpStatusCode == 100) {
					continue;
				}
				// There was an error uploadResponse from OneDrive when uploading the file fragment
				
				// Handle transient errors:
				//   408 - Request Time Out
				//   429 - Too Many Requests
				//   503 - Service Unavailable
				//   504 - Gateway Timeout
					
				// HTTP request returned status code 408,429,503,504
				if ((exception.httpStatusCode == 408) || (exception.httpStatusCode == 429) || (exception.httpStatusCode == 503) || (exception.httpStatusCode == 504)) {
					// Handle 'HTTP request returned status code 429 (Too Many Requests)' first
					addLogEntry("Fragment upload failed - received throttle request uploadResponse from OneDrive", ["debug"]);
					
					if (exception.httpStatusCode == 429) {
						auto retryAfterValue = activeOneDriveApiInstance.getRetryAfterValue();
						addLogEntry("Using Retry-After Value = " ~ to!string(retryAfterValue), ["debug"]);
						
						// Sleep thread as per request
						addLogEntry();
						addLogEntry("Thread sleeping due to 'HTTP request returned status code 429' - The request has been throttled");
						addLogEntry("Sleeping for " ~ to!string(retryAfterValue) ~ " seconds");
						Thread.sleep(dur!"seconds"(retryAfterValue));
						addLogEntry("Retrying fragment upload");
					} else {
						// Handle 408, 503 and 504
						auto errorArray = splitLines(exception.msg);
						auto retryAfterValue = 30;
						addLogEntry();
						addLogEntry("Thread sleeping due to '" ~ to!string(errorArray[0]) ~ "' - retrying applicable request in 30 seconds");
						addLogEntry("Sleeping for " ~ to!string(retryAfterValue) ~ " seconds");
						Thread.sleep(dur!"seconds"(retryAfterValue));
						addLogEntry("Retrying fragment upload");
					}
				} else {
					// insert a new line as well, so that the below error is inserted on the console in the right location
					addLogEntry("Fragment upload failed - received an exception response from OneDrive API", ["verbose"]);
					// display what the error is
					displayOneDriveErrorMessage(exception.msg, getFunctionName!({}));
					// retry fragment upload in case error is transient
					addLogEntry("Retrying fragment upload", ["verbose"]);
				}
				
				try {
					uploadResponse = activeOneDriveApiInstance.uploadFragment(
						uploadSessionData["uploadUrl"].str,
						uploadSessionData["localPath"].str,
						offset,
						fragSize,
						thisFileSize
					);
				} catch (OneDriveException e) {
					// OneDrive threw another error on retry
					addLogEntry("Retry to upload fragment failed", ["verbose"]);
					// display what the error is
					displayOneDriveErrorMessage(e.msg, getFunctionName!({}));
					// set uploadResponse to null as the fragment upload was in error twice
					uploadResponse = null;
				} catch (std.exception.ErrnoException e) {
					// There was a file system error - display the error message
					displayFileSystemErrorMessage(e.msg, getFunctionName!({}));
					return uploadResponse;
				}
			} catch (ErrnoException e) {
				// There was a file system error
				// display the error message
				displayFileSystemErrorMessage(e.msg, getFunctionName!({}));
				uploadResponse = null;
				return uploadResponse;
			}
			
			// was the fragment uploaded without issue?
			if (uploadResponse.type() == JSONType.object){
				offset += fragmentSize;
				if (offset >= thisFileSize) {
					break;
				}
				// update the uploadSessionData details
				uploadSessionData["expirationDateTime"] = uploadResponse["expirationDateTime"];
				uploadSessionData["nextExpectedRanges"] = uploadResponse["nextExpectedRanges"];
				saveSessionFile(threadUploadSessionFilePath, uploadSessionData);
			} else {
				// not a JSON object - fragment upload failed
				addLogEntry("File upload session failed - invalid response from OneDrive API", ["verbose"]);
				
				// cleanup session data
				if (exists(threadUploadSessionFilePath)) {
					remove(threadUploadSessionFilePath);
				}
				// set uploadResponse to null as error
				uploadResponse = null;
				return uploadResponse;
			}
		}
		
		// upload complete
		ulong end_unix_time = Clock.currTime.toUnixTime();
		auto upload_duration = cast(int)(end_unix_time - start_unix_time);
		dur!"seconds"(upload_duration).split!("hours", "minutes", "seconds")(h, m, s);
		etaString = format!"| DONE in %02d:%02d:%02d"( h, m, s);
		addLogEntry(uploadLogEntry ~ "100% " ~ etaString, ["consoleOnly"]);
		
		// Remove session file if it exists		
		if (exists(threadUploadSessionFilePath)) {
			remove(threadUploadSessionFilePath);
		}
		
		// Return the session upload response
		return uploadResponse;
	}
	
	// Delete an item on OneDrive
	void uploadDeletedItem(Item itemToDelete, string path) {
			
		// Are we in a situation where we HAVE to keep the data online - do not delete the remote object
		if (noRemoteDelete) {
			if ((itemToDelete.type == ItemType.dir)) {
				// Do not process remote directory delete
				addLogEntry("Skipping remote directory delete as --upload-only & --no-remote-delete configured", ["verbose"]);
			} else {
				// Do not process remote file delete
				addLogEntry("Skipping remote file delete as --upload-only & --no-remote-delete configured", ["verbose"]);
			}
		} else {
			
			// Is this a --download-only operation?
			if (!appConfig.getValueBool("download_only")) {
				// Process the delete - delete the object online
				addLogEntry("Deleting item from OneDrive: " ~ path);
				bool flagAsBigDelete = false;
				
				Item[] children;
				ulong itemsToDelete;
			
				if ((itemToDelete.type == ItemType.dir)) {
					// Query the database - how many objects will this remove?
					children = getChildren(itemToDelete.driveId, itemToDelete.id);
					// Count the returned items + the original item (1)
					itemsToDelete = count(children) + 1;
					addLogEntry("Number of items online to delete: " ~ to!string(itemsToDelete), ["debug"]);
				} else {
					itemsToDelete = 1;
				}
				
				// A local delete of a file|folder when using --monitor  will issue a inotify event, which will trigger the local & remote data immediately be deleted
				// The user may also be --sync process, so we are checking if something was deleted between application use
				if (itemsToDelete >= appConfig.getValueLong("classify_as_big_delete")) {
					// A big delete has been detected
					flagAsBigDelete = true;
					if (!appConfig.getValueBool("force")) {
						addLogEntry("ERROR: An attempt to remove a large volume of data from OneDrive has been detected. Exiting client to preserve data on Microsoft OneDrive");
						addLogEntry("ERROR: To delete a large volume of data use --force or increase the config value 'classify_as_big_delete' to a larger value");
						// Must exit here to preserve data on online , allow logging to be done
						forceExit();
					}
				}
				
				// Are we in a --dry-run scenario?
				if (!dryRun) {
					// We are not in a dry run scenario
					addLogEntry("itemToDelete: " ~ to!string(itemToDelete), ["debug"]);
					
					// Create new OneDrive API Instance
					OneDriveApi uploadDeletedItemOneDriveApiInstance;
					uploadDeletedItemOneDriveApiInstance = new OneDriveApi(appConfig);
					uploadDeletedItemOneDriveApiInstance.initialise();
				
					// what item are we trying to delete?
					addLogEntry("Attempting to delete this single item id: " ~ itemToDelete.id ~ " from drive: " ~ itemToDelete.driveId, ["debug"]);
					
					try {
						// perform the delete via the default OneDrive API instance
						uploadDeletedItemOneDriveApiInstance.deleteById(itemToDelete.driveId, itemToDelete.id);
						// Shutdown API
						uploadDeletedItemOneDriveApiInstance.shutdown();
						// Free object and memory
						object.destroy(uploadDeletedItemOneDriveApiInstance);
					} catch (OneDriveException e) {
						if (e.httpStatusCode == 404) {
							// item.id, item.eTag could not be found on the specified driveId
							addLogEntry("OneDrive reported: The resource could not be found to be deleted.", ["verbose"]);
						}
					}
					
					// Delete the reference in the local database
					itemDB.deleteById(itemToDelete.driveId, itemToDelete.id);
					if (itemToDelete.remoteId != null) {
						// If the item is a remote item, delete the reference in the local database
						itemDB.deleteById(itemToDelete.remoteDriveId, itemToDelete.remoteId);
					}
				} else {
					// log that this is a dry-run activity
					addLogEntry("dry run - no delete activity");
				}
			} else {
				// --download-only operation, we are not uploading any delete event to OneDrive
				addLogEntry("Not pushing local delete to Microsoft OneDrive due to --download-only being used", ["debug"]);
			}
		}
	}
	
	// Get the children of an item id from the database
	Item[] getChildren(string driveId, string id) {
				
		Item[] children;
		children ~= itemDB.selectChildren(driveId, id);
		foreach (Item child; children) {
			if (child.type != ItemType.file) {
				// recursively get the children of this child
				children ~= getChildren(child.driveId, child.id);
			}
		}
		return children;
	}
	
	// Perform a 'reverse' delete of all child objects on OneDrive
	void performReverseDeletionOfOneDriveItems(Item[] children, Item itemToDelete) {
		
		// Log what is happening
		addLogEntry("Attempting a reverse delete of all child objects from OneDrive", ["debug"]);
		
		// Create a new API Instance for this thread and initialise it
		OneDriveApi performReverseDeletionOneDriveApiInstance;
		performReverseDeletionOneDriveApiInstance = new OneDriveApi(appConfig);
		performReverseDeletionOneDriveApiInstance.initialise();
		
		foreach_reverse (Item child; children) {
			// Log the action
			addLogEntry("Attempting to delete this child item id: " ~ child.id ~ " from drive: " ~ child.driveId, ["debug"]);
			
			// perform the delete via the default OneDrive API instance
			performReverseDeletionOneDriveApiInstance.deleteById(child.driveId, child.id, child.eTag);
			// delete the child reference in the local database
			itemDB.deleteById(child.driveId, child.id);
		}
		// Log the action
		addLogEntry("Attempting to delete this parent item id: " ~ itemToDelete.id ~ " from drive: " ~ itemToDelete.driveId, ["debug"]);
		
		// Perform the delete via the default OneDrive API instance
		performReverseDeletionOneDriveApiInstance.deleteById(itemToDelete.driveId, itemToDelete.id, itemToDelete.eTag);
		// Shutdown API instance
		performReverseDeletionOneDriveApiInstance.shutdown();
		// Free object and memory
		object.destroy(performReverseDeletionOneDriveApiInstance);
	}
	
	// Create a fake OneDrive response suitable for use with saveItem
	// Create a fake OneDrive response suitable for use with saveItem
	JSONValue createFakeResponse(string path) {
		import std.digest.sha;
		
		// Generate a simulated JSON response which can be used
		// At a minimum we need:
		// 1. eTag
		// 2. cTag
		// 3. fileSystemInfo
		// 4. file or folder. if file, hash of file
		// 5. id
		// 6. name
		// 7. parent reference
		
		string fakeDriveId = appConfig.defaultDriveId;
		string fakeRootId = appConfig.defaultRootId;
		SysTime mtime = exists(path) ? timeLastModified(path).toUTC() : Clock.currTime(UTC());
		auto sha1 = new SHA1Digest();
		ubyte[] fakedOneDriveItemValues = sha1.digest(path);
		JSONValue fakeResponse;

		string parentPath = dirName(path);
		if (parentPath != "." && exists(path)) {
			foreach (searchDriveId; onlineDriveDetails.keys) {
				Item databaseItem;
				if (itemDB.selectByPath(parentPath, searchDriveId, databaseItem)) {
					fakeDriveId = databaseItem.driveId;
					fakeRootId = databaseItem.id;
					break; // Exit loop after finding the first match
				}
			}
		}

		fakeResponse = [
			"id": JSONValue(toHexString(fakedOneDriveItemValues)),
			"cTag": JSONValue(toHexString(fakedOneDriveItemValues)),
			"eTag": JSONValue(toHexString(fakedOneDriveItemValues)),
			"fileSystemInfo": JSONValue([
				"createdDateTime": mtime.toISOExtString(),
				"lastModifiedDateTime": mtime.toISOExtString()
			]),
			"name": JSONValue(baseName(path)),
			"parentReference": JSONValue([
				"driveId": JSONValue(fakeDriveId),
				"driveType": JSONValue(appConfig.accountType),
				"id": JSONValue(fakeRootId)
			])
		];

		if (exists(path)) {
			if (isDir(path)) {
				fakeResponse["folder"] = JSONValue("");
			} else {
				string quickXorHash = computeQuickXorHash(path);
				fakeResponse["file"] = JSONValue([
					"hashes": JSONValue(["quickXorHash": JSONValue(quickXorHash)])
				]);
			}
		} else {
			// Assume directory if path does not exist
			fakeResponse["folder"] = JSONValue("");
		}

		addLogEntry("Generated Fake OneDrive Response: " ~ to!string(fakeResponse), ["debug"]);
		return fakeResponse;
	}

	// Save JSON item details into the item database
	void saveItem(JSONValue jsonItem) {
		// jsonItem has to be a valid object
		if (jsonItem.type() == JSONType.object) {
			// Check if the response JSON has an 'id', otherwise makeItem() fails with 'Key not found: id'
			if (hasId(jsonItem)) {
				// Are we in a --upload-only & --remove-source-files scenario?
				// We do not want to add the item to the database in this situation as there is no local reference to the file post file deletion
				// If the item is a directory, we need to add this to the DB, if this is a file, we dont add this, the parent path is not in DB, thus any new files in this directory are not added
				if ((uploadOnly) && (localDeleteAfterUpload) && (isItemFile(jsonItem))) {
					// Log that we skipping adding item to the local DB and the reason why
					addLogEntry("Skipping adding to database as --upload-only & --remove-source-files configured", ["debug"]);
				} else {
					// What is the JSON item we are trying to create a DB record with?
					addLogEntry("saveItem - creating DB item from this JSON: " ~ to!string(jsonItem), ["debug"]);
					
					// Takes a JSON input and formats to an item which can be used by the database
					Item item = makeItem(jsonItem);
					
					// Is this JSON item a 'root' item?
					if ((isItemRoot(jsonItem)) && (item.name == "root")) {
						addLogEntry("Updating DB Item object with correct values as this is a 'root' object", ["debug"]);
						item.parentId = null; 	// ensures that this database entry has no parent
						// Check for parentReference
						if (hasParentReference(jsonItem)) {
							// Set the correct item.driveId
							addLogEntry("ROOT JSON Item HAS parentReference .... setting item.driveId = jsonItem['parentReference']['driveId'].str", ["debug"]);
							item.driveId = jsonItem["parentReference"]["driveId"].str;
						}
						
						// We only should be adding our account 'root' to the database, not shared folder 'root' items
						if (item.driveId != appConfig.defaultDriveId) {
							// Shared Folder drive 'root' object .. we dont want this item
							addLogEntry("NOT adding 'remote root' object to database: " ~ to!string(item), ["debug"]);
							return;
						}
					}
					
					// Add to the local database
					itemDB.upsert(item);
					
					// If we have a remote drive ID, add this to our list of known drive id's
					if (!item.remoteDriveId.empty) {
						// Keep the driveDetailsCache array with unique entries only
						driveDetailsCache cachedOnlineDriveData;
						if (!canFindDriveId(item.remoteDriveId, cachedOnlineDriveData)) {
							// Add this driveId to the drive cache
							addOrUpdateOneDriveOnlineDetails(item.remoteDriveId);
						}
					}
				}
			} else {
				// log error
				addLogEntry("ERROR: OneDrive response missing required 'id' element");
				addLogEntry("ERROR: " ~ to!string(jsonItem));
			}
		} else {
			// log error
			addLogEntry("ERROR: An error was returned from OneDrive and the resulting response is not a valid JSON object that can be processed.");
			addLogEntry("ERROR: Increase logging verbosity to assist determining why.");
		}
	}
	
	// Wrapper function for makeDatabaseItem so we can check to ensure that the item has the required hashes
	Item makeItem(JSONValue onedriveJSONItem) {
			
		// Make the DB Item from the JSON data provided
		Item newDatabaseItem = makeDatabaseItem(onedriveJSONItem);
		
		// Is this a 'file' item that has not been deleted? Deleted items have no hash
		if ((newDatabaseItem.type == ItemType.file) && (!isItemDeleted(onedriveJSONItem))) {
			// Does this item have a file size attribute?
			if (hasFileSize(onedriveJSONItem)) {
				// Is the file size greater than 0?
				if (onedriveJSONItem["size"].integer > 0) {
					// Does the DB item have any hashes as per the API provided JSON data?
					if ((newDatabaseItem.quickXorHash.empty) && (newDatabaseItem.sha256Hash.empty)) {
						// Odd .. there is no hash for this item .. why is that?
						// Is there a 'file' JSON element?
						if ("file" in onedriveJSONItem) {
							// Microsoft OneDrive OneNote objects will report as files but have 'application/msonenote' and 'application/octet-stream' as mime types
							if ((isMicrosoftOneNoteMimeType1(onedriveJSONItem)) || (isMicrosoftOneNoteMimeType2(onedriveJSONItem))) {
								// Debug log output that this is a potential OneNote object
								addLogEntry("This item is potentially an associated Microsoft OneNote Object Item", ["debug"]);
							} else {
								// Not a Microsoft OneNote Mime Type Object ..
								string apiWarningMessage = "WARNING: OneDrive API inconsistency - this file does not have any hash: ";
								// This is computationally expensive .. but we are only doing this if there are no hashses provided
								bool parentInDatabase = itemDB.idInLocalDatabase(newDatabaseItem.driveId, newDatabaseItem.parentId);
								// Is the parent id in the database?
								if (parentInDatabase) {
									// This is again computationally expensive .. calculate this item path to advise the user the actual path of this item that has no hash
									string newItemPath = computeItemPath(newDatabaseItem.driveId, newDatabaseItem.parentId) ~ "/" ~ newDatabaseItem.name;
									addLogEntry(apiWarningMessage ~ newItemPath);
								} else {
									// Parent is not in the database .. why?
									// Check if the parent item had been skipped .. 
									if (newDatabaseItem.parentId in skippedItems) {
										addLogEntry(apiWarningMessage ~ "newDatabaseItem.parentId listed within skippedItems", ["debug"]);
									} else {
										// Use the item ID .. there is no other reference available, parent is not being skipped, so we should have been able to calculate this - but we could not
										addLogEntry(apiWarningMessage ~ newDatabaseItem.id);
									}
								}
							}
						}	
					}
				} else {
					// zero file size
					addLogEntry("This item file is zero size - potentially no hash provided by the OneDrive API", ["debug"]);
				}
			}
		}
		
		// Return the new database item
		return newDatabaseItem;
	}
	
	// Print the fileDownloadFailures and fileUploadFailures arrays if they are not empty
	void displaySyncFailures() {
			
		// Were there any file download failures?
		if (!fileDownloadFailures.empty) {
			// There are download failures ...
			addLogEntry();
			addLogEntry("Failed items to download from OneDrive: " ~ to!string(fileDownloadFailures.length));
			foreach(failedFileToDownload; fileDownloadFailures) {
				// List the detail of the item that failed to download
				addLogEntry("Failed to download: " ~ failedFileToDownload, ["info", "notify"]);
				
				// Is this failed item in the DB? It should not be ..
				Item downloadDBItem;
				// Need to check all driveid's we know about, not just the defaultDriveId
				foreach (searchDriveId; onlineDriveDetails.keys) {
					if (itemDB.selectByPath(failedFileToDownload, searchDriveId, downloadDBItem)) {
						// item was found in the DB
						addLogEntry("ERROR: Failed Download Path found in database, must delete this item from the database .. it should not be in there if it failed to download");
						// Process the database entry removal. In a --dry-run scenario, this is being done against a DB copy
						itemDB.deleteById(downloadDBItem.driveId, downloadDBItem.id);
						if (downloadDBItem.remoteDriveId != null) {
							// delete the linked remote folder
							itemDB.deleteById(downloadDBItem.remoteDriveId, downloadDBItem.remoteId);
						}	
					}
				}
			}
			// Set the flag
			syncFailures = true;
		}
		
		// Were there any file upload failures?
		if (!fileUploadFailures.empty) {
			// There are download failures ...
			addLogEntry();
			addLogEntry("Failed items to upload to OneDrive: " ~ to!string(fileUploadFailures.length));
			foreach(failedFileToUpload; fileUploadFailures) {
				// List the path of the item that failed to upload
				addLogEntry("Failed to upload: " ~ failedFileToUpload, ["info", "notify"]);
				
				// Is this failed item in the DB? It should not be ..
				Item uploadDBItem;
				// Need to check all driveid's we know about, not just the defaultDriveId
				foreach (searchDriveId; onlineDriveDetails.keys) {
					if (itemDB.selectByPath(failedFileToUpload, searchDriveId, uploadDBItem)) {
						// item was found in the DB
						addLogEntry("ERROR: Failed Upload Path found in database, must delete this item from the database .. it should not be in there if it failed to upload");
						// Process the database entry removal. In a --dry-run scenario, this is being done against a DB copy
						itemDB.deleteById(uploadDBItem.driveId, uploadDBItem.id);
						if (uploadDBItem.remoteDriveId != null) {
							// delete the linked remote folder
							itemDB.deleteById(uploadDBItem.remoteDriveId, uploadDBItem.remoteId);
						}	
					}
				}
			}
			// Set the flag
			syncFailures = true;
		}
	}
	
	// Generate a /delta compatible response - for use when we cant actually use /delta
	// This is required when the application is configured to use National Azure AD deployments as these do not support /delta queries
	// The same technique can also be used when we are using --single-directory. The parent objects up to the single directory target can be added,
	// then once the target of the --single-directory request is hit, all of the children of that path can be queried, giving a much more focused
	// JSON response which can then be processed, negating the need to continuously traverse the tree and 'exclude' items
	JSONValue generateDeltaResponse(string pathToQuery = null) {
			
		// JSON value which will be responded with
		JSONValue selfGeneratedDeltaResponse;
		
		// Function variables
		Item searchItem;
		JSONValue rootData;
		JSONValue driveData;
		JSONValue pathData;
		JSONValue topLevelChildren;
		JSONValue[] childrenData;
		string nextLink;
		
		// Was a path to query passed in?
		if (pathToQuery.empty) {
			// Will query for the 'root'
			pathToQuery = ".";
		}
		
		// Create new OneDrive API Instance
		OneDriveApi generateDeltaResponseOneDriveApiInstance;
		generateDeltaResponseOneDriveApiInstance = new OneDriveApi(appConfig);
		generateDeltaResponseOneDriveApiInstance.initialise();
		
		if (!singleDirectoryScope) {
			// In a --resync scenario, there is no DB data to query, so we have to query the OneDrive API here to get relevant details
			try {
				// Query the OneDrive API
				pathData = generateDeltaResponseOneDriveApiInstance.getPathDetails(pathToQuery);
				// Is the path on OneDrive local or remote to our account drive id?
				if (isItemRemote(pathData)) {
					// The path we are seeking is remote to our account drive id
					searchItem.driveId = pathData["remoteItem"]["parentReference"]["driveId"].str;
					searchItem.id = pathData["remoteItem"]["id"].str;
				} else {
					// The path we are seeking is local to our account drive id
					searchItem.driveId = pathData["parentReference"]["driveId"].str;
					searchItem.id = pathData["id"].str;
				}
			} catch (OneDriveException e) {
				// Display error message
				displayOneDriveErrorMessage(e.msg, getFunctionName!({}));
				// Must exit here
				generateDeltaResponseOneDriveApiInstance.shutdown();
				// Free object and memory
				object.destroy(generateDeltaResponseOneDriveApiInstance);
				// Must force exit here, allow logging to be done
				forceExit();
			}
		} else {
			// When setSingleDirectoryScope() was called, the following were set to the correct items, even if the path was remote:
			// - singleDirectoryScopeDriveId
			// - singleDirectoryScopeItemId
			// Reuse these prior set values
			searchItem.driveId = singleDirectoryScopeDriveId;
			searchItem.id = singleDirectoryScopeItemId;
		}
		
		// Before we get any data from the OneDrive API, flag any child object in the database as out-of-sync for this driveId & and object id
		// Downgrade ONLY files associated with this driveId and idToQuery
		addLogEntry("Downgrading all children for this searchItem.driveId (" ~ searchItem.driveId ~ ") and searchItem.id (" ~ searchItem.id ~ ") to an out-of-sync state", ["debug"]);
		
		auto drivePathChildren = getChildren(searchItem.driveId, searchItem.id);
		if (count(drivePathChildren) > 0) {
			// Children to process and flag as out-of-sync	
			foreach (drivePathChild; drivePathChildren) {
				// Flag any object in the database as out-of-sync for this driveId & and object id
				addLogEntry("Downgrading item as out-of-sync: " ~ drivePathChild.id, ["debug"]);
				itemDB.downgradeSyncStatusFlag(drivePathChild.driveId, drivePathChild.id);
			}
		}
		
		// Get drive details for the provided driveId
		try {
			driveData = generateDeltaResponseOneDriveApiInstance.getPathDetailsById(searchItem.driveId, searchItem.id);
		} catch (OneDriveException exception) {
			addLogEntry("driveData = generateDeltaResponseOneDriveApiInstance.getPathDetailsById(searchItem.driveId, searchItem.id) generated a OneDriveException", ["debug"]);
			
			string thisFunctionName = getFunctionName!({});
			// HTTP request returned status code 408,429,503,504
			if ((exception.httpStatusCode == 408) || (exception.httpStatusCode == 429) || (exception.httpStatusCode == 503) || (exception.httpStatusCode == 504)) {
				// Handle the 429
				if (exception.httpStatusCode == 429) {
					// HTTP request returned status code 429 (Too Many Requests). We need to leverage the response Retry-After HTTP header to ensure minimum delay until the throttle is removed.
					handleOneDriveThrottleRequest(generateDeltaResponseOneDriveApiInstance);
					addLogEntry("Retrying original request that generated the OneDrive HTTP 429 Response Code (Too Many Requests) - attempting to retry " ~ thisFunctionName, ["debug"]);
				}
				// re-try the specific changes queries
				if ((exception.httpStatusCode == 408) || (exception.httpStatusCode == 503) || (exception.httpStatusCode == 504)) {
					// 408 - Request Time Out
					// 503 - Service Unavailable
					// 504 - Gateway Timeout
					// Transient error - try again in 30 seconds
					auto errorArray = splitLines(exception.msg);
					addLogEntry(to!string(errorArray[0]) ~ " when attempting to query path details on OneDrive - retrying applicable request in 30 seconds");
					addLogEntry(thisFunctionName ~ " previously threw an error - retrying", ["debug"]);
					
					// The server, while acting as a proxy, did not receive a timely response from the upstream server it needed to access in attempting to complete the request. 
					addLogEntry("Thread sleeping for 30 seconds as the server did not receive a timely response from the upstream server it needed to access in attempting to complete the request", ["debug"]);
					Thread.sleep(dur!"seconds"(30));
				}
				// re-try original request - retried for 429, 503, 504 - but loop back calling this function 
				addLogEntry("Retrying Function: " ~ thisFunctionName, ["debug"]);
				generateDeltaResponse(pathToQuery);
			} else {
				// Default operation if not 408,429,503,504 errors
				// display what the error is
				displayOneDriveErrorMessage(exception.msg, thisFunctionName);
			}
		}
		
		// Was a valid JSON response for 'driveData' provided?
		if (driveData.type() == JSONType.object) {
		
			// Dynamic output for a non-verbose run so that the user knows something is happening
			if (appConfig.verbosityCount == 0) {
				if (!appConfig.surpressLoggingOutput) {
					addProcessingLogHeaderEntry("Fetching items from the OneDrive API for Drive ID: " ~ searchItem.driveId, appConfig.verbosityCount);
				}
			} else {
				addLogEntry("Generating a /delta response from the OneDrive API for Drive ID: " ~ searchItem.driveId, ["verbose"]);
			}
		
			// Process this initial JSON response
			if (!isItemRoot(driveData)) {
				// Get root details for the provided driveId
				try {
					rootData = generateDeltaResponseOneDriveApiInstance.getDriveIdRoot(searchItem.driveId);
				} catch (OneDriveException exception) {
					addLogEntry("rootData = onedrive.getDriveIdRoot(searchItem.driveId) generated a OneDriveException", ["debug"]);
					
					string thisFunctionName = getFunctionName!({});
					// HTTP request returned status code 408,429,503,504
					if ((exception.httpStatusCode == 408) || (exception.httpStatusCode == 429) || (exception.httpStatusCode == 503) || (exception.httpStatusCode == 504)) {
						// Handle the 429
						if (exception.httpStatusCode == 429) {
							// HTTP request returned status code 429 (Too Many Requests). We need to leverage the response Retry-After HTTP header to ensure minimum delay until the throttle is removed.
							handleOneDriveThrottleRequest(generateDeltaResponseOneDriveApiInstance);
							addLogEntry("Retrying original request that generated the OneDrive HTTP 429 Response Code (Too Many Requests) - attempting to retry " ~ thisFunctionName, ["debug"]);
						}
						// re-try the specific changes queries
						if ((exception.httpStatusCode == 408) || (exception.httpStatusCode == 503) || (exception.httpStatusCode == 504)) {
							// 408 - Request Time Out
							// 503 - Service Unavailable
							// 504 - Gateway Timeout
							// Transient error - try again in 30 seconds
							auto errorArray = splitLines(exception.msg);
							addLogEntry(to!string(errorArray[0]) ~ " when attempting to query drive root details on OneDrive - retrying applicable request in 30 seconds");
							addLogEntry(thisFunctionName ~ " previously threw an error - retrying", ["debug"]);
							
							// The server, while acting as a proxy, did not receive a timely response from the upstream server it needed to access in attempting to complete the request. 
							addLogEntry("Thread sleeping for 30 seconds as the server did not receive a timely response from the upstream server it needed to access in attempting to complete the request", ["debug"]);
							Thread.sleep(dur!"seconds"(30));
						}
						// re-try original request - retried for 429, 503, 504 - but loop back calling this function 
						addLogEntry("Retrying Query: rootData = generateDeltaResponseOneDriveApiInstance.getDriveIdRoot(searchItem.driveId)");
						rootData = generateDeltaResponseOneDriveApiInstance.getDriveIdRoot(searchItem.driveId);
					} else {
						// Default operation if not 408,429,503,504 errors
						// display what the error is
						displayOneDriveErrorMessage(exception.msg, thisFunctionName);
					}
				}
				// Add driveData JSON data to array
				addLogEntry("Adding OneDrive root details for processing", ["verbose"]);
				childrenData ~= rootData;
			}
			
			// Add driveData JSON data to array
			addLogEntry("Adding OneDrive folder details for processing", ["verbose"]);
			childrenData ~= driveData;
		} else {
			// driveData is an invalid JSON object
			writeln("CODING TO DO: The query of OneDrive API to getPathDetailsById generated an invalid JSON response - thus we cant build our own /delta simulated response ... how to handle?");
			// Must exit here
			generateDeltaResponseOneDriveApiInstance.shutdown();
			// Free object and memory
			object.destroy(generateDeltaResponseOneDriveApiInstance);
			// Must force exit here, allow logging to be done
			forceExit();
		}
		
		// For each child object, query the OneDrive API
		for (;;) {
			// query top level children
			try {
				topLevelChildren = generateDeltaResponseOneDriveApiInstance.listChildren(searchItem.driveId, searchItem.id, nextLink);
			} catch (OneDriveException exception) {
				// OneDrive threw an error
				addLogEntry("------------------------------------------------------------------", ["debug"]);
				addLogEntry("Query Error: topLevelChildren = generateDeltaResponseOneDriveApiInstance.listChildren(searchItem.driveId, searchItem.id, nextLink)", ["debug"]);
				addLogEntry("driveId:   " ~ searchItem.driveId, ["debug"]);
				addLogEntry("idToQuery: " ~ searchItem.id, ["debug"]);
				addLogEntry("nextLink:  " ~ nextLink, ["debug"]);
				
				string thisFunctionName = getFunctionName!({});
				// HTTP request returned status code 408,429,503,504
				if ((exception.httpStatusCode == 408) || (exception.httpStatusCode == 429) || (exception.httpStatusCode == 503) || (exception.httpStatusCode == 504)) {
					// Handle the 429
					if (exception.httpStatusCode == 429) {
						// HTTP request returned status code 429 (Too Many Requests). We need to leverage the response Retry-After HTTP header to ensure minimum delay until the throttle is removed.
						handleOneDriveThrottleRequest(generateDeltaResponseOneDriveApiInstance);
						addLogEntry("Retrying original request that generated the OneDrive HTTP 429 Response Code (Too Many Requests) - attempting to retry topLevelChildren = generateDeltaResponseOneDriveApiInstance.listChildren(searchItem.driveId, searchItem.id, nextLink)", ["debug"]);
					}
					// re-try the specific changes queries
					if ((exception.httpStatusCode == 408) || (exception.httpStatusCode == 503) || (exception.httpStatusCode == 504)) {
						// 408 - Request Time Out
						// 503 - Service Unavailable
						// 504 - Gateway Timeout
						// Transient error - try again in 30 seconds
						auto errorArray = splitLines(exception.msg);
						addLogEntry(to!string(errorArray[0]) ~ " when attempting to query OneDrive top level drive children on OneDrive - retrying applicable request in 30 seconds");
						addLogEntry("generateDeltaResponseOneDriveApiInstance.listChildren(searchItem.driveId, searchItem.id, nextLink) previously threw an error - retrying", ["debug"]);
						
						// The server, while acting as a proxy, did not receive a timely response from the upstream server it needed to access in attempting to complete the request. 
						addLogEntry("Thread sleeping for 30 seconds as the server did not receive a timely response from the upstream server it needed to access in attempting to complete the request", ["debug"]);
						Thread.sleep(dur!"seconds"(30));
					}
					// re-try original request - retried for 429, 503, 504 - but loop back calling this function 
					addLogEntry("Retrying Function: " ~ thisFunctionName, ["debug"]);
					generateDeltaResponse(pathToQuery);
				} else {
					// Default operation if not 408,429,503,504 errors
					// display what the error is
					displayOneDriveErrorMessage(exception.msg, thisFunctionName);
				}
			}
			
			// process top level children
			addLogEntry("Adding " ~ to!string(count(topLevelChildren["value"].array)) ~ " OneDrive items for processing from the OneDrive 'root' folder", ["verbose"]);
			
			foreach (child; topLevelChildren["value"].array) {
				// Check for any Client Side Filtering here ... we should skip querying the OneDrive API for 'folders' that we are going to just process and skip anyway.
				// This avoids needless calls to the OneDrive API, and potentially speeds up this process.
				if (!checkJSONAgainstClientSideFiltering(child)) {
					// add this child to the array of objects
					childrenData ~= child;
					// is this child a folder?
					if (isItemFolder(child)) {
						// We have to query this folders children if childCount > 0
						if (child["folder"]["childCount"].integer > 0){
							// This child folder has children
							string childIdToQuery = child["id"].str;
							string childDriveToQuery = child["parentReference"]["driveId"].str;
							auto childParentPath = child["parentReference"]["path"].str.split(":");
							string folderPathToScan = childParentPath[1] ~ "/" ~ child["name"].str;
							
							string pathForLogging;
							// Are we in a --single-directory situation? If we are, the path we are using for logging needs to use the input path as a base
							if (singleDirectoryScope) {
								pathForLogging = appConfig.getValueString("single_directory") ~ "/" ~ child["name"].str;
							} else {
								pathForLogging = child["name"].str;
							}
							
							// Query the children of this item
							JSONValue[] grandChildrenData = queryForChildren(childDriveToQuery, childIdToQuery, folderPathToScan, pathForLogging);
							foreach (grandChild; grandChildrenData.array) {
								// add the grandchild to the array
								childrenData ~= grandChild;
							}
						}
					}
				}
			}
			// If a collection exceeds the default page size (200 items), the @odata.nextLink property is returned in the response 
			// to indicate more items are available and provide the request URL for the next page of items.
			if ("@odata.nextLink" in topLevelChildren) {
				// Update nextLink to next changeSet bundle
				addLogEntry("Setting nextLink to (@odata.nextLink): " ~ nextLink, ["debug"]);
				nextLink = topLevelChildren["@odata.nextLink"].str;
			} else break;
		}
		
		if (appConfig.verbosityCount == 0) {
			// Dynamic output for a non-verbose run so that the user knows something is happening
			if (!appConfig.surpressLoggingOutput) {
				addLogEntry("\n", ["consoleOnlyNoNewLine"]);
			}
		}
		
		// Craft response from all returned JSON elements
		selfGeneratedDeltaResponse = [
						"@odata.context": JSONValue("https://graph.microsoft.com/v1.0/$metadata#Collection(driveItem)"),
						"value": JSONValue(childrenData.array)
						];
		
		// Shutdown API
		generateDeltaResponseOneDriveApiInstance.shutdown();
		// Free object and memory
		object.destroy(generateDeltaResponseOneDriveApiInstance);
		
		// Return the generated JSON response
		return selfGeneratedDeltaResponse;
	}
	
	// Query the OneDrive API for the specified child id for any children objects
	JSONValue[] queryForChildren(string driveId, string idToQuery, string childParentPath, string pathForLogging) {
				
		// function variables
		JSONValue thisLevelChildren;
		JSONValue[] thisLevelChildrenData;
		string nextLink;
		
		// Create new OneDrive API Instance
		OneDriveApi queryChildrenOneDriveApiInstance;
		queryChildrenOneDriveApiInstance = new OneDriveApi(appConfig);
		queryChildrenOneDriveApiInstance.initialise();
		
		for (;;) {
			// query this level children
			try {
				thisLevelChildren = queryThisLevelChildren(driveId, idToQuery, nextLink, queryChildrenOneDriveApiInstance);
			} catch (OneDriveException exception) {
				
				writeln("CODING TO DO: EXCEPTION HANDLING NEEDED: thisLevelChildren = queryThisLevelChildren(driveId, idToQuery, nextLink, queryChildrenOneDriveApiInstance)");
			
			}
			
			if (appConfig.verbosityCount == 0) {
				// Dynamic output for a non-verbose run so that the user knows something is happening
				if (!appConfig.surpressLoggingOutput) {
					addProcessingDotEntry();
				}
			}
			
			// Was a valid JSON response for 'thisLevelChildren' provided?
			if (thisLevelChildren.type() == JSONType.object) {
				// process this level children
				if (!childParentPath.empty) {
					// We dont use childParentPath to log, as this poses an information leak risk.
					// The full parent path of the child, as per the JSON might be:
					//   /Level 1/Level 2/Level 3/Child Shared Folder/some folder/another folder
					// But 'Child Shared Folder' is what is shared, thus '/Level 1/Level 2/Level 3/' is a potential information leak if logged.
					// Plus, the application output now shows accuratly what is being shared - so that is a good thing.
					addLogEntry("Adding " ~ to!string(count(thisLevelChildren["value"].array)) ~ " OneDrive items for processing from " ~ pathForLogging, ["verbose"]);
				}
				foreach (child; thisLevelChildren["value"].array) {
					// Check for any Client Side Filtering here ... we should skip querying the OneDrive API for 'folders' that we are going to just process and skip anyway.
					// This avoids needless calls to the OneDrive API, and potentially speeds up this process.
					if (!checkJSONAgainstClientSideFiltering(child)) {
						// add this child to the array of objects
						thisLevelChildrenData ~= child;
						// is this child a folder?
						if (isItemFolder(child)){
							// We have to query this folders children if childCount > 0
							if (child["folder"]["childCount"].integer > 0){
								// This child folder has children
								string childIdToQuery = child["id"].str;
								string childDriveToQuery = child["parentReference"]["driveId"].str;
								auto grandchildParentPath = child["parentReference"]["path"].str.split(":");
								string folderPathToScan = grandchildParentPath[1] ~ "/" ~ child["name"].str;
								string newLoggingPath = pathForLogging ~ "/" ~ child["name"].str;
								JSONValue[] grandChildrenData = queryForChildren(childDriveToQuery, childIdToQuery, folderPathToScan, newLoggingPath);
								foreach (grandChild; grandChildrenData.array) {
									// add the grandchild to the array
									thisLevelChildrenData ~= grandChild;
								}
							}
						}
					}
				}
				// If a collection exceeds the default page size (200 items), the @odata.nextLink property is returned in the response 
				// to indicate more items are available and provide the request URL for the next page of items.
				if ("@odata.nextLink" in thisLevelChildren) {
					// Update nextLink to next changeSet bundle
					nextLink = thisLevelChildren["@odata.nextLink"].str;
					addLogEntry("Setting nextLink to (@odata.nextLink): " ~ nextLink, ["debug"]);
				} else break;
			
			} else {
				// Invalid JSON response when querying this level children
				addLogEntry("INVALID JSON response when attempting a retry of parent function - queryForChildren(driveId, idToQuery, childParentPath, pathForLogging)", ["debug"]);
				
				// retry thisLevelChildren = queryThisLevelChildren
				addLogEntry("Thread sleeping for an additional 30 seconds", ["debug"]);
				Thread.sleep(dur!"seconds"(30));
				addLogEntry("Retry this call thisLevelChildren = queryThisLevelChildren(driveId, idToQuery, nextLink, queryChildrenOneDriveApiInstance)", ["debug"]);
				thisLevelChildren = queryThisLevelChildren(driveId, idToQuery, nextLink, queryChildrenOneDriveApiInstance);
			}
		}
		
		// Shutdown API instance
		queryChildrenOneDriveApiInstance.shutdown();
		// Free object and memory
		object.destroy(queryChildrenOneDriveApiInstance);
		
		// return response
		return thisLevelChildrenData;
	}
	
	// Query the OneDrive API for the child objects for this element
	JSONValue queryThisLevelChildren(string driveId, string idToQuery, string nextLink, OneDriveApi queryChildrenOneDriveApiInstance) {
		
		// function variables 
		JSONValue thisLevelChildren;
		
		// query children
		try {
			// attempt API call
			addLogEntry("Attempting Query: thisLevelChildren = queryChildrenOneDriveApiInstance.listChildren(driveId, idToQuery, nextLink)", ["debug"]);
			thisLevelChildren = queryChildrenOneDriveApiInstance.listChildren(driveId, idToQuery, nextLink);
			addLogEntry("Query 'thisLevelChildren = queryChildrenOneDriveApiInstance.listChildren(driveId, idToQuery, nextLink)' performed successfully", ["debug"]);
		} catch (OneDriveException exception) {
			// OneDrive threw an error
			addLogEntry("------------------------------------------------------------------", ["debug"]);
			addLogEntry("Query Error: thisLevelChildren = queryChildrenOneDriveApiInstance.listChildren(driveId, idToQuery, nextLink)", ["debug"]);
			addLogEntry("driveId: " ~ driveId, ["debug"]);
			addLogEntry("idToQuery: " ~ idToQuery, ["debug"]);
			addLogEntry("nextLink: " ~ nextLink, ["debug"]);
			
			string thisFunctionName = getFunctionName!({});
			// HTTP request returned status code 408,429,503,504
			if ((exception.httpStatusCode == 408) || (exception.httpStatusCode == 429) || (exception.httpStatusCode == 503) || (exception.httpStatusCode == 504)) {
				// Handle the 429
				if (exception.httpStatusCode == 429) {
					// HTTP request returned status code 429 (Too Many Requests). We need to leverage the response Retry-After HTTP header to ensure minimum delay until the throttle is removed.
					handleOneDriveThrottleRequest(queryChildrenOneDriveApiInstance);
					addLogEntry("Retrying original request that generated the OneDrive HTTP 429 Response Code (Too Many Requests) - attempting to retry " ~ thisFunctionName, ["debug"]);
				}
				// re-try the specific changes queries
				if ((exception.httpStatusCode == 408) || (exception.httpStatusCode == 503) || (exception.httpStatusCode == 504)) {
					// 408 - Request Time Out
					// 503 - Service Unavailable
					// 504 - Gateway Timeout
					// Transient error - try again in 30 seconds
					auto errorArray = splitLines(exception.msg);
					addLogEntry(to!string(errorArray[0]) ~ " when attempting to query OneDrive drive item children - retrying applicable request in 30 seconds");
					addLogEntry("thisLevelChildren = queryChildrenOneDriveApiInstance.listChildren(driveId, idToQuery, nextLink) previously threw an error - retrying", ["debug"]);
					
					// The server, while acting as a proxy, did not receive a timely response from the upstream server it needed to access in attempting to complete the request. 
					addLogEntry("Thread sleeping for 30 seconds as the server did not receive a timely response from the upstream server it needed to access in attempting to complete the request", ["debug"]);
					Thread.sleep(dur!"seconds"(30));
				}
				// re-try original request - retried for 429, 503, 504 - but loop back calling this function 
				addLogEntry("Retrying Function: " ~ thisFunctionName, ["debug"]);
				queryThisLevelChildren(driveId, idToQuery, nextLink, queryChildrenOneDriveApiInstance);
			} else {
				// Default operation if not 408,429,503,504 errors
				// display what the error is
				displayOneDriveErrorMessage(exception.msg, thisFunctionName);
			}
		}
				
		// return response
		return thisLevelChildren;
	}
	
	// Traverses the provided path online, via the OneDrive API, following correct parent driveId and itemId elements across the account
	// to find if this full path exists. If this path exists online, the last item in the object path will be returned as a full JSON item.
	//
	// If the createPathIfMissing = false + no path exists online, a null invalid JSON item will be returned.
	// If the createPathIfMissing = true + no path exists online, the requested path will be created in the correct location online. The resulting
	// response to the directory creation will then be returned.
	//
	// This function also ensures that each path in the requested path actually matches the requested element to ensure that the OneDrive API response
	// is not falsely matching a 'case insensitive' match to the actual request which is a POSIX compliance issue.
	JSONValue queryOneDriveForSpecificPathAndCreateIfMissing(string thisNewPathToSearch, bool createPathIfMissing) {
		
		// function variables
		JSONValue getPathDetailsAPIResponse;
		string currentPathTree;
		Item parentDetails;
		JSONValue topLevelChildren;
		string nextLink;
		bool directoryFoundOnline = false;
		bool posixIssue = false;
		
		// Create a new API Instance for this thread and initialise it
		OneDriveApi queryOneDriveForSpecificPath;
		queryOneDriveForSpecificPath = new OneDriveApi(appConfig);
		queryOneDriveForSpecificPath.initialise();
		
		foreach (thisFolderName; pathSplitter(thisNewPathToSearch)) {
			addLogEntry("Testing for the existance online of this folder path: " ~ thisFolderName, ["debug"]);
			directoryFoundOnline = false;
			
			// If this is '.' this is the account root
			if (thisFolderName == ".") {
				currentPathTree = thisFolderName;
			} else {
				currentPathTree = currentPathTree ~ "/" ~ thisFolderName;
			}
			
			addLogEntry("Attempting to query OneDrive for this path: " ~ currentPathTree, ["debug"]);
			
			// What query do we use?
			if (thisFolderName == ".") {
				// Query the root, set the right details
				try {
					getPathDetailsAPIResponse = queryOneDriveForSpecificPath.getPathDetails(currentPathTree);
					parentDetails = makeItem(getPathDetailsAPIResponse);
					// Save item to the database
					saveItem(getPathDetailsAPIResponse);
					directoryFoundOnline = true;
				} catch (OneDriveException exception) {
				
					string thisFunctionName = getFunctionName!({});
					// HTTP request returned status code 408,429,503,504
					if ((exception.httpStatusCode == 408) || (exception.httpStatusCode == 429) || (exception.httpStatusCode == 503) || (exception.httpStatusCode == 504)) {
						// Handle the 429
						if (exception.httpStatusCode == 429) {
							// HTTP request returned status code 429 (Too Many Requests). We need to leverage the response Retry-After HTTP header to ensure minimum delay until the throttle is removed.
							handleOneDriveThrottleRequest(queryOneDriveForSpecificPath);
							addLogEntry("Retrying original request that generated the OneDrive HTTP 429 Response Code (Too Many Requests) - attempting to retry " ~ thisFunctionName, ["debug"]);
						}
						// re-try the specific changes queries
						if ((exception.httpStatusCode == 408) || (exception.httpStatusCode == 503) || (exception.httpStatusCode == 504)) {
							// 408 - Request Time Out
							// 503 - Service Unavailable
							// 504 - Gateway Timeout
							// Transient error - try again in 30 seconds
							auto errorArray = splitLines(exception.msg);
							addLogEntry(to!string(errorArray[0]) ~ " when attempting to query path on OneDrive - retrying applicable request in 30 seconds");
							addLogEntry(thisFunctionName ~ " previously threw an error - retrying", ["debug"]);
							
							// The server, while acting as a proxy, did not receive a timely response from the upstream server it needed to access in attempting to complete the request. 
							addLogEntry("Thread sleeping for 30 seconds as the server did not receive a timely response from the upstream server it needed to access in attempting to complete the request", ["debug"]);
							Thread.sleep(dur!"seconds"(30));
						}
						// re-try original request - retried for 429, 503, 504 - but loop back calling this function 
						addLogEntry("Retrying Function: " ~ thisFunctionName, ["debug"]);
						queryOneDriveForSpecificPathAndCreateIfMissing(thisNewPathToSearch, createPathIfMissing);
					} else {
						// Default operation if not 408,429,503,504 errors
						// display what the error is
						displayOneDriveErrorMessage(exception.msg, thisFunctionName);
					}	
				}
			} else {
				// Ensure we have a valid driveId to search here
				if (parentDetails.driveId.empty) {
					parentDetails.driveId = appConfig.defaultDriveId;
				}
				
				// If the prior JSON 'getPathDetailsAPIResponse' is on this account driveId .. then continue to use getPathDetails
				if (parentDetails.driveId == appConfig.defaultDriveId) {
				
					try {
						// Query OneDrive API for this path
						getPathDetailsAPIResponse = queryOneDriveForSpecificPath.getPathDetails(currentPathTree);
						
						// Portable Operating System Interface (POSIX) testing of JSON response from OneDrive API
						if (hasName(getPathDetailsAPIResponse)) {
							performPosixTest(thisFolderName, getPathDetailsAPIResponse["name"].str);
						} else {
							throw new jsonResponseException("Unable to perform POSIX test as the OneDrive API request generated an invalid JSON response");
						}
						
						// No POSIX issue with requested path element
						parentDetails = makeItem(getPathDetailsAPIResponse);
						// Save item to the database
						saveItem(getPathDetailsAPIResponse);
						directoryFoundOnline = true;
						
						// Is this JSON a remote object
						addLogEntry("Testing if this is a remote Shared Folder", ["debug"]);
						if (isItemRemote(getPathDetailsAPIResponse)) {
							// Remote Directory .. need a DB Tie Record
							createDatabaseTieRecordForOnlineSharedFolder(parentDetails);
							
							// Temp DB Item to bind the 'remote' path to our parent path
							Item tempDBItem;
							// Set the name
							tempDBItem.name = parentDetails.name;
							// Set the correct item type
							tempDBItem.type = ItemType.dir;
							// Set the right elements using the 'remote' of the parent as the 'actual' for this DB Tie
							tempDBItem.driveId = parentDetails.remoteDriveId;
							tempDBItem.id = parentDetails.remoteId;
							// Set the correct mtime
							tempDBItem.mtime = parentDetails.mtime;
							
							// Update parentDetails to use this temp record
							parentDetails = tempDBItem;
						}
					} catch (OneDriveException exception) {
						if (exception.httpStatusCode == 404) {
							directoryFoundOnline = false;
						} else {
						
							string thisFunctionName = getFunctionName!({});
							// HTTP request returned status code 408,429,503,504
							if ((exception.httpStatusCode == 408) || (exception.httpStatusCode == 429) || (exception.httpStatusCode == 503) || (exception.httpStatusCode == 504)) {
								// Handle the 429
								if (exception.httpStatusCode == 429) {
									// HTTP request returned status code 429 (Too Many Requests). We need to leverage the response Retry-After HTTP header to ensure minimum delay until the throttle is removed.
									handleOneDriveThrottleRequest(queryOneDriveForSpecificPath);
									addLogEntry("Retrying original request that generated the OneDrive HTTP 429 Response Code (Too Many Requests) - attempting to retry " ~ thisFunctionName, ["debug"]);
								}
								// re-try the specific changes queries
								if ((exception.httpStatusCode == 408) || (exception.httpStatusCode == 503) || (exception.httpStatusCode == 504)) {
									// 408 - Request Time Out
									// 503 - Service Unavailable
									// 504 - Gateway Timeout
									// Transient error - try again in 30 seconds
									auto errorArray = splitLines(exception.msg);
									addLogEntry(to!string(errorArray[0]) ~ " when attempting to query path on OneDrive - retrying applicable request in 30 seconds");
									addLogEntry(thisFunctionName ~ " previously threw an error - retrying", ["debug"]);
									
									// The server, while acting as a proxy, did not receive a timely response from the upstream server it needed to access in attempting to complete the request. 
									addLogEntry("Thread sleeping for 30 seconds as the server did not receive a timely response from the upstream server it needed to access in attempting to complete the request", ["debug"]);
									Thread.sleep(dur!"seconds"(30));
								}
								// re-try original request - retried for 429, 503, 504 - but loop back calling this function 
								addLogEntry("Retrying Function: " ~ thisFunctionName, ["debug"]);
								queryOneDriveForSpecificPathAndCreateIfMissing(thisNewPathToSearch, createPathIfMissing);
							} else {
								// Default operation if not 408,429,503,504 errors
								// display what the error is
								displayOneDriveErrorMessage(exception.msg, thisFunctionName);
							}
						}
					} catch (jsonResponseException e) {
							addLogEntry(e.msg, ["debug"]);
					}
				} else {
					// parentDetails.driveId is not the account drive id - thus will be a remote shared item
					addLogEntry("This parent directory is a remote object this next path will be on a remote drive", ["debug"]);
					
					// For this parentDetails.driveId, parentDetails.id object, query the OneDrive API for it's children
					for (;;) {
						// Query this remote object for its children
						topLevelChildren = queryOneDriveForSpecificPath.listChildren(parentDetails.driveId, parentDetails.id, nextLink);
						// Process each child
						foreach (child; topLevelChildren["value"].array) {
							// Is this child a folder?
							if (isItemFolder(child)) {
								// Is this the child folder we are looking for, and is a POSIX match?
								if (child["name"].str == thisFolderName) {
									// EXACT MATCH including case sensitivity: Flag that we found the folder online 
									directoryFoundOnline = true;
									// Use these details for the next entry path
									getPathDetailsAPIResponse = child;
									parentDetails = makeItem(getPathDetailsAPIResponse);
									// Save item to the database
									saveItem(getPathDetailsAPIResponse);
									// No need to continue searching
									break;
								} else {
									string childAsLower = toLower(child["name"].str);
									string thisFolderNameAsLower = toLower(thisFolderName);
									if (childAsLower == thisFolderNameAsLower) {	
										// This is a POSIX 'case in-sensitive match' ..... 
										// Local item name has a 'case-insensitive match' to an existing item on OneDrive
										posixIssue = true;
										throw new posixException(thisFolderName, child["name"].str);
									}
								}
							}
						}
						
						if (directoryFoundOnline) {
							// We found the folder, no need to continue searching nextLink data
							break;
						}
						
						// If a collection exceeds the default page size (200 items), the @odata.nextLink property is returned in the response 
						// to indicate more items are available and provide the request URL for the next page of items.
						if ("@odata.nextLink" in topLevelChildren) {
							// Update nextLink to next changeSet bundle
							addLogEntry("Setting nextLink to (@odata.nextLink): " ~ nextLink, ["debug"]);
							nextLink = topLevelChildren["@odata.nextLink"].str;
						} else break;
					}
				}
			}
			
			// If we did not find the folder, we need to create this folder
			if (!directoryFoundOnline) {
				// Folder not found online
				// Set any response to be an invalid JSON item
				getPathDetailsAPIResponse = null;
				// Was there a POSIX issue?
				if (!posixIssue) {
					// No POSIX issue
					if (createPathIfMissing) {
						// Create this path as it is missing on OneDrive online and there is no POSIX issue with a 'case-insensitive match'
						addLogEntry("FOLDER NOT FOUND ONLINE AND WE ARE REQUESTED TO CREATE IT", ["debug"]);
						addLogEntry("Create folder on this drive:             " ~ parentDetails.driveId, ["debug"]);
						addLogEntry("Create folder as a child on this object: " ~ parentDetails.id, ["debug"]);
						addLogEntry("Create this folder name:                 " ~ thisFolderName, ["debug"]);
						
						// Generate the JSON needed to create the folder online
						JSONValue newDriveItem = [
								"name": JSONValue(thisFolderName),
								"folder": parseJSON("{}")
						];
					
						JSONValue createByIdAPIResponse;
						// Submit the creation request
						// Fix for https://github.com/skilion/onedrive/issues/356
						if (!dryRun) {
							try {
								// Attempt to create a new folder on the configured parent driveId & parent id
								createByIdAPIResponse = queryOneDriveForSpecificPath.createById(parentDetails.driveId, parentDetails.id, newDriveItem);
								// Is the response a valid JSON object - validation checking done in saveItem
								saveItem(createByIdAPIResponse);
								// Set getPathDetailsAPIResponse to createByIdAPIResponse
								getPathDetailsAPIResponse = createByIdAPIResponse;
							} catch (OneDriveException e) {
								// 409 - API Race Condition
								if (e.httpStatusCode == 409) {
									// When we attempted to create it, OneDrive responded that it now already exists
									addLogEntry("OneDrive reported that " ~ thisFolderName ~ " already exists .. OneDrive API race condition", ["verbose"]);
								} else {
									// some other error from OneDrive was returned - display what it is
									addLogEntry("OneDrive generated an error when creating this path: " ~ thisFolderName);
									displayOneDriveErrorMessage(e.msg, getFunctionName!({}));
								}
							}
						} else {
							// Simulate a successful 'directory create' & save it to the dryRun database copy
							// The simulated response has to pass 'makeItem' as part of saveItem
							auto fakeResponse = createFakeResponse(thisNewPathToSearch);
							// Save item to the database
							saveItem(fakeResponse);
						}
					}
				}
			}
		}
		
		// Shutdown API instance
		queryOneDriveForSpecificPath.shutdown();
		// Free object and memory
		object.destroy(queryOneDriveForSpecificPath);
		
		// Output our search results
		addLogEntry("queryOneDriveForSpecificPathAndCreateIfMissing.getPathDetailsAPIResponse = " ~ to!string(getPathDetailsAPIResponse), ["debug"]);
		return getPathDetailsAPIResponse;
	}
	
	// Delete an item by it's path
	// This function is only used in --monitor mode and --remove-directory directive
	void deleteByPath(string path) {
		
		// function variables
		Item dbItem;
		
		// Need to check all driveid's we know about, not just the defaultDriveId
		bool itemInDB = false;
		foreach (searchDriveId; onlineDriveDetails.keys) {
			if (itemDB.selectByPath(path, searchDriveId, dbItem)) {
				// item was found in the DB
				itemInDB = true;
				break;
			}
		}
		
		// Was the item found in the database?
		if (!itemInDB) {
			// path to delete is not in the local database ..
			// was this a --remove-directory attempt?
			if (!appConfig.getValueBool("monitor")) {
				// --remove-directory deletion attempt
				addLogEntry("The item to delete is not in the local database - unable to delete online");
				return;
			} else {
				// normal use .. --monitor being used
				throw new SyncException("The item to delete is not in the local database");
			}
		}
		
		// This needs to be enforced as we have to know the parent id of the object being deleted
		if (dbItem.parentId == null) {
			// the item is a remote folder, need to do the operation on the parent
			enforce(itemDB.selectByPathIncludingRemoteItems(path, appConfig.defaultDriveId, dbItem));
		}
		
		try {
			if (noRemoteDelete) {
				// do not process remote delete
				addLogEntry("Skipping remote delete as --upload-only & --no-remote-delete configured", ["verbose"]);
			} else {
				uploadDeletedItem(dbItem, path);
			}
		} catch (OneDriveException e) {
			if (e.httpStatusCode == 404) {
				addLogEntry(e.msg);
			} else {
				// display what the error is
				displayOneDriveErrorMessage(e.msg, getFunctionName!({}));
			}
		}
	}
	
	// https://docs.microsoft.com/en-us/onedrive/developer/rest-api/api/driveitem_move
	// This function is only called in monitor mode when an move event is coming from
	// inotify and we try to move the item.
	void uploadMoveItem(string oldPath, string newPath) {
		// Log that we are doing a move
		addLogEntry("Moving " ~ oldPath ~ " to " ~ newPath);
		// Is this move unwanted?
		bool unwanted = false;
		// Item variables
		Item oldItem, newItem, parentItem;
		
		// This not a Client Side Filtering check, nor a Microsoft Check, but is a sanity check that the path provided is UTF encoded correctly
		// Check the std.encoding of the path against: Unicode 5.0, ASCII, ISO-8859-1, ISO-8859-2, WINDOWS-1250, WINDOWS-1251, WINDOWS-1252
		if (!unwanted) {
			if(!isValid(newPath)) {
				// Path is not valid according to https://dlang.org/phobos/std_encoding.html
				addLogEntry("Skipping item - invalid character encoding sequence: " ~ newPath, ["info", "notify"]);
				unwanted = true;
			}
		}
		
		// Check this path against the Client Side Filtering Rules
		// - check_nosync
		// - skip_dotfiles
		// - skip_symlinks
		// - skip_file
		// - skip_dir
		// - sync_list
		// - skip_size
		if (!unwanted) {
			unwanted = checkPathAgainstClientSideFiltering(newPath);
		}
		
		// Check this path against the Microsoft Naming Conventions & Restristions
		// - Check path against Microsoft OneDrive restriction and limitations about Windows naming for files and folders
		// - Check path for bad whitespace items
		// - Check path for HTML ASCII Codes
		// - Check path for ASCII Control Codes
		if (!unwanted) {
			unwanted = checkPathAgainstMicrosoftNamingRestrictions(newPath);
		}
		
		// 'newPath' has passed client side filtering validation
		if (!unwanted) {
		
			if (!itemDB.selectByPath(oldPath, appConfig.defaultDriveId, oldItem)) {
				// The old path|item is not synced with the database, upload as a new file
				addLogEntry("Moved local item was not in-sync with local databse - uploading as new item");
				scanLocalFilesystemPathForNewData(newPath);
				return;
			}
		
			if (oldItem.parentId == null) {
				// the item is a remote folder, need to do the operation on the parent
				enforce(itemDB.selectByPathIncludingRemoteItems(oldPath, appConfig.defaultDriveId, oldItem));
			}
		
			if (itemDB.selectByPath(newPath, appConfig.defaultDriveId, newItem)) {
				// the destination has been overwritten
				addLogEntry("Moved local item overwrote an existing item - deleting old online item");
				uploadDeletedItem(newItem, newPath);
			}
			
			if (!itemDB.selectByPath(dirName(newPath), appConfig.defaultDriveId, parentItem)) {
				// the parent item is not in the database
				throw new SyncException("Can't move an item to an unsynced directory");
			}
		
			if (oldItem.driveId != parentItem.driveId) {
				// items cannot be moved between drives
				uploadDeletedItem(oldItem, oldPath);
				
				// what sort of move is this?
				if (isFile(newPath)) {
					// newPath is a file
					uploadNewFile(newPath);
				} else {
					// newPath is a directory
					scanLocalFilesystemPathForNewData(newPath);
				}
			} else {
				if (!exists(newPath)) {
					// is this --monitor use?
					if (appConfig.getValueBool("monitor")) {
						addLogEntry("uploadMoveItem target has disappeared: " ~ newPath, ["verbose"]);
						return;
					}
				}
			
				// Configure the modification JSON item
				SysTime mtime;
				if (appConfig.getValueBool("monitor")) {
					// Use the newPath modified timestamp
					mtime = timeLastModified(newPath).toUTC();
				} else {
					// Use the current system time
					mtime = Clock.currTime().toUTC();
				}
								
				JSONValue data = [
					"name": JSONValue(baseName(newPath)),
					"parentReference": JSONValue([
						"id": parentItem.id
					]),
					"fileSystemInfo": JSONValue([
						"lastModifiedDateTime": mtime.toISOExtString()
					])
				];
				
				// Perform the move operation on OneDrive
				bool isMoveSuccess = false;
				JSONValue response;
				string eTag = oldItem.eTag;
				
				// Create a new API Instance for this thread and initialise it
				OneDriveApi movePathOnlineApiInstance;
				movePathOnlineApiInstance = new OneDriveApi(appConfig);
				movePathOnlineApiInstance.initialise();
				
				// Try the online move
				for (int i = 0; i < 3; i++) {
					try {
						response = movePathOnlineApiInstance.updateById(oldItem.driveId, oldItem.id, data, oldItem.eTag);
						isMoveSuccess = true;
						break;
					} catch (OneDriveException e) {
						if (e.httpStatusCode == 412) {
							// OneDrive threw a 412 error, most likely: ETag does not match current item's value
							// Retry without eTag
							addLogEntry("File Move Failed - OneDrive eTag / cTag match issue", ["debug"]);
							addLogEntry("OneDrive returned a 'HTTP 412 - Precondition Failed' when attempting to move the file - gracefully handling error", ["verbose"]);
							eTag = null;
							// Retry to move the file but without the eTag, via the for() loop
						} else if (e.httpStatusCode == 409) {
							// Destination item already exists, delete it first
							addLogEntry("Moved local item overwrote an existing item - deleting old online item");
							uploadDeletedItem(newItem, newPath);
						} else
							break;
					}
				} 
				
				// Shutdown API instance
				movePathOnlineApiInstance.shutdown();
				// Free object and memory
				object.destroy(movePathOnlineApiInstance);
				
				// save the move response from OneDrive in the database
				// Is the response a valid JSON object - validation checking done in saveItem
				saveItem(response);
			}
		} else {
			// Moved item is unwanted
			addLogEntry("Item has been moved to a location that is excluded from sync operations. Removing item from OneDrive");
			uploadDeletedItem(oldItem, oldPath);
		}
	}
	
	// Perform integrity validation of the file that was uploaded
	bool performUploadIntegrityValidationChecks(JSONValue uploadResponse, string localFilePath, ulong localFileSize, bool raiseWarning=true) {
	
		bool integrityValid = false;
	
		if (!disableUploadValidation) {
			// Integrity validation has not been disabled (this is the default so we are always integrity checking our uploads)
			if (uploadResponse.type() == JSONType.object) {
				// Provided JSON is a valid JSON	
				ulong uploadFileSize = uploadResponse["size"].integer;
				string uploadFileHash = uploadResponse["file"]["hashes"]["quickXorHash"].str;
				string localFileHash = computeQuickXorHash(localFilePath);
				
				if ((localFileSize == uploadFileSize) && (localFileHash == uploadFileHash)) {
					// Uploaded file integrity intact
					addLogEntry("Uploaded local file matches reported online size and hash values", ["debug"]);
					integrityValid = true;
				} else if (raiseWarning) {
					// Upload integrity failure .. what failed?
					// There are 2 scenarios where this happens:
					// 1. Failed Transfer
					// 2. Upload file is going to a SharePoint Site, where Microsoft enriches the file with additional metadata with no way to disable
					addLogEntry("WARNING: Uploaded file integrity failure for: " ~ localFilePath, ["info", "notify"]);
					
					// What integrity failed - size?
					if (localFileSize != uploadFileSize) {
						addLogEntry("WARNING: Uploaded file integrity failure - Size Mismatch", ["verbose"]);
					}
					// What integrity failed - hash?
					if (localFileHash != uploadFileHash) {
						addLogEntry("WARNING: Uploaded file integrity failure - Hash Mismatch", ["verbose"]);
					}
					
					// What account type is this?
					if (appConfig.accountType != "personal") {
						// Not a personal account, thus the integrity failure is most likely due to SharePoint
						addLogEntry("CAUTION: When you upload files to Microsoft OneDrive that uses SharePoint as its backend, Microsoft OneDrive will alter your files post upload.", ["verbose"]);
						addLogEntry("CAUTION: This will lead to technical differences between the version stored online and your local original file, potentially causing issues with the accuracy or consistency of your data.", ["verbose"]);
						addLogEntry("CAUTION: Please read https://github.com/OneDrive/onedrive-api-docs/issues/935 for further details.", ["verbose"]);
					}
					// How can this be disabled?
					addLogEntry("To disable the integrity checking of uploaded files use --disable-upload-validation");
				}
			} else {
				addLogEntry("Upload file validation unable to be performed: input JSON was invalid");
				addLogEntry("WARNING: Skipping upload integrity check for: " ~ localFilePath);
			}
		} else {
			// We are bypassing integrity checks due to --disable-upload-validation
			addLogEntry("Upload file validation disabled due to --disable-upload-validation", ["debug"]);
			addLogEntry("WARNING: Skipping upload integrity check for: " ~ localFilePath, ["info", "notify"]);
		}
		
		// Is the file integrity online valid?
		return integrityValid;
	}
	
	// Query Office 365 SharePoint Shared Library site name to obtain it's Drive ID
	void querySiteCollectionForDriveID(string sharepointLibraryNameToQuery) {
		// Steps to get the ID:
		// 1. Query https://graph.microsoft.com/v1.0/sites?search= with the name entered
		// 2. Evaluate the response. A valid response will contain the description and the id. If the response comes back with nothing, the site name cannot be found or no access
		// 3. If valid, use the returned ID and query the site drives
		//		https://graph.microsoft.com/v1.0/sites/<site_id>/drives
		// 4. Display Shared Library Name & Drive ID
		
		string site_id;
		string drive_id;
		bool found = false;
		JSONValue siteQuery;
		string nextLink;
		string[] siteSearchResults;
		
		// Create a new API Instance for this thread and initialise it
		OneDriveApi querySharePointLibraryNameApiInstance;
		querySharePointLibraryNameApiInstance = new OneDriveApi(appConfig);
		querySharePointLibraryNameApiInstance.initialise();
		
		// The account type must not be a personal account type
		if (appConfig.accountType == "personal") {
			addLogEntry("ERROR: A OneDrive Personal Account cannot be used with --get-sharepoint-drive-id. Please re-authenticate your client using a OneDrive Business Account.");
			return;
		}
		
		// What query are we performing?
		addLogEntry();
		addLogEntry("Office 365 Library Name Query: " ~ sharepointLibraryNameToQuery);
		
		for (;;) {
			try {
				siteQuery = querySharePointLibraryNameApiInstance.o365SiteSearch(nextLink);
			} catch (OneDriveException e) {
				addLogEntry("ERROR: Query of OneDrive for Office 365 Library Name failed");
				// Forbidden - most likely authentication scope needs to be updated
				if (e.httpStatusCode == 403) {
					addLogEntry("ERROR: Authentication scope needs to be updated. Use --reauth and re-authenticate client.");
					return;
				}
				// Requested resource cannot be found
				if (e.httpStatusCode == 404) {
					string siteSearchUrl;
					if (nextLink.empty) {
						siteSearchUrl = querySharePointLibraryNameApiInstance.getSiteSearchUrl();
					} else {
						siteSearchUrl = nextLink;
					}
					// log the error
					addLogEntry("ERROR: Your OneDrive Account and Authentication Scope cannot access this OneDrive API: " ~ siteSearchUrl);
					addLogEntry("ERROR: To resolve, please discuss this issue with whomever supports your OneDrive and SharePoint environment.");
					return;
				}
				// HTTP request returned status code 429 (Too Many Requests)
				if (e.httpStatusCode == 429) {
					// HTTP request returned status code 429 (Too Many Requests). We need to leverage the response Retry-After HTTP header to ensure minimum delay until the throttle is removed.
					handleOneDriveThrottleRequest(querySharePointLibraryNameApiInstance);
					addLogEntry("Retrying original request that generated the OneDrive HTTP 429 Response Code (Too Many Requests) - attempting to query OneDrive drive children", ["debug"]);
				}
				// HTTP request returned status code 504 (Gateway Timeout) or 429 retry
				if ((e.httpStatusCode == 429) || (e.httpStatusCode == 504)) {
					// re-try the specific changes queries	
					if (e.httpStatusCode == 504) {
						addLogEntry("OneDrive returned a 'HTTP 504 - Gateway Timeout' when attempting to query Sharepoint Sites - retrying applicable request");
						addLogEntry("siteQuery = onedrive.o365SiteSearch(nextLink) previously threw an error - retrying", ["debug"]);
						
						// The server, while acting as a proxy, did not receive a timely response from the upstream server it needed to access in attempting to complete the request. 
						addLogEntry("Thread sleeping for 30 seconds as the server did not receive a timely response from the upstream server it needed to access in attempting to complete the request", ["debug"]);
						Thread.sleep(dur!"seconds"(30));
					}
					// re-try original request - retried for 429 and 504
					try {
						addLogEntry("Retrying Query: siteQuery = onedrive.o365SiteSearch(nextLink)", ["debug"]);
						siteQuery = querySharePointLibraryNameApiInstance.o365SiteSearch(nextLink);
						addLogEntry("Query 'siteQuery = onedrive.o365SiteSearch(nextLink)' performed successfully on re-try", ["debug"]);
					} catch (OneDriveException e) {
						// display what the error is
						addLogEntry("Query Error: siteQuery = onedrive.o365SiteSearch(nextLink) on re-try after delay", ["debug"]);
						// error was not a 504 this time
						displayOneDriveErrorMessage(e.msg, getFunctionName!({}));
						return;
					}
				} else {
					// display what the error is
					displayOneDriveErrorMessage(e.msg, getFunctionName!({}));
					return;
				}
			}
			
			// is siteQuery a valid JSON object & contain data we can use?
			if ((siteQuery.type() == JSONType.object) && ("value" in siteQuery)) {
				// valid JSON object
				addLogEntry("O365 Query Response: " ~ to!string(siteQuery), ["debug"]);
				
				foreach (searchResult; siteQuery["value"].array) {
					// Need an 'exclusive' match here with sharepointLibraryNameToQuery as entered
					addLogEntry("Found O365 Site: " ~ to!string(searchResult), ["debug"]);
					
					// 'displayName' and 'id' have to be present in the search result record in order to query the site
					if (("displayName" in searchResult) && ("id" in searchResult)) {
						if (sharepointLibraryNameToQuery == searchResult["displayName"].str){
							// 'displayName' matches search request
							site_id = searchResult["id"].str;
							JSONValue siteDriveQuery;
							
							try {
								siteDriveQuery = querySharePointLibraryNameApiInstance.o365SiteDrives(site_id);
							} catch (OneDriveException e) {
								addLogEntry("ERROR: Query of OneDrive for Office Site ID failed");
								// display what the error is
								displayOneDriveErrorMessage(e.msg, getFunctionName!({}));
								return;
							}
							
							// is siteDriveQuery a valid JSON object & contain data we can use?
							if ((siteDriveQuery.type() == JSONType.object) && ("value" in siteDriveQuery)) {
								// valid JSON object
								foreach (driveResult; siteDriveQuery["value"].array) {
									// Display results
									writeln("-----------------------------------------------");
									addLogEntry("Site Details: " ~ to!string(driveResult), ["debug"]);
									found = true;
									writeln("Site Name:    ", searchResult["displayName"].str);
									writeln("Library Name: ", driveResult["name"].str);
									writeln("drive_id:     ", driveResult["id"].str);
									writeln("Library URL:  ", driveResult["webUrl"].str);
								}
								// closeout
								writeln("-----------------------------------------------");
							} else {
								// not a valid JSON object
								addLogEntry("ERROR: There was an error performing this operation on Microsoft OneDrive");
								addLogEntry("ERROR: Increase logging verbosity to assist determining why.");
								return;
							}
						}
					} else {
						// 'displayName', 'id' or ''webUrl' not present in JSON results for a specific site
						string siteNameAvailable = "Site 'name' was restricted by OneDrive API permissions";
						bool displayNameAvailable = false;
						bool idAvailable = false;
						if ("name" in searchResult) siteNameAvailable = searchResult["name"].str;
						if ("displayName" in searchResult) displayNameAvailable = true;
						if ("id" in searchResult) idAvailable = true;
						
						// Display error details for this site data
						addLogEntry();
						addLogEntry("ERROR: SharePoint Site details not provided for: " ~ siteNameAvailable);
						addLogEntry("ERROR: The SharePoint Site results returned from OneDrive API do not contain the required items to match. Please check your permissions with your site administrator.");
						addLogEntry("ERROR: Your site security settings is preventing the following details from being accessed: 'displayName' or 'id'");
						addLogEntry(" - Is 'displayName' available = " ~ to!string(displayNameAvailable), ["verbose"]);
						addLogEntry(" - Is 'id' available          = " ~ to!string(idAvailable), ["verbose"]);
						addLogEntry("ERROR: To debug this further, please increase verbosity (--verbose or --verbose --verbose) to provide further insight as to what details are actually being returned.");
					}
				}
				
				if(!found) {
					// The SharePoint site we are searching for was not found in this bundle set
					// Add to siteSearchResults so we can display what we did find
					string siteSearchResultsEntry;
					foreach (searchResult; siteQuery["value"].array) {
						// We can only add the displayName if it is available
						if ("displayName" in searchResult) {
							// Use the displayName
							siteSearchResultsEntry = " * " ~ searchResult["displayName"].str;
							siteSearchResults ~= siteSearchResultsEntry;
						} else {
							// Add, but indicate displayName unavailable, use id
							if ("id" in searchResult) {
								siteSearchResultsEntry = " * " ~ "Unknown displayName (Data not provided by API), Site ID: " ~ searchResult["id"].str;
								siteSearchResults ~= siteSearchResultsEntry;
							} else {
								// displayName and id unavailable, display in debug log the entry
								addLogEntry("Bad SharePoint Data for site: " ~ to!string(searchResult), ["debug"]);
							}
						}
					}
				}
			} else {
				// not a valid JSON object
				addLogEntry("ERROR: There was an error performing this operation on Microsoft OneDrive");
				addLogEntry("ERROR: Increase logging verbosity to assist determining why.");
				return;
			}
			
			// If a collection exceeds the default page size (200 items), the @odata.nextLink property is returned in the response 
			// to indicate more items are available and provide the request URL for the next page of items.
			if ("@odata.nextLink" in siteQuery) {
				// Update nextLink to next set of SharePoint library names
				nextLink = siteQuery["@odata.nextLink"].str;
				addLogEntry("Setting nextLink to (@odata.nextLink): " ~ nextLink, ["debug"]);
			} else break;
		}
		
		// Was the intended target found?
		if(!found) {
			
			// Was the search a wildcard?
			if (sharepointLibraryNameToQuery != "*") {
				// Only print this out if the search was not a wildcard
				addLogEntry();
				addLogEntry("ERROR: The requested SharePoint site could not be found. Please check it's name and your permissions to access the site.");
			}
			// List all sites returned to assist user
			addLogEntry();
			addLogEntry("The following SharePoint site names were returned:");
			foreach (searchResultEntry; siteSearchResults) {
				// list the display name that we use to match against the user query
				addLogEntry(searchResultEntry);
			}
		}
		
		// Shutdown API instance
		querySharePointLibraryNameApiInstance.shutdown();
		// Free object and memory
		object.destroy(querySharePointLibraryNameApiInstance);
	}
	
	// Query the sync status of the client and the local system
	void queryOneDriveForSyncStatus(string pathToQueryStatusOn) {
	
		// Query the account driveId and rootId to get the /delta JSON information
		// Process that JSON data for relevancy
		
		// Function variables
		ulong downloadSize = 0;
		string deltaLink = null;
		string driveIdToQuery = appConfig.defaultDriveId;
		string itemIdToQuery = appConfig.defaultRootId;
		JSONValue deltaChanges;
		
		// Array of JSON items
		JSONValue[] jsonItemsArray;
		
		// Query Database for a potential deltaLink starting point
		deltaLink = itemDB.getDeltaLink(driveIdToQuery, itemIdToQuery);
		
		// Log what we are doing
		addProcessingLogHeaderEntry("Querying the change status of Drive ID: " ~ driveIdToQuery, appConfig.verbosityCount);
		
		// Query the OenDrive API using the applicable details, following nextLink if applicable
		// Create a new API Instance for querying /delta and initialise it
		OneDriveApi getDeltaQueryOneDriveApiInstance;
		getDeltaQueryOneDriveApiInstance = new OneDriveApi(appConfig);
		getDeltaQueryOneDriveApiInstance.initialise();
		
		for (;;) {
			// Add a processing '.'
			if (appConfig.verbosityCount == 0)
				addProcessingDotEntry();
		
			// Get the /delta changes via the OneDrive API
			// getDeltaChangesByItemId has the re-try logic for transient errors
			deltaChanges = getDeltaChangesByItemId(driveIdToQuery, itemIdToQuery, deltaLink, getDeltaQueryOneDriveApiInstance);
			
			// If the initial deltaChanges response is an invalid JSON object, keep trying ..
			if (deltaChanges.type() != JSONType.object) {
				while (deltaChanges.type() != JSONType.object) {
					// Handle the invalid JSON response adn retry
					addLogEntry("ERROR: Query of the OneDrive API via deltaChanges = getDeltaChangesByItemId() returned an invalid JSON response", ["debug"]);
					deltaChanges = getDeltaChangesByItemId(driveIdToQuery, itemIdToQuery, deltaLink, getDeltaQueryOneDriveApiInstance);
				}
			}
			
			// We have a valid deltaChanges JSON array. This means we have at least 200+ JSON items to process.
			// The API response however cannot be run in parallel as the OneDrive API sends the JSON items in the order in which they must be processed
			foreach (onedriveJSONItem; deltaChanges["value"].array) {
				// is the JSON a root object - we dont want to count this
				if (!isItemRoot(onedriveJSONItem)) {
					// Files are the only item that we want to calculate
					if (isItemFile(onedriveJSONItem)) {
						// JSON item is a file
						// Is the item filtered out due to client side filtering rules?
						if (!checkJSONAgainstClientSideFiltering(onedriveJSONItem)) {
							// Is the path of this JSON item 'in-scope' or 'out-of-scope' ?
							if (pathToQueryStatusOn != "/") {
								// We need to check the path of this item against pathToQueryStatusOn
								string thisItemPath = "";
								if (("path" in onedriveJSONItem["parentReference"]) != null) {
									// If there is a parent reference path, try and use it
									string selfBuiltPath = onedriveJSONItem["parentReference"]["path"].str ~ "/" ~ onedriveJSONItem["name"].str;
									
									// Check for ':' and split if present
									auto splitIndex = selfBuiltPath.indexOf(":");
									if (splitIndex != -1) {
										// Keep only the part after ':'
										selfBuiltPath = selfBuiltPath[splitIndex + 1 .. $];
									}
									
									// Set thisItemPath to the self built path
									thisItemPath = selfBuiltPath;
								} else {
									// no parent reference path available
									thisItemPath = onedriveJSONItem["name"].str;
								}
								// can we find 'pathToQueryStatusOn' in 'thisItemPath' ?
								if (canFind(thisItemPath, pathToQueryStatusOn)) {
									// Add this to the array for processing
									jsonItemsArray ~= onedriveJSONItem;
								}
							} else {
								// We are not doing a --single-directory check
								// Add this to the array for processing
								jsonItemsArray ~= onedriveJSONItem;
							}
						}
					}
				}
			}
			
			// The response may contain either @odata.deltaLink or @odata.nextLink
			if ("@odata.deltaLink" in deltaChanges) {
				deltaLink = deltaChanges["@odata.deltaLink"].str;
				addLogEntry("Setting next deltaLink to (@odata.deltaLink): " ~ deltaLink, ["debug"]);
			}
			
			// Update deltaLink to next changeSet bundle
			if ("@odata.nextLink" in deltaChanges) {	
				deltaLink = deltaChanges["@odata.nextLink"].str;
				addLogEntry("Setting next deltaLink to (@odata.nextLink): " ~ deltaLink, ["debug"]);
			}
			else break;
		}
		// Needed after printing out '....' when fetching changes from OneDrive API
		if (appConfig.verbosityCount == 0)
			addLogEntry("\n", ["consoleOnlyNoNewLine"]);
		
		// Are there any JSON items to process?
		if (count(jsonItemsArray) != 0) {
			// There are items to process
			foreach (onedriveJSONItem; jsonItemsArray.array) {
			
				// variables we need
				string thisItemParentDriveId;
				string thisItemId;
				string thisItemHash;
				bool existingDBEntry = false;
				
				// Is this file a remote item (on a shared folder) ?
				if (isItemRemote(onedriveJSONItem)) {
					// remote drive item
					thisItemParentDriveId = onedriveJSONItem["remoteItem"]["parentReference"]["driveId"].str;
					thisItemId = onedriveJSONItem["id"].str;
				} else {
					// standard drive item
					thisItemParentDriveId = onedriveJSONItem["parentReference"]["driveId"].str;
					thisItemId = onedriveJSONItem["id"].str;
				}
				
				// Get the file hash
				if (hasHashes(onedriveJSONItem)) {
					thisItemHash = onedriveJSONItem["file"]["hashes"]["quickXorHash"].str;
					
					// Check if the item has been seen before
					Item existingDatabaseItem;
					existingDBEntry = itemDB.selectById(thisItemParentDriveId, thisItemId, existingDatabaseItem);
					
					if (existingDBEntry) {
						// item exists in database .. do the database details match the JSON record?
						if (existingDatabaseItem.quickXorHash != thisItemHash) {
							// file hash is different, this will trigger a download event
							downloadSize = downloadSize + onedriveJSONItem["size"].integer;
						} 
					} else {
						// item does not exist in the database
						// this item has already passed client side filtering rules (skip_dir, skip_file, sync_list)
						// this will trigger a download event
						downloadSize = downloadSize + onedriveJSONItem["size"].integer;
					}
				}
			}
		}
			
		// Was anything detected that would constitute a download?
		if (downloadSize > 0) {
			// we have something to download
			if (pathToQueryStatusOn != "/") {
				writeln("The selected local directory via --single-directory is out of sync with Microsoft OneDrive");
			} else {
				writeln("The configured local 'sync_dir' directory is out of sync with Microsoft OneDrive");
			}
			writeln("Approximate data to download from Microsoft OneDrive: ", (downloadSize/1024), " KB");
		} else {
			// No changes were returned
			writeln("There are no pending changes from Microsoft OneDrive; your local directory matches the data online.");
		}
	}
	
	// Query OneDrive for file details of a given path, returning either the 'webURL' or 'lastModifiedBy' JSON facet
	void queryOneDriveForFileDetails(string inputFilePath, string runtimePath, string outputType) {
	
		// Calculate the full local file path
		string fullLocalFilePath = buildNormalizedPath(buildPath(runtimePath, inputFilePath));
		
		// Query if file is valid locally
		if (exists(fullLocalFilePath)) {
			// search drive_id list
			string[] distinctDriveIds = itemDB.selectDistinctDriveIds();
			bool pathInDB = false;
			Item dbItem;
			
			foreach (searchDriveId; distinctDriveIds) {
				// Does this path exist in the database, use the 'inputFilePath'
				if (itemDB.selectByPath(inputFilePath, searchDriveId, dbItem)) {
					// item is in the database
					pathInDB = true;
					JSONValue fileDetailsFromOneDrive;
				
					// Create a new API Instance for this thread and initialise it
					OneDriveApi queryOneDriveForFileDetailsApiInstance;
					queryOneDriveForFileDetailsApiInstance = new OneDriveApi(appConfig);
					queryOneDriveForFileDetailsApiInstance.initialise();
					
					try {
						fileDetailsFromOneDrive = queryOneDriveForFileDetailsApiInstance.getPathDetailsById(dbItem.driveId, dbItem.id);
					} catch (OneDriveException exception) {
						// display what the error is
						displayOneDriveErrorMessage(exception.msg, getFunctionName!({}));
						return;
					}
					
					// Is the API response a valid JSON file?
					if (fileDetailsFromOneDrive.type() == JSONType.object) {
					
						// debug output of response
						addLogEntry("API Response: " ~ to!string(fileDetailsFromOneDrive), ["debug"]);
						
						// What sort of response to we generate
						// --get-file-link response
						if (outputType == "URL") {
							if ((fileDetailsFromOneDrive.type() == JSONType.object) && ("webUrl" in fileDetailsFromOneDrive)) {
								// Valid JSON object
								addLogEntry();
								writeln("WebURL: ", fileDetailsFromOneDrive["webUrl"].str);
							}
						}
						
						// --modified-by response
						if (outputType == "ModifiedBy") {
							if ((fileDetailsFromOneDrive.type() == JSONType.object) && ("lastModifiedBy" in fileDetailsFromOneDrive)) {
								// Valid JSON object
								writeln();
								writeln("Last modified:    ", fileDetailsFromOneDrive["lastModifiedDateTime"].str);
								writeln("Last modified by: ", fileDetailsFromOneDrive["lastModifiedBy"]["user"]["displayName"].str);
								// if 'email' provided, add this to the output
								if ("email" in fileDetailsFromOneDrive["lastModifiedBy"]["user"]) {
									writeln("Email Address:    ", fileDetailsFromOneDrive["lastModifiedBy"]["user"]["email"].str);
								}
							}
						}
						
						// --create-share-link response
						if (outputType == "ShareableLink") {
						
							JSONValue accessScope;
							JSONValue createShareableLinkResponse;
							string thisDriveId = fileDetailsFromOneDrive["parentReference"]["driveId"].str;
							string thisItemId = fileDetailsFromOneDrive["id"].str;
							string fileShareLink;
							bool writeablePermissions = appConfig.getValueBool("with_editing_perms");
							
							// What sort of shareable link is required?
							if (writeablePermissions) {
								// configure the read-write access scope
								accessScope = [
									"type": "edit",
									"scope": "anonymous"
								];
							} else {
								// configure the read-only access scope (default)
								accessScope = [
									"type": "view",
									"scope": "anonymous"
								];
							}
							
							// Try and create the shareable file link
							try {
								createShareableLinkResponse = queryOneDriveForFileDetailsApiInstance.createShareableLink(thisDriveId, thisItemId, accessScope);
							} catch (OneDriveException exception) {
								// display what the error is
								displayOneDriveErrorMessage(exception.msg, getFunctionName!({}));
								return;
							}
							
							// Is the API response a valid JSON file?
							if ((createShareableLinkResponse.type() == JSONType.object) && ("link" in createShareableLinkResponse)) {
								// Extract the file share link from the JSON response
								fileShareLink = createShareableLinkResponse["link"]["webUrl"].str;
								writeln("File Shareable Link: ", fileShareLink);
								if (writeablePermissions) {
									writeln("Shareable Link has read-write permissions - use and provide with caution"); 
								}
							}
						}
					}
					
					// Shutdown the API access
					queryOneDriveForFileDetailsApiInstance.shutdown();
					// Free object and memory
					object.destroy(queryOneDriveForFileDetailsApiInstance);
				}
			}
			
			// was path found?
			if (!pathInDB) {
				// File has not been synced with OneDrive
				addLogEntry("Selected path has not been synced with OneDrive: " ~ inputFilePath);
			}
		} else {
			// File does not exist locally
			addLogEntry("Selected path not found on local system: " ~ inputFilePath);
		}
	}
	
	// Query OneDrive for the quota details
	void queryOneDriveForQuotaDetails() {
		// This function is similar to getRemainingFreeSpace() but is different in data being analysed and output method
		JSONValue currentDriveQuota;
		string driveId;

		if (appConfig.getValueString("drive_id").length) {
			driveId = appConfig.getValueString("drive_id");
		} else {
			driveId = appConfig.defaultDriveId;
		}
		
		try {
			// Create a new OneDrive API instance
			OneDriveApi getCurrentDriveQuotaApiInstance;
			getCurrentDriveQuotaApiInstance = new OneDriveApi(appConfig);
			getCurrentDriveQuotaApiInstance.initialise();
			addLogEntry("Seeking available quota for this drive id: " ~ driveId, ["debug"]);
			currentDriveQuota = getCurrentDriveQuotaApiInstance.getDriveQuota(driveId);
			// Shut this API instance down
			getCurrentDriveQuotaApiInstance.shutdown();
			// Free object and memory
			object.destroy(getCurrentDriveQuotaApiInstance);
		} catch (OneDriveException e) {
			addLogEntry("currentDriveQuota = onedrive.getDriveQuota(driveId) generated a OneDriveException", ["debug"]);
		}
		
		// validate that currentDriveQuota is a JSON value
		if (currentDriveQuota.type() == JSONType.object) {
			// was 'quota' in response?
			if ("quota" in currentDriveQuota) {
		
				// debug output of response
				addLogEntry("currentDriveQuota: " ~ to!string(currentDriveQuota), ["debug"]);
				
				// human readable output of response
				string deletedValue = "Not Provided";
				string remainingValue = "Not Provided";
				string stateValue = "Not Provided";
				string totalValue = "Not Provided";
				string usedValue = "Not Provided";
			
				// Update values
				if ("deleted" in currentDriveQuota["quota"]) {
					deletedValue = byteToGibiByte(currentDriveQuota["quota"]["deleted"].integer);
				}
				
				if ("remaining" in currentDriveQuota["quota"]) {
					remainingValue = byteToGibiByte(currentDriveQuota["quota"]["remaining"].integer);
				}
				
				if ("state" in currentDriveQuota["quota"]) {
					stateValue = currentDriveQuota["quota"]["state"].str;
				}
				
				if ("total" in currentDriveQuota["quota"]) {
					totalValue = byteToGibiByte(currentDriveQuota["quota"]["total"].integer);
				}
				
				if ("used" in currentDriveQuota["quota"]) {
					usedValue = byteToGibiByte(currentDriveQuota["quota"]["used"].integer);
				}
				
				writeln("Microsoft OneDrive quota information as reported for this Drive ID: ", driveId);
				writeln();
				writeln("Deleted:   ", deletedValue, " GB (", currentDriveQuota["quota"]["deleted"].integer, " bytes)");
				writeln("Remaining: ", remainingValue, " GB (", currentDriveQuota["quota"]["remaining"].integer, " bytes)");
				writeln("State:     ", stateValue);
				writeln("Total:     ", totalValue, " GB (", currentDriveQuota["quota"]["total"].integer, " bytes)");
				writeln("Used:      ", usedValue, " GB (", currentDriveQuota["quota"]["used"].integer, " bytes)");
				writeln();
			} else {
				writeln("Microsoft OneDrive quota information is being restricted for this Drive ID: ", driveId);
			}
	
		} 
	}
	
	// Query the system for session_upload.* files
	bool checkForInterruptedSessionUploads() {
	
		bool interruptedUploads = false;
		ulong interruptedUploadsCount;
		
		// Scan the filesystem for the files we are interested in, build up interruptedUploadsSessionFiles array
		foreach (sessionFile; dirEntries(appConfig.configDirName, "session_upload.*", SpanMode.shallow)) {
			// calculate the full path
			string tempPath = buildNormalizedPath(buildPath(appConfig.configDirName, sessionFile));
			// add to array
			interruptedUploadsSessionFiles ~= [tempPath];
		}
		
		// Count all 'session_upload' files in appConfig.configDirName
		//interruptedUploadsCount = count(dirEntries(appConfig.configDirName, "session_upload.*", SpanMode.shallow));
		interruptedUploadsCount = count(interruptedUploadsSessionFiles);
		if (interruptedUploadsCount != 0) {
			interruptedUploads = true;
		}
		
		// return if there are interrupted uploads to process
		return interruptedUploads;
	}
	
	// Clear any session_upload.* files
	void clearInterruptedSessionUploads() {
		// Scan the filesystem for the files we are interested in, build up interruptedUploadsSessionFiles array
		foreach (sessionFile; dirEntries(appConfig.configDirName, "session_upload.*", SpanMode.shallow)) {
			// calculate the full path
			string tempPath = buildNormalizedPath(buildPath(appConfig.configDirName, sessionFile));
			JSONValue sessionFileData = readText(tempPath).parseJSON();
			addLogEntry("Removing interrupted session upload file due to --resync for: " ~ sessionFileData["localPath"].str, ["info"]);
			
			// Process removal
			if (!dryRun) {
				safeRemove(tempPath);
			}
		}
	}
	
	// Process interrupted 'session_upload' files
	void processForInterruptedSessionUploads() {
		// For each upload_session file that has been found, process the data to ensure it is still valid
		foreach (sessionFilePath; interruptedUploadsSessionFiles) {
			if (!validateUploadSessionFileData(sessionFilePath)) {
				// Remove upload_session file as it is invalid
				// upload_session file file contains an error - cant resume this session
				addLogEntry("Restore file upload session failed - cleaning up resumable session data file: " ~ sessionFilePath, ["verbose"]);
				
				// cleanup session path
				if (exists(sessionFilePath)) {
					if (!dryRun) {
						remove(sessionFilePath);
					}
				}
			}
		}
		
		// At this point we should have an array of JSON items to resume uploading
		if (count(jsonItemsToResumeUpload) > 0) {
			// there are valid items to resume upload
		
			// Lets deal with all the JSON items that need to be reumed for upload in a batch process
			ulong batchSize = appConfig.getValueLong("threads");
			ulong batchCount = (jsonItemsToResumeUpload.length + batchSize - 1) / batchSize;
			ulong batchesProcessed = 0;
			
			foreach (chunk; jsonItemsToResumeUpload.chunks(batchSize)) {
				// send an array containing 'appConfig.getValueLong("threads")' JSON items to resume upload
				resumeSessionUploadsInParallel(chunk);
			}
		}
	}
	
	bool validateUploadSessionFileData(string sessionFilePath) {
		
		JSONValue sessionFileData;

		// Try and read the text from the session file as a JSON array
		try {
			sessionFileData = readText(sessionFilePath).parseJSON();
		} catch (JSONException e) {
			addLogEntry("SESSION-RESUME: Invalid JSON data in: " ~ sessionFilePath, ["debug"]);
			return false;
		}
		
		// Does the file we wish to resume uploading exist locally still?
		if ("localPath" in sessionFileData) {
			string sessionLocalFilePath = sessionFileData["localPath"].str;
			addLogEntry("SESSION-RESUME: sessionLocalFilePath: " ~ sessionLocalFilePath, ["debug"]);
			
			// Does the file exist?
			if (!exists(sessionLocalFilePath)) {
				addLogEntry("The local file to upload does not exist locally anymore", ["verbose"]);
				return false;
			}
			
			// Can we read the file?
			if (!readLocalFile(sessionLocalFilePath)) {
				// filesystem error already returned if unable to read
				return false;
			}
			
		} else {
			addLogEntry("SESSION-RESUME: No localPath data in: " ~ sessionFilePath, ["debug"]);
			return false;
		}
		
		// Check the session data for expirationDateTime
		if ("expirationDateTime" in sessionFileData) {
			auto expiration = SysTime.fromISOExtString(sessionFileData["expirationDateTime"].str);
			if (expiration < Clock.currTime()) {
				addLogEntry("The upload session has expired for: " ~ sessionFilePath, ["verbose"]);
				return false;
			}
		} else {
			addLogEntry("SESSION-RESUME: No expirationDateTime data in: " ~ sessionFilePath, ["debug"]);
			return false;
		}
		
		// Check the online upload status, using the uloadURL in sessionFileData
		if ("uploadUrl" in sessionFileData) {
			JSONValue response;
			
			// Create a new OneDrive API instance
			OneDriveApi validateUploadSessionFileDataApiInstance;
			validateUploadSessionFileDataApiInstance = new OneDriveApi(appConfig);
			validateUploadSessionFileDataApiInstance.initialise();
			
			try {
				response = validateUploadSessionFileDataApiInstance.requestUploadStatus(sessionFileData["uploadUrl"].str);
			} catch (OneDriveException e) {
				// handle any onedrive error response as invalid
				addLogEntry("SESSION-RESUME: Invalid response when using uploadUrl in: " ~ sessionFilePath, ["debug"]);
				return false;
			}
			
			// Shutdown API instance
			validateUploadSessionFileDataApiInstance.shutdown();
			// Free object and memory
			object.destroy(validateUploadSessionFileDataApiInstance);
			
			// Do we have a valid response from OneDrive?
			if (response.type() == JSONType.object) {
				// Valid JSON object was returned
				if (("expirationDateTime" in response) && ("nextExpectedRanges" in response)) {
					// The 'uploadUrl' is valid, and the response contains elements we need
					sessionFileData["expirationDateTime"] = response["expirationDateTime"];
					sessionFileData["nextExpectedRanges"] = response["nextExpectedRanges"];
					
					if (sessionFileData["nextExpectedRanges"].array.length == 0) {
						addLogEntry("The upload session was already completed", ["verbose"]);
						return false;
					}
				} else {
					addLogEntry("SESSION-RESUME: No expirationDateTime & nextExpectedRanges data in Microsoft OneDrive API response: " ~ to!string(response), ["debug"]);
					return false;
				}
			} else {
				// not a JSON object
				addLogEntry("Restore file upload session failed - invalid response from Microsoft OneDrive", ["verbose"]);
				return false;
			}
		} else {
			addLogEntry("SESSION-RESUME: No uploadUrl data in: " ~ sessionFilePath, ["debug"]);
			return false;
		}
		
		// Add 'sessionFilePath' to 'sessionFileData' so that it can be used when we re-use the JSON data to resume the upload
		sessionFileData["sessionFilePath"] = sessionFilePath;
		
		// Add sessionFileData to jsonItemsToResumeUpload as it is now valid
		jsonItemsToResumeUpload ~= sessionFileData;
		return true;
	}
	
	void resumeSessionUploadsInParallel(JSONValue[] array) {
		// This function recieved an array of 16 JSON items to resume upload
		foreach (i, jsonItemToResume; taskPool.parallel(array)) {
			// Take each JSON item and resume upload using the JSON data
			
			JSONValue uploadResponse;
			OneDriveApi uploadFileOneDriveApiInstance;
			uploadFileOneDriveApiInstance = new OneDriveApi(appConfig);
			uploadFileOneDriveApiInstance.initialise();
			
			// Pull out data from this JSON element
			string threadUploadSessionFilePath = jsonItemToResume["sessionFilePath"].str;
			ulong thisFileSizeLocal = getSize(jsonItemToResume["localPath"].str);
			
			// Try to resume the session upload using the provided data
			try {
				uploadResponse = performSessionFileUpload(uploadFileOneDriveApiInstance, thisFileSizeLocal, jsonItemToResume, threadUploadSessionFilePath);
			} catch (OneDriveException exception) {
				writeln("CODING TO DO: Handle an exception when performing a resume session upload");	
			}
			
			// Was the response from the OneDrive API a valid JSON item?
			if (uploadResponse.type() == JSONType.object) {
				// A valid JSON object was returned - session resumption upload sucessful
				
				// Are we in an --upload-only & --remove-source-files scenario?
				// Use actual config values as we are doing an upload session recovery
				if (localDeleteAfterUpload) {
					// Log that we are deleting a local item
					addLogEntry("Removing local file as --upload-only & --remove-source-files configured");
					// are we in a --dry-run scenario?
					if (!dryRun) {
						// No --dry-run ... process local file delete
						// Only perform the delete if we have a valid file path
						if (exists(jsonItemToResume["localPath"].str)) {
							// file exists
							addLogEntry("Removing local file: " ~ jsonItemToResume["localPath"].str, ["debug"]);
							safeRemove(jsonItemToResume["localPath"].str);
						}
					}
					// as file is removed, we have nothing to add to the local database
					addLogEntry("Skipping adding to database as --upload-only & --remove-source-files configured", ["debug"]);
				} else {
					// Save JSON item in database
					saveItem(uploadResponse);
				}
			} else {
				// No valid response was returned
				addLogEntry("CODING TO DO: what to do when session upload resumption JSON data is not valid ... nothing ? error message ?");
			}
			
			// Shutdown API instance
			uploadFileOneDriveApiInstance.shutdown();
			// Free object and memory
			object.destroy(uploadFileOneDriveApiInstance);
		}
	}
	
	// Function to process the path by removing prefix up to ':' - remove '/drive/root:' from a path string
	string processPathToRemoveRootReference(ref string pathToCheck) {
		long colonIndex = pathToCheck.indexOf(":");
		if (colonIndex != -1) {
			addLogEntry("Updating " ~ pathToCheck ~ " to remove prefix up to ':'", ["debug"]);
			pathToCheck = pathToCheck[colonIndex + 1 .. $];
			addLogEntry("Updated path for 'skip_dir' check: " ~ pathToCheck, ["debug"]);
		}
		return pathToCheck;
	}
	
	// Function to find a given DriveId in the onlineDriveDetails associative array that maps driveId to driveDetailsCache
	// If 'true' will return 'driveDetails' containing the struct data 'driveDetailsCache'
	bool canFindDriveId(string driveId, out driveDetailsCache driveDetails) {
		auto ptr = driveId in onlineDriveDetails;
		if (ptr !is null) {
			driveDetails = *ptr; // Dereference the pointer to get the value
			return true;
		} else {
			return false;
		}
	}
	
	// Add this driveId plus relevant details for future reference and use
	void addOrUpdateOneDriveOnlineDetails(string driveId) {
	
		bool quotaRestricted;
		bool quotaAvailable;
		ulong quotaRemaining;
		
		// Get the data from online
		auto onlineDriveData = getRemainingFreeSpaceOnline(driveId);
		quotaRestricted = to!bool(onlineDriveData[0][0]);
		quotaAvailable = to!bool(onlineDriveData[0][1]);
		quotaRemaining = to!long(onlineDriveData[0][2]);
		onlineDriveDetails[driveId] = driveDetailsCache(driveId, quotaRestricted, quotaAvailable, quotaRemaining);
		
		// Debug log what the cached array now contains
		addLogEntry("onlineDriveDetails: " ~ to!string(onlineDriveDetails), ["debug"]);
	}

	
	// Return a specific 'driveId' details from 'onlineDriveDetails'
	driveDetailsCache getDriveDetails(string driveId) {
		auto ptr = driveId in onlineDriveDetails;
		if (ptr !is null) {
			return *ptr;  // Dereference the pointer to get the value
		} else {
			// Return a default driveDetailsCache or handle the case where the driveId is not found
			return driveDetailsCache.init; // Return default-initialized struct
		}
	}
	
	// Search a given Drive ID, Item ID and filename to see if this exists in the location specified
	JSONValue searchDriveItemForFile(string parentItemDriveId, string parentItemId, string fileToUpload) {
	
		JSONValue onedriveJSONItem;
		string searchName = baseName(fileToUpload);
		JSONValue thisLevelChildren;
		
		string nextLink;
		
		// Create a new API Instance for this thread and initialise it
		OneDriveApi checkFileOneDriveApiInstance;
		checkFileOneDriveApiInstance = new OneDriveApi(appConfig);
		checkFileOneDriveApiInstance.initialise();
		
		for (;;) {
			// query top level children
			try {
				thisLevelChildren = checkFileOneDriveApiInstance.listChildren(parentItemDriveId, parentItemId, nextLink);
			} catch (OneDriveException exception) {
				// OneDrive threw an error
				addLogEntry("------------------------------------------------------------------", ["debug"]);
				addLogEntry("Query Error: thisLevelChildren = checkFileOneDriveApiInstance.listChildren(parentItemDriveId, parentItemId, nextLink)", ["debug"]);
				addLogEntry("driveId:   " ~ parentItemDriveId, ["debug"]);
				addLogEntry("idToQuery: " ~ parentItemId, ["debug"]);
				addLogEntry("nextLink:  " ~ nextLink, ["debug"]);
				
				string thisFunctionName = getFunctionName!({});
				// HTTP request returned status code 408,429,503,504
				if ((exception.httpStatusCode == 408) || (exception.httpStatusCode == 429) || (exception.httpStatusCode == 503) || (exception.httpStatusCode == 504)) {
					// Handle the 429
					if (exception.httpStatusCode == 429) {
						// HTTP request returned status code 429 (Too Many Requests). We need to leverage the response Retry-After HTTP header to ensure minimum delay until the throttle is removed.
						handleOneDriveThrottleRequest(checkFileOneDriveApiInstance);
						addLogEntry("Retrying original request that generated the OneDrive HTTP 429 Response Code (Too Many Requests) - attempting to retry thisLevelChildren = checkFileOneDriveApiInstance.listChildren(parentItemDriveId, parentItemId, nextLink)", ["debug"]);
					}
					// re-try the specific changes queries
					if ((exception.httpStatusCode == 408) || (exception.httpStatusCode == 503) || (exception.httpStatusCode == 504)) {
						// 408 - Request Time Out
						// 503 - Service Unavailable
						// 504 - Gateway Timeout
						// Transient error - try again in 30 seconds
						auto errorArray = splitLines(exception.msg);
						addLogEntry(to!string(errorArray[0]) ~ " when attempting to query OneDrive top level drive children on OneDrive - retrying applicable request in 30 seconds");
						addLogEntry("checkFileOneDriveApiInstance.listChildren(parentItemDriveId, parentItemId, nextLink) previously threw an error - retrying", ["debug"]);
						
						// The server, while acting as a proxy, did not receive a timely response from the upstream server it needed to access in attempting to complete the request. 
						addLogEntry("Thread sleeping for 30 seconds as the server did not receive a timely response from the upstream server it needed to access in attempting to complete the request", ["debug"]);
						Thread.sleep(dur!"seconds"(30));
					}
					// re-try original request - retried for 429, 503, 504 - but loop back calling this function 
					addLogEntry("Retrying Function: " ~ thisFunctionName, ["debug"]);
					searchDriveItemForFile(parentItemDriveId, parentItemId, fileToUpload);
				} else {
					// Default operation if not 408,429,503,504 errors
					// display what the error is
					displayOneDriveErrorMessage(exception.msg, thisFunctionName);
				}
			}
			
			// process thisLevelChildren response
			foreach (child; thisLevelChildren["value"].array) {
                // Only looking at files
				if ((child["name"].str == searchName) && (("file" in child) != null)) {
					// Found the matching file, return its JSON representation
					// Operations in this thread are done / complete
					checkFileOneDriveApiInstance.shutdown();
					// Free object and memory
					object.destroy(checkFileOneDriveApiInstance);
					// Return child
                    return child;
                }
            }
			
			// If a collection exceeds the default page size (200 items), the @odata.nextLink property is returned in the response 
			// to indicate more items are available and provide the request URL for the next page of items.
			if ("@odata.nextLink" in thisLevelChildren) {
				// Update nextLink to next changeSet bundle
				addLogEntry("Setting nextLink to (@odata.nextLink): " ~ nextLink, ["debug"]);
				nextLink = thisLevelChildren["@odata.nextLink"].str;
			} else break;
		}
		
		// Operations in this thread are done / complete
		checkFileOneDriveApiInstance.shutdown();
		// Free object and memory
		object.destroy(checkFileOneDriveApiInstance);
		// return an empty JSON item
		return onedriveJSONItem;
	}
	
	// Update 'onlineDriveDetails' with the latest data about this drive
	void updateDriveDetailsCache(string driveId, bool quotaRestricted, bool quotaAvailable, ulong localFileSize) {
	
		// As each thread is running differently, what is the current 'quotaRemaining' for 'driveId' ?
		ulong quotaRemaining;
		driveDetailsCache cachedOnlineDriveData;
		cachedOnlineDriveData = getDriveDetails(driveId);
		quotaRemaining = cachedOnlineDriveData.quotaRemaining;
		
		// Update 'quotaRemaining'
		quotaRemaining = quotaRemaining - localFileSize;
		
		// Do the flags get updated?
		if (quotaRemaining <= 0) {
			if (appConfig.accountType == "personal"){
				// zero space available
				addLogEntry("ERROR: OneDrive account currently has zero space available. Please free up some space online or purchase additional space.");
				quotaRemaining = 0;
				quotaAvailable = false;
			} else {
				// zero space available is being reported, maybe being restricted?
				addLogEntry("WARNING: OneDrive quota information is being restricted or providing a zero value. Please fix by speaking to your OneDrive / Office 365 Administrator.", ["verbose"]);
				quotaRemaining = 0;
				quotaRestricted = true;
			}
		}
		
		// Updated the details
		onlineDriveDetails[driveId] = driveDetailsCache(driveId, quotaRestricted, quotaAvailable, quotaRemaining);
	}
	
	// Update all of the known cached driveId quota details
	void freshenCachedDriveQuotaDetails() {
		foreach (driveId; onlineDriveDetails.keys) {
			// Update this driveid quota details
			addLogEntry("Freshen Quota Details: " ~ driveId, ["debug"]);
			addOrUpdateOneDriveOnlineDetails(driveId);
		}
	}
	
	// Create a 'root' DB Tie Record for a Shared Folder from the JSON data
	void createDatabaseRootTieRecordForOnlineSharedFolder(JSONValue onedriveJSONItem) {
		// Creating|Updating a DB Tie
		addLogEntry("Creating|Updating a 'root' DB Tie Record for this Shared Folder: " ~ onedriveJSONItem["name"].str, ["debug"]);
		addLogEntry("Raw JSON for 'root' DB Tie Record: " ~ to!string(onedriveJSONItem), ["debug"]);
		
		// New DB Tie Item to detail the 'root' of the Shared Folder
		Item tieDBItem;
		tieDBItem.name = "root";
		
		// Get the right parentReference details
		if (isItemRemote(onedriveJSONItem)) {
			tieDBItem.driveId = onedriveJSONItem["remoteItem"]["parentReference"]["driveId"].str;
			tieDBItem.id = onedriveJSONItem["remoteItem"]["id"].str;
		} else {
			if (onedriveJSONItem["name"].str != "root") {
				tieDBItem.driveId = onedriveJSONItem["parentReference"]["driveId"].str;
				tieDBItem.id = onedriveJSONItem["parentReference"]["id"].str;
			} else {
				tieDBItem.driveId = onedriveJSONItem["parentReference"]["driveId"].str;
				tieDBItem.id = onedriveJSONItem["id"].str;
			}
		}
		
		tieDBItem.type = ItemType.dir;
		tieDBItem.mtime = SysTime.fromISOExtString(onedriveJSONItem["fileSystemInfo"]["lastModifiedDateTime"].str);
		tieDBItem.parentId = null;
		
		// Add this DB Tie parent record to the local database
		addLogEntry("Creating|Updating into local database a 'root' DB Tie record: " ~ to!string(tieDBItem), ["debug"]);
		itemDB.upsert(tieDBItem);
	}
	
	// Create a DB Tie Record for a Shared Folder 
	void createDatabaseTieRecordForOnlineSharedFolder(Item parentItem) {
		// Creating|Updating a DB Tie
		addLogEntry("Creating|Updating a DB Tie Record for this Shared Folder: " ~ parentItem.name, ["debug"]);
		addLogEntry("Parent Item Record: " ~ to!string(parentItem), ["debug"]);
		
		// New DB Tie Item to bind the 'remote' path to our parent path
		Item tieDBItem;
		tieDBItem.name = parentItem.name;
		tieDBItem.driveId = parentItem.remoteDriveId;
		tieDBItem.id = parentItem.remoteId;
		tieDBItem.type = ItemType.dir;
		tieDBItem.mtime = parentItem.mtime;
		
		// What account type is this as this determines what 'tieDBItem.parentId' should be set to
		// There is a difference in the JSON responses between 'personal' and 'business' account types for Shared Folders
		// Essentially an API inconsistency
		if (appConfig.accountType == "personal") {
			// Set tieDBItem.parentId to null
			tieDBItem.parentId = null;
		} else {
			// The tieDBItem.parentId needs to be the correct driveId id reference
			// Query the DB 
			Item[] rootDriveItems;
			Item dbRecord;
			rootDriveItems = itemDB.selectByDriveId(parentItem.remoteDriveId);
			dbRecord = rootDriveItems[0];
			tieDBItem.parentId = dbRecord.id;
		}
		
		// Add tie DB record to the local database
		addLogEntry("Creating|Updating into local database a DB Tie record: " ~ to!string(tieDBItem), ["debug"]);
		itemDB.upsert(tieDBItem);
	}
	
	// List all the OneDrive Business Shared Items for the user to see
	void listBusinessSharedObjects() {
	
		JSONValue sharedWithMeItems;
		
		// Create a new API Instance for this thread and initialise it
		OneDriveApi sharedWithMeOneDriveApiInstance;
		sharedWithMeOneDriveApiInstance = new OneDriveApi(appConfig);
		sharedWithMeOneDriveApiInstance.initialise();
		
		try {
			sharedWithMeItems = sharedWithMeOneDriveApiInstance.getSharedWithMe();
		} catch (OneDriveException e) {
			
			// Display error message
			displayOneDriveErrorMessage(e.msg, getFunctionName!({}));
			// Must exit here
			sharedWithMeOneDriveApiInstance.shutdown();
			// Free object and memory
			object.destroy(sharedWithMeOneDriveApiInstance);
		}
		
		if (sharedWithMeItems.type() == JSONType.object) {
		
			if (count(sharedWithMeItems["value"].array) > 0) {
				// No shared items
				addLogEntry();
				addLogEntry("Listing available OneDrive Business Shared Items:");
				addLogEntry();
				
				// Iterate through the array
				foreach (searchResult; sharedWithMeItems["value"].array) {
				
					// loop variables for each item
					string sharedByName;
					string sharedByEmail;
					
					// Debug response output
					addLogEntry("shared folder entry: " ~ to!string(searchResult), ["debug"]);
					
					// Configure 'who' this was shared by
					if ("sharedBy" in searchResult["remoteItem"]["shared"]) {
						// we have shared by details we can use
						if ("displayName" in searchResult["remoteItem"]["shared"]["sharedBy"]["user"]) {
							sharedByName = searchResult["remoteItem"]["shared"]["sharedBy"]["user"]["displayName"].str;
						}
						if ("email" in searchResult["remoteItem"]["shared"]["sharedBy"]["user"]) {
							sharedByEmail = searchResult["remoteItem"]["shared"]["sharedBy"]["user"]["email"].str;
						}
					}
					
					// Output query result
					addLogEntry("-----------------------------------------------------------------------------------");
					if (isItemFile(searchResult)) {
						addLogEntry("Shared File:     " ~ to!string(searchResult["name"].str));
					} else {
						addLogEntry("Shared Folder:   " ~ to!string(searchResult["name"].str));
					}
					
					// Detail 'who' shared this
					if ((sharedByName != "") && (sharedByEmail != "")) {
						addLogEntry("Shared By:       " ~ sharedByName ~ " (" ~ sharedByEmail ~ ")");
					} else {
						if (sharedByName != "") {
							addLogEntry("Shared By:       " ~ sharedByName);
						}
					}
					
					// More detail if --verbose is being used
					addLogEntry("Item Id:         " ~ searchResult["remoteItem"]["id"].str, ["verbose"]);
					addLogEntry("Parent Drive Id: " ~ searchResult["remoteItem"]["parentReference"]["driveId"].str, ["verbose"]);
					if ("id" in searchResult["remoteItem"]["parentReference"]) {
						addLogEntry("Parent Item Id:  " ~ searchResult["remoteItem"]["parentReference"]["id"].str, ["verbose"]);
					}	
				}
				
				// Close out the loop
				addLogEntry("-----------------------------------------------------------------------------------");
				addLogEntry();
				
			} else {
				// No shared items
				addLogEntry();
				addLogEntry("No OneDrive Business Shared Folders were returned");
				addLogEntry();
			}
		}
		
		// Shutdown API access
		sharedWithMeOneDriveApiInstance.shutdown();
		// Free object and memory
		object.destroy(sharedWithMeOneDriveApiInstance);
	}
	
	// Query all the OneDrive Business Shared Objects to sync only Shared Files
	void queryBusinessSharedObjects() {
	
		JSONValue sharedWithMeItems;
		Item sharedFilesRootDirectoryDatabaseRecord;
		
		// Create a new API Instance for this thread and initialise it
		OneDriveApi sharedWithMeOneDriveApiInstance;
		sharedWithMeOneDriveApiInstance = new OneDriveApi(appConfig);
		sharedWithMeOneDriveApiInstance.initialise();
		
		try {
			sharedWithMeItems = sharedWithMeOneDriveApiInstance.getSharedWithMe();
		} catch (OneDriveException e) {
			
			// Add eventual API error handling here
			
		}
		
		// Valid JSON response
		if (sharedWithMeItems.type() == JSONType.object) {
		
			// Get the configuredBusinessSharedFilesDirectoryName DB item
			// We need this as we need to 'fake' create all the folders for the shared files
			// Then fake create the file entries for the database with the correct parent folder that is the local folder
			itemDB.selectByPath(baseName(appConfig.configuredBusinessSharedFilesDirectoryName), appConfig.defaultDriveId, sharedFilesRootDirectoryDatabaseRecord);
		
			// For each item returned, if a file, process it
			foreach (searchResult; sharedWithMeItems["value"].array) {
			
				// Shared Business Folders are added to the account using 'Add shortcut to My files'
				// We only care here about any remaining 'files' that are shared with the user
				
				if (isItemFile(searchResult)) {
					// Debug response output
					addLogEntry("getSharedWithMe Response Shared File JSON: " ~ to!string(searchResult), ["debug"]);
					
					// Make a DB item from this JSON
					Item sharedFileOriginalData = makeItem(searchResult);
					
					// Variables for each item
					string sharedByName;
					string sharedByEmail;
					string sharedByFolderName;
					string newLocalSharedFilePath;
					string newItemPath;
					Item sharedFilesPath;
					JSONValue fileToDownload;
					JSONValue detailsToUpdate;
					JSONValue latestOnlineDetails;
										
					// Configure 'who' this was shared by
					if ("sharedBy" in searchResult["remoteItem"]["shared"]) {
						// we have shared by details we can use
						if ("displayName" in searchResult["remoteItem"]["shared"]["sharedBy"]["user"]) {
							sharedByName = searchResult["remoteItem"]["shared"]["sharedBy"]["user"]["displayName"].str;
						}
						if ("email" in searchResult["remoteItem"]["shared"]["sharedBy"]["user"]) {
							sharedByEmail = searchResult["remoteItem"]["shared"]["sharedBy"]["user"]["email"].str;
						}
					}
					
					// Configure 'who' shared this, so that we can create the directory for that users shared files with us
					if ((sharedByName != "") && (sharedByEmail != "")) {
						sharedByFolderName = sharedByName ~ " (" ~ sharedByEmail ~ ")";
						
					} else {
						if (sharedByName != "") {
							sharedByFolderName = sharedByName;
						}
					}
					
					// Create the local path to store this users shared files with us
					newLocalSharedFilePath = buildNormalizedPath(buildPath(appConfig.configuredBusinessSharedFilesDirectoryName, sharedByFolderName));
					
					// Does the Shared File Users Local Directory to store the shared file(s) exist?
					if (!exists(newLocalSharedFilePath)) {
						// Folder does not exist locally and needs to be created
						addLogEntry("Creating the OneDrive Business Shared File Users Local Directory: " ~ newLocalSharedFilePath);
					
						// Local folder does not exist, thus needs to be created
						mkdirRecurse(newLocalSharedFilePath);
						
						// As this will not be created online, generate a response so it can be saved to the database
						sharedFilesPath = makeItem(createFakeResponse(baseName(newLocalSharedFilePath)));
						
						// Update sharedFilesPath parent items to that of sharedFilesRootDirectoryDatabaseRecord
						sharedFilesPath.parentId = sharedFilesRootDirectoryDatabaseRecord.id;
						
						// Add DB record to the local database
						addLogEntry("Creating|Updating into local database a DB record for storing OneDrive Business Shared Files: " ~ to!string(sharedFilesPath), ["debug"]);
						itemDB.upsert(sharedFilesPath);
					} else {
						// Folder exists locally, is the folder in the database? 
						// Query DB for this path
						Item dbRecord;
						if (!itemDB.selectByPath(baseName(newLocalSharedFilePath), appConfig.defaultDriveId, dbRecord)) {
							// As this will not be created online, generate a response so it can be saved to the database
							sharedFilesPath = makeItem(createFakeResponse(baseName(newLocalSharedFilePath)));
							
							// Update sharedFilesPath parent items to that of sharedFilesRootDirectoryDatabaseRecord
							sharedFilesPath.parentId = sharedFilesRootDirectoryDatabaseRecord.id;
							
							// Add DB record to the local database
							addLogEntry("Creating|Updating into local database a DB record for storing OneDrive Business Shared Files: " ~ to!string(sharedFilesPath), ["debug"]);
							itemDB.upsert(sharedFilesPath);
						}
					}
					
					// The file to download JSON details
					fileToDownload = searchResult;
					
					// Get the latest online details
					latestOnlineDetails = sharedWithMeOneDriveApiInstance.getPathDetailsById(sharedFileOriginalData.remoteDriveId, sharedFileOriginalData.remoteId);
					Item tempOnlineRecord = makeItem(latestOnlineDetails);
					
					// With the local folders created, now update 'fileToDownload' to download the file to our location:
					//	"parentReference": {
					//		"driveId": "<account drive id>",
					//		"driveType": "business",
					//		"id": "<local users shared folder id>",
					//	},
					
					// The getSharedWithMe() JSON response also contains an API bug where the 'hash' of the file is not provided
					// Use the 'latestOnlineDetails' response to obtain the hash
					//	"file": {
					//		"hashes": {
					//			"quickXorHash": "<hash value>"
					//		}
					//	},
					//
					
					// The getSharedWithMe() JSON response also contains an API bug where the 'size' of the file is not the actual size of the file
					// The getSharedWithMe() JSON response also contains an API bug where the 'eTag' of the file is not present
					// The getSharedWithMe() JSON response also contains an API bug where the 'lastModifiedDateTime' of the file is date when the file was shared, not the actual date last modified
					
					detailsToUpdate = [
								"parentReference": JSONValue([
															"driveId": JSONValue(appConfig.defaultDriveId),
															"driveType": JSONValue("business"),
															"id": JSONValue(sharedFilesPath.id)
															]),
								"file": JSONValue([
													"hashes":JSONValue([
																		"quickXorHash": JSONValue(tempOnlineRecord.quickXorHash)
																		])
													]),
								"eTag": JSONValue(tempOnlineRecord.eTag)
								];
					
					foreach (string key, JSONValue value; detailsToUpdate.object) {
						fileToDownload[key] = value;
					}
					
					// Update specific items
					// Update 'size'
					fileToDownload["size"] = to!int(tempOnlineRecord.size);
					fileToDownload["remoteItem"]["size"] = to!int(tempOnlineRecord.size);
					// Update 'lastModifiedDateTime'
					fileToDownload["lastModifiedDateTime"] = latestOnlineDetails["fileSystemInfo"]["lastModifiedDateTime"].str;
					fileToDownload["fileSystemInfo"]["lastModifiedDateTime"] = latestOnlineDetails["fileSystemInfo"]["lastModifiedDateTime"].str;
					fileToDownload["remoteItem"]["lastModifiedDateTime"] = latestOnlineDetails["fileSystemInfo"]["lastModifiedDateTime"].str;
					fileToDownload["remoteItem"]["fileSystemInfo"]["lastModifiedDateTime"] = latestOnlineDetails["fileSystemInfo"]["lastModifiedDateTime"].str;
					
					// Final JSON that will be used to download the file
					addLogEntry("Final fileToDownload: " ~ to!string(fileToDownload), ["debug"]);
					
					// Make the new DB item from the consolidated JSON item
					Item downloadSharedFileDbItem = makeItem(fileToDownload);
					
					// Calculate the full local path for this shared file
					newItemPath = computeItemPath(downloadSharedFileDbItem.driveId, downloadSharedFileDbItem.parentId) ~ "/" ~ downloadSharedFileDbItem.name;
					
					// Does this potential file exists on disk?
					if (!exists(newItemPath)) {
						// The shared file does not exists locally
						// Is this something we actually want? Check the JSON against Client Side Filtering Rules
						bool unwanted = checkJSONAgainstClientSideFiltering(fileToDownload);
						if (!unwanted) {
							// File has not been excluded via Client Side Filtering
							// Submit this shared file to be processed further for downloading
							applyPotentiallyNewLocalItem(downloadSharedFileDbItem, fileToDownload, newItemPath);
						}
					} else {
						// A file, in the desired local location already exists with the same name
						// Is this local file in sync?
						string itemSource = "remote";
						if (!isItemSynced(downloadSharedFileDbItem, newItemPath, itemSource)) {
							// Not in sync ....
							Item existingDatabaseItem;
							bool existingDBEntry = itemDB.selectById(downloadSharedFileDbItem.driveId, downloadSharedFileDbItem.id, existingDatabaseItem);
							
							// Is there a DB entry?
							if (existingDBEntry) {
								// Existing DB entry
								// Need to be consistent here with how 'newItemPath' was calculated
								string existingItemPath = computeItemPath(existingDatabaseItem.driveId, existingDatabaseItem.parentId) ~ "/" ~ existingDatabaseItem.name;
								// Attempt to apply this changed item
								applyPotentiallyChangedItem(existingDatabaseItem, existingItemPath, downloadSharedFileDbItem, newItemPath, fileToDownload);
							} else {
								// File exists locally, it is not in sync, there is no record in the DB of this file
								// In case the renamed path is needed
								string renamedPath;
								// Rename the local file
								safeBackup(newItemPath, dryRun, renamedPath);
								// Submit this shared file to be processed further for downloading
								applyPotentiallyNewLocalItem(downloadSharedFileDbItem, fileToDownload, newItemPath);
							}
						} else {
							// Item is in sync, ensure the DB record is the same
							itemDB.upsert(downloadSharedFileDbItem);
						}
					}
				}
			}
		}
	}	
}<|MERGE_RESOLUTION|>--- conflicted
+++ resolved
@@ -2912,16 +2912,7 @@
 		}
 		
 		// Log what we are doing
-<<<<<<< HEAD
-		addLogEntry("Processing " ~ logOutputPath, ["verbose"]);
-=======
 		addLogEntry("Processing: " ~ logOutputPath, ["verbose"]);
-		// Add a processing '.'
-		if (!appConfig.surpressLoggingOutput) {
-			if (appConfig.verbosityCount == 0)
-				addProcessingDotEntry();
-		}
->>>>>>> fda04306
 		
 		// Determine which action to take
 		final switch (dbItem.type) {
@@ -2930,13 +2921,8 @@
 			checkFileDatabaseItemForConsistency(dbItem, localFilePath);
 			break;
 		case ItemType.dir:
-<<<<<<< HEAD
-			// Logging output
+			// Logging output result is handled by checkDirectoryDatabaseItemForConsistency
 			checkDirectoryDatabaseItemForConsistency(dbItem, localFilePath, progress);
-=======
-			// Logging output result is handled by checkDirectoryDatabaseItemForConsistency
-			checkDirectoryDatabaseItemForConsistency(dbItem, localFilePath);
->>>>>>> fda04306
 			break;
 		case ItemType.remote:
 			// DB items that match: dbItem.remoteType == ItemType.dir - these should have been skipped above
