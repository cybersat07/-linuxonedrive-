--- conflicted
+++ resolved
@@ -223,16 +223,13 @@
 		log.vlog("Default Drive ID: ", defaultDriveId);
 		log.vlog("Default Root ID: ", defaultRootId);
 		log.vlog("Remaining Free Space: ", remainingFreeSpace);
-	
-<<<<<<< HEAD
+    
 		// If account type is documentLibrary - then most likely this is a SharePoint repository
 		// and files 'may' be modified after upload. See: https://github.com/abraunegg/onedrive/issues/205
 		if(accountType == "documentLibrary") {
 			setDisableUploadValidation();
 		}
-		
-=======
->>>>>>> 23e79d39
+    
 		// Check the local database to ensure the OneDrive Root details are in the database
 		checkDatabaseForOneDriveRoot();
 	
