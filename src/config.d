import core.stdc.stdlib: EXIT_SUCCESS, EXIT_FAILURE, exit;
import std.file, std.string, std.regex, std.stdio, std.process, std.algorithm.searching, std.getopt, std.conv, std.path;
import std.algorithm.sorting: sort;
import selective;
static import log;

final class Config
{
	// application defaults
	public string defaultSyncDir = "~/OneDrive";
	public string defaultSkipFile = "~*|.~*|*.tmp";
	public string defaultSkipDir = "";
	// application set items
	public string refreshTokenFilePath = "";
	public string deltaLinkFilePath = "";
	public string databaseFilePath = "";
	public string databaseFilePathDryRun = "";
	public string uploadStateFilePath = "";
	public string syncListFilePath = "";
	public string homePath = "";
	public string configDirName = "";
	public string configFileSyncDir = "";
	public string configFileSkipFile = "";
	public string configFileSkipDir = "";
	private string userConfigFilePath = "";
	// was the application just authorised - paste of response uri
	public bool applicationAuthorizeResponseUri = false;
	// hashmap for the values found in the user config file
	// ARGGGG D is stupid and cannot make hashmap initializations!!!
	// private string[string] foobar = [ "aa": "bb" ] does NOT work!!!
	private string[string] stringValues;
	private bool[string] boolValues;
	private long[string] longValues;
	public auto configRegex = ctRegex!(`^(\w+)\s*=\s*"(.*)"\s*$`);

	this(string confdirOption)
	{
		// default configuration - entries in config file ~/.config/onedrive/config
		// an entry here means it can be set via the config file if there is a coresponding read and set in update_from_args()
		stringValues["sync_dir"] = defaultSyncDir;
		stringValues["skip_file"] = defaultSkipFile;
		stringValues["skip_dir"] = defaultSkipDir;
		stringValues["log_dir"] = "/var/log/onedrive/";
		stringValues["drive_id"] = "";
		stringValues["user_agent"] = "";
		boolValues["upload_only"] = false;
		boolValues["check_nomount"] = false;
		boolValues["check_nosync"] = false;
		boolValues["download_only"] = false;
		boolValues["disable_notifications"] = false;
		boolValues["disable_upload_validation"] = false;
		boolValues["enable_logging"] = false;
		boolValues["force_http_11"] = false;
		boolValues["force_http_2"] = false;
		boolValues["local_first"] = false;
		boolValues["no_remote_delete"] = false;
		boolValues["skip_symlinks"] = false;
		boolValues["debug_https"] = false;
		boolValues["skip_dotfiles"] = false;
		boolValues["dry_run"] = false;
		boolValues["sync_root_files"] = false;
		longValues["verbose"] = log.verbose; // might be initialized by the first getopt call!
		longValues["monitor_interval"] = 45;
		longValues["skip_size"] = 0;
		longValues["min_notify_changes"] = 5;
		longValues["monitor_log_frequency"] = 5;
		// Number of n sync runs before performing a full local scan of sync_dir
		// By default 10 which means every ~7.5 minutes a full disk scan of sync_dir will occur
		longValues["monitor_fullscan_frequency"] = 10;
		// Number of children in a path that is locally removed which will be classified as a 'big data delete'
		longValues["classify_as_big_delete"] = 1000;
		// Delete source after successful transfer
		boolValues["remove_source_files"] = false;
		// Strict matching for skip_dir
		boolValues["skip_dir_strict_match"] = false;
		// Allow for a custom Client ID / Application ID to be used to replace the inbuilt default
		// This is a config file option ONLY
		stringValues["application_id"] = "";
		// allow for resync to be set via config file
<<<<<<< HEAD
		boolValues["resync"]              = false;
		// Ignore data safety checks and overwrite local data rather than preserve & rename
		// This is a config file option ONLY
		boolValues["bypass_data_preservation"] = false;
=======
		boolValues["resync"] = false;
		
		// DEVELOPER OPTIONS 
		// display_memory = true | false
		//  - It may be desirable to display the memory usage of the application to assist with diagnosing memory issues with the application
		//  - This is especially beneficial when debugging or performing memory tests with Valgrind
		boolValues["display_memory"] = false;
		// monitor_max_loop = long value
		//  - It may be desirable to, when running in monitor mode, force monitor mode to 'quit' after X number of loops
		//  - This is especially beneficial when debugging or performing memory tests with Valgrind
		longValues["monitor_max_loop"] = 0;
>>>>>>> 206ab8f5

		// Determine the users home directory. 
		// Need to avoid using ~ here as expandTilde() below does not interpret correctly when running under init.d or systemd scripts
		// Check for HOME environment variable
		if (environment.get("HOME") != ""){
			// Use HOME environment variable
			log.vdebug("homePath: HOME environment variable set");
			homePath = environment.get("HOME");
		} else {
			if ((environment.get("SHELL") == "") && (environment.get("USER") == "")){
				// No shell is set or username - observed case when running as systemd service under CentOS 7.x
				log.vdebug("homePath: WARNING - no HOME environment variable set");
				log.vdebug("homePath: WARNING - no SHELL environment variable set");
				log.vdebug("homePath: WARNING - no USER environment variable set");
				homePath = "/root";
			} else {
				// A shell & valid user is set, but no HOME is set, use ~ which can be expanded
				log.vdebug("homePath: WARNING - no HOME environment variable set");
				homePath = "~";
			}
		}
	
		// Output homePath calculation
		log.vdebug("homePath: ", homePath);
		
		// Determine the correct configuration directory to use
		string configDirBase;
		if (confdirOption != "") {
			// A CLI 'confdir' was passed in
			log.vdebug("configDirName: CLI override to set configDirName to: ", confdirOption);
			if (canFind(confdirOption,"~")) {
				// A ~ was found
				log.vdebug("configDirName: A '~' was found in configDirName, using the calculated 'homePath' to replace '~'");
				configDirName = homePath ~ strip(confdirOption,"~","~");
			} else {
				configDirName = confdirOption;
			}
		} else {
			// Determine the base directory relative to which user specific configuration files should be stored.
			if (environment.get("XDG_CONFIG_HOME") != ""){
				log.vdebug("configDirBase: XDG_CONFIG_HOME environment variable set");
				configDirBase = environment.get("XDG_CONFIG_HOME");
			} else {
				// XDG_CONFIG_HOME does not exist on systems where X11 is not present - ie - headless systems / servers
				log.vdebug("configDirBase: WARNING - no XDG_CONFIG_HOME environment variable set");
				configDirBase = homePath ~ "/.config";
			}
	
			// Output configDirBase calculation
			log.vdebug("configDirBase: ", configDirBase);
			// Set the default application configuration directory
			log.vdebug("configDirName: Configuring application to use default config path");
			// configDirBase contains the correct path so we do not need to check for presence of '~'
			configDirName = configDirBase ~ "/onedrive";
		}
		
		// Config directory options all determined
		// configDirName has a trailing /
		log.vlog("Using Config Dir: ", configDirName);
		if (!exists(configDirName)) mkdirRecurse(configDirName);
		
		// Update application set variables based on configDirName
		refreshTokenFilePath = buildNormalizedPath(configDirName ~ "/refresh_token");
		deltaLinkFilePath = buildNormalizedPath(configDirName ~ "/delta_link");
		databaseFilePath = buildNormalizedPath(configDirName ~ "/items.sqlite3");
		databaseFilePathDryRun = buildNormalizedPath(configDirName ~ "/items-dryrun.sqlite3");
		uploadStateFilePath = buildNormalizedPath(configDirName ~ "/resume_upload");
		userConfigFilePath = buildNormalizedPath(configDirName ~ "/config");
		syncListFilePath = buildNormalizedPath(configDirName ~ "/sync_list");
		
		// Debug Output for application set variables based on configDirName
		log.vdebug("refreshTokenFilePath = ", refreshTokenFilePath);
		log.vdebug("deltaLinkFilePath = ", deltaLinkFilePath);
		log.vdebug("databaseFilePath = ", databaseFilePath);
		log.vdebug("databaseFilePathDryRun = ", databaseFilePathDryRun);
		log.vdebug("uploadStateFilePath = ", uploadStateFilePath);
		log.vdebug("userConfigFilePath = ", userConfigFilePath);
		log.vdebug("syncListFilePath = ", syncListFilePath);
	}

	bool initialize()
	{
		// Initialise the application
		if (!exists(userConfigFilePath)) {
			// configuration file does not exist
			log.vlog("No config file found, using application defaults");
			return true;
		} else {
			// configuration file exists
			// can we load the configuration file without error?
			if (load(userConfigFilePath)) {
				// configuration file loaded without error
				log.log("Configuration file successfully loaded");
				return true;
			} else {
				// there was a problem loading the configuration file
				log.log("Configuration file has errors - please check your configuration");
				return false;
			}
		}
	}

	void update_from_args(string[] args)
	{
		// Add additional options that are NOT configurable via config file
		stringValues["create_directory"]  = "";
		stringValues["destination_directory"] = "";
		stringValues["get_file_link"]     = "";
		stringValues["get_o365_drive_id"] = "";
		stringValues["remove_directory"]  = "";
		stringValues["single_directory"]  = "";
		stringValues["source_directory"]  = "";
		stringValues["auth_files"]        = "";
		boolValues["display_config"]      = false;
		boolValues["display_sync_status"] = false;
		boolValues["print_token"]         = false;
		boolValues["logout"]              = false;
		boolValues["monitor"]             = false;
		boolValues["synchronize"]         = false;
		boolValues["force"]               = false;
		boolValues["remove_source_files"] = false;
		boolValues["skip_dir_strict_match"] = false;

		// Application Startup option validation
		try {
			string tmpStr;
			bool tmpBol;
			long tmpVerb;
			auto opt = getopt(
				args,
				std.getopt.config.bundling,
				std.getopt.config.caseSensitive,
				"auth-files",
					"Perform authentication not via interactive dialog but via files read/writes to these files.",
					&stringValues["auth_files"],
				"check-for-nomount",
					"Check for the presence of .nosync in the syncdir root. If found, do not perform sync.", 
					&boolValues["check_nomount"],
				"check-for-nosync",
					"Check for the presence of .nosync in each directory. If found, skip directory from sync.",
					&boolValues["check_nosync"],
				"classify-as-big-delete",
					"Number of children in a path that is locally removed which will be classified as a 'big data delete'",
					&longValues["classify_as_big_delete"],
				"create-directory",
					"Create a directory on OneDrive - no sync will be performed.",
					&stringValues["create_directory"],
				"debug-https", 
					"Debug OneDrive HTTPS communication.", 
					&boolValues["debug_https"],
				"destination-directory",
					"Destination directory for renamed or move on OneDrive - no sync will be performed.",
					&stringValues["destination_directory"],
				"disable-notifications",
					"Do not use desktop notifications in monitor mode.",
					&boolValues["disable_notifications"],
				"disable-upload-validation",
					"Disable upload validation when uploading to OneDrive",
					&boolValues["disable_upload_validation"],
				"display-config",
					"Display what options the client will use as currently configured - no sync will be performed.",
					&boolValues["display_config"],
				"display-sync-status",
					"Display the sync status of the client - no sync will be performed.",
					&boolValues["display_sync_status"],
				"download-only",
					"Only download remote changes",
					&boolValues["download_only"],
				"dry-run",
					"Perform a trial sync with no changes made",
					&boolValues["dry_run"],
				"enable-logging",
					"Enable client activity to a separate log file",
					&boolValues["enable_logging"],
				"force-http-1.1",
					"Force the use of HTTP/1.1 for all operations (DEPRECIATED)",
					&boolValues["force_http_11"],
				"force-http-2",
					"Force the use of HTTP/2 for all operations where applicable",
					&boolValues["force_http_2"],
				"force",
					"Force the deletion of data when a 'big delete' is detected",
					&boolValues["force"],
				"get-file-link",
					"Display the file link of a synced file",
					&stringValues["get_file_link"],
				"get-O365-drive-id",
					"Query and return the Office 365 Drive ID for a given Office 365 SharePoint Shared Library",
					&stringValues["get_o365_drive_id"],
				"local-first",
					"Synchronize from the local directory source first, before downloading changes from OneDrive.",
					&boolValues["local_first"],
				"log-dir",
					"Directory where logging output is saved to, needs to end with a slash.",
					&stringValues["log_dir"],
				"logout",
					"Logout the current user",
					&boolValues["logout"],
				"min-notify-changes",
					"Minimum number of pending incoming changes necessary to trigger a desktop notification",
					&longValues["min_notify_changes"],
				"monitor|m",
					"Keep monitoring for local and remote changes",
					&boolValues["monitor"],
				"monitor-interval",
					"Number of seconds by which each sync operation is undertaken when idle under monitor mode.",
					&longValues["monitor_interval"],
				"monitor-fullscan-frequency",
					"Number of sync runs before performing a full local scan of the synced directory",
					&longValues["monitor_fullscan_frequency"],
				"monitor-log-frequency",
					"Frequency of logging in monitor mode",
					&longValues["monitor_log_frequency"],
				"no-remote-delete",
					"Do not delete local file 'deletes' from OneDrive when using --upload-only",
					&boolValues["no_remote_delete"],
				"print-token",
					"Print the access token, useful for debugging",
					&boolValues["print_token"],
				"resync",
					"Forget the last saved state, perform a full sync",
					&boolValues["resync"],
				"remove-directory",
					"Remove a directory on OneDrive - no sync will be performed.",
					&stringValues["remove_directory"],
				"remove-source-files",
					"Remove source file after successful transfer to OneDrive when using --upload-only",
					&boolValues["remove_source_files"],
				"single-directory",
					"Specify a single local directory within the OneDrive root to sync.",
					&stringValues["single_directory"],
				"skip-dot-files",
					"Skip dot files and folders from syncing",
					&boolValues["skip_dotfiles"],
				"skip-file",
					"Skip any files that match this pattern from syncing",
					&stringValues["skip_file"],
				"skip-dir",
					"Skip any directories that match this pattern from syncing",
					&stringValues["skip_dir"],
				"skip-size",
					"Skip new files larger than this size (in MB)",
					&longValues["skip_size"],
				"skip-dir-strict-match",
					"When matching skip_dir directories, only match explicit matches",
					&boolValues["skip_dir_strict_match"],
				"skip-symlinks",
					"Skip syncing of symlinks",
					&boolValues["skip_symlinks"],
				"source-directory",
					"Source directory to rename or move on OneDrive - no sync will be performed.",
					&stringValues["source_directory"],
				"syncdir",
					"Specify the local directory used for synchronization to OneDrive",
					&stringValues["sync_dir"],
				"synchronize",
					"Perform a synchronization",
					&boolValues["synchronize"],
				"sync-root-files",
					"Sync all files in sync_dir root when using sync_list.",
					&boolValues["sync_root_files"],
				"upload-only",
					"Only upload to OneDrive, do not sync changes from OneDrive locally",
					&boolValues["upload_only"],
				"user-agent",
					"Specify a User Agent string to the http client",
					&stringValues["user_agent"],
				// duplicated from main.d to get full help output!
				"confdir",
					"Set the directory used to store the configuration files",
					&tmpStr,
				"verbose|v+",
					"Print more details, useful for debugging (repeat for extra debugging)",
					&tmpVerb,
				"version",
					"Print the version and exit",
					&tmpBol
			);
			if (opt.helpWanted) {
				outputLongHelp(opt.options);
				exit(EXIT_SUCCESS);
			}
		} catch (GetOptException e) {
			log.error(e.msg);
			log.error("Try 'onedrive -h' for more information");
			exit(EXIT_FAILURE);
		} catch (Exception e) {
			// error
			log.error(e.msg);
			log.error("Try 'onedrive -h' for more information");
			exit(EXIT_FAILURE);
		}
	}

	string getValueString(string key)
	{
		auto p = key in stringValues;
		if (p) {
			return *p;
		} else {
			throw new Exception("Missing config value: " ~ key);
		}
	}

	long getValueLong(string key)
	{
		auto p = key in longValues;
		if (p) {
			return *p;
		} else {
			throw new Exception("Missing config value: " ~ key);
		}
	}

	bool getValueBool(string key)
	{
		auto p = key in boolValues;
		if (p) {
			return *p;
		} else {
			throw new Exception("Missing config value: " ~ key);
		}
	}

	void setValueBool(string key, bool value)
	{
		boolValues[key] = value;
	}

	void setValueString(string key, string value)
	{
		stringValues[key] = value;
	}

	void setValueLong(string key, long value)
	{
		longValues[key] = value;
	}

	// load a configuration file
	private bool load(string filename)
	{
		// configure function variables
		auto file = File(filename, "r");
		string lineBuffer;
		
		// configure scopes
		// - failure
		scope(failure) {
			// close file if open
			if (file.isOpen()){
				// close open file
				file.close();
			}
			return false;
		}
		// - exit
		scope(exit) {
			// close file if open
			if (file.isOpen()){
				// close open file
				file.close();
			}
		}
	
		// read file line by line
		auto range = file.byLine();
		foreach (line; range) {
			lineBuffer = stripLeft(line).to!string;
			if (lineBuffer.length == 0 || lineBuffer[0] == ';' || lineBuffer[0] == '#') continue;
			auto c = lineBuffer.matchFirst(configRegex);
			if (!c.empty) {
				c.popFront(); // skip the whole match
				string key = c.front.dup;
				auto p = key in boolValues;
				if (p) {
					c.popFront();
					// only accept "true" as true value. TODO Should we support other formats?
					setValueBool(key, c.front.dup == "true" ? true : false);
				} else {
					auto pp = key in stringValues;
					if (pp) {
						c.popFront();
						setValueString(key, c.front.dup);
						// detect need for --resync for these:
						//  --syncdir ARG
						//  --skip-file ARG
						//  --skip-dir ARG
						if (key == "sync_dir") configFileSyncDir = c.front.dup;
						if (key == "skip_file") configFileSkipFile = c.front.dup;
						if (key == "skip_dir") configFileSkipDir = c.front.dup;
					} else {
						auto ppp = key in longValues;
						if (ppp) {
							c.popFront();
							setValueLong(key, to!long(c.front.dup));
						} else {
							log.log("Unknown key in config file: ", key);
							return false;
						}
					}
				}
			} else {
				log.log("Malformed config line: ", lineBuffer);
				return false;
			}
		}
		return true;
	}
}

void outputLongHelp(Option[] opt)
{
	auto argsNeedingOptions = [
		"--confdir",
		"--create-directory",
		"--destination-directory",
		"--get-O365-drive-id",
		"--log-dir",
		"--min-notify-changes",
		"--monitor-interval",
		"--monitor-log-frequency",
		"--monitor-fullscan-frequency",
		"--remove-directory",
		"--single-directory",
		"--skip-file",
		"--source-directory",
		"--syncdir",
		"--user-agent" ];
	writeln(`OneDrive - a client for OneDrive Cloud Services

Usage:
  onedrive [options] --synchronize
      Do a one time synchronization
  onedrive [options] --monitor
      Monitor filesystem and sync regularly
  onedrive [options] --display-config
      Display the currently used configuration
  onedrive [options] --display-sync-status
      Query OneDrive service and report on pending changes
  onedrive -h | --help
      Show this help screen
  onedrive --version
      Show version

Options:
`);
	foreach (it; opt.sort!("a.optLong < b.optLong")) {
		writefln("  %s%s%s%s\n      %s",
				it.optLong,
				it.optShort == "" ? "" : " " ~ it.optShort,
				argsNeedingOptions.canFind(it.optLong) ? " ARG" : "",
				it.required ? " (required)" : "", it.help);
	}
}

unittest
{
	auto cfg = new Config("");
	cfg.load("config");
	assert(cfg.getValueString("sync_dir") == "~/OneDrive");
}<|MERGE_RESOLUTION|>--- conflicted
+++ resolved
@@ -77,13 +77,10 @@
 		// This is a config file option ONLY
 		stringValues["application_id"] = "";
 		// allow for resync to be set via config file
-<<<<<<< HEAD
-		boolValues["resync"]              = false;
+		boolValues["resync"] = false;
 		// Ignore data safety checks and overwrite local data rather than preserve & rename
 		// This is a config file option ONLY
 		boolValues["bypass_data_preservation"] = false;
-=======
-		boolValues["resync"] = false;
 		
 		// DEVELOPER OPTIONS 
 		// display_memory = true | false
@@ -94,7 +91,6 @@
 		//  - It may be desirable to, when running in monitor mode, force monitor mode to 'quit' after X number of loops
 		//  - This is especially beneficial when debugging or performing memory tests with Valgrind
 		longValues["monitor_max_loop"] = 0;
->>>>>>> 206ab8f5
 
 		// Determine the users home directory. 
 		// Need to avoid using ~ here as expandTilde() below does not interpret correctly when running under init.d or systemd scripts
