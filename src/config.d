import std.file, std.string, std.regex, std.stdio;
import selective;
static import log;

final class Config
{
	public string refreshTokenFilePath;
	public string deltaLinkFilePath;
	public string databaseFilePath;
	public string uploadStateFilePath;
	public string syncListFilePath;

	private string userConfigFilePath;
	// hashmap for the values found in the user config file
	private string[string] values;

	this(string configDirName)
	{
		refreshTokenFilePath = configDirName ~ "/refresh_token";
		deltaLinkFilePath = configDirName ~ "/delta_link";
		databaseFilePath = configDirName ~ "/items.sqlite3";
		uploadStateFilePath = configDirName ~ "/resume_upload";
		userConfigFilePath = configDirName ~ "/config";
		syncListFilePath = configDirName ~ "/sync_list";
	}

	void init()
	{
		setValue("sync_dir", "~/OneDrive");
		// Configure to skip ONLY temp files (~*.doc etc) by default
		// Prior configuration was: .*|~*
		setValue("skip_file", "~*");
		// By default symlinks are not skipped (using string type
		// instead of boolean because hashmap only stores string types)
		setValue("skip_symlinks", "false");
<<<<<<< HEAD
		// Configure the monitor mode loop - the number of seconds by which
		// each sync operation is undertaken when idle under monitor mode
		// The previous default of 45 seconds is 'too frequent' regardless 
		// of the rate of change of local and remote files
		// Default set to 300 seconds = 5 minutes which is a more sane default
		setValue("monitor_interval", "300");
		
=======
		// By default we will process remote deletes
		setValue("no-remote-delete", "false");		
>>>>>>> b2270ee6
		if (!load(userConfigFilePath)) {
			log.vlog("No config file found, using defaults");
		}
	}

	string getValue(string key)
	{
		auto p = key in values;
		if (p) {
			return *p;
		} else {
			throw new Exception("Missing config value: " ~ key);
		}
	}

	string getValue(string key, string value)
	{
		auto p = key in values;
		if (p) {
			return *p;
		} else {
			return value;
		}
	}

	void setValue(string key, string value)
	{
		values[key] = value;
	}

	private bool load(string filename)
	{
		scope(failure) return false;
		auto file = File(filename, "r");
		auto r = regex(`^(\w+)\s*=\s*"(.*)"\s*$`);
		foreach (line; file.byLine()) {
			line = stripLeft(line);
			if (line.length == 0 || line[0] == ';' || line[0] == '#') continue;
			auto c = line.matchFirst(r);
			if (!c.empty) {
				c.popFront(); // skip the whole match
				string key = c.front.dup;
				c.popFront();
				values[key] = c.front.dup;
			} else {
				log.log("Malformed config line: ", line);
			}
		}
		return true;
	}
}

unittest
{
	auto cfg = new Config("");
	cfg.load("config");
	assert(cfg.getValue("sync_dir") == "~/OneDrive");
	assert(cfg.getValue("empty", "default") == "default");
}<|MERGE_RESOLUTION|>--- conflicted
+++ resolved
@@ -33,18 +33,15 @@
 		// By default symlinks are not skipped (using string type
 		// instead of boolean because hashmap only stores string types)
 		setValue("skip_symlinks", "false");
-<<<<<<< HEAD
 		// Configure the monitor mode loop - the number of seconds by which
 		// each sync operation is undertaken when idle under monitor mode
 		// The previous default of 45 seconds is 'too frequent' regardless 
 		// of the rate of change of local and remote files
 		// Default set to 300 seconds = 5 minutes which is a more sane default
 		setValue("monitor_interval", "300");
-		
-=======
 		// By default we will process remote deletes
-		setValue("no-remote-delete", "false");		
->>>>>>> b2270ee6
+		setValue("no-remote-delete", "false");
+    
 		if (!load(userConfigFilePath)) {
 			log.vlog("No config file found, using defaults");
 		}
