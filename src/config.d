--- conflicted
+++ resolved
@@ -64,13 +64,10 @@
 		longValues["monitor_fullscan_frequency"] = 10;
 		// Number of children in a path that is locally removed which will be classified as a 'big data delete'
 		longValues["classify_as_big_delete"] = 1000;
-<<<<<<< HEAD
+    // Delete source after successful transfer
+		boolValues["remove_source_files"] = false;
 		// Strict matching for skip_dir
 		boolValues["skip_dir_strict_match"] = false;
-=======
-		// Delete source after successful transfer
-		boolValues["remove_source_files"] = false;
->>>>>>> f2fe7183
 
 		// Determine the users home directory. 
 		// Need to avoid using ~ here as expandTilde() below does not interpret correctly when running under init.d or systemd scripts
@@ -173,11 +170,8 @@
 		boolValues["monitor"]             = false;
 		boolValues["synchronize"]         = false;
 		boolValues["force"]               = false;
-<<<<<<< HEAD
+    boolValues["remove_source_files"] = false;
 		boolValues["skip_dir_strict_match"] = false;
-=======
-		boolValues["remove_source_files"] = false;
->>>>>>> f2fe7183
 
 		// Application Startup option validation
 		try {
