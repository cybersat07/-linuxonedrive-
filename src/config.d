--- conflicted
+++ resolved
@@ -6,19 +6,7 @@
 
 final class Config
 {
-<<<<<<< HEAD
-	public string refreshTokenFilePath;
-	public string deltaLinkFilePath;
-	public string databaseFilePath;
-	public string databaseFilePathDryRun;
-	public string uploadStateFilePath;
-	public string syncListFilePath;
-	public string homePath;
-	public string configDirName;
-	public string systemConfigDirName;
-=======
 	// application defaults
->>>>>>> df361b26
 	public string defaultSyncDir = "~/OneDrive";
 	public string defaultSkipFile = "~*|.~*|*.tmp";
 	public string defaultSkipDir = "";
@@ -31,18 +19,14 @@
 	public string syncListFilePath = "";
 	public string homePath = "";
 	public string configDirName = "";
+	public string systemConfigDirName = "";
 	public string configFileSyncDir = "";
 	public string configFileSkipFile = "";
 	public string configFileSkipDir = "";
 	private string userConfigFilePath = "";
+	private string systemConfigFilePath = "";
 	// was the application just authorised - paste of response uri
 	public bool applicationAuthorizeResponseUri = false;
-<<<<<<< HEAD
-		
-	private string userConfigFilePath;
-	private string systemConfigFilePath;
-=======
->>>>>>> df361b26
 	// hashmap for the values found in the user config file
 	// ARGGGG D is stupid and cannot make hashmap initializations!!!
 	// private string[string] foobar = [ "aa": "bb" ] does NOT work!!!
@@ -170,29 +154,15 @@
 			log.vdebug("configDirName: Configuring application to use default config path");
 			// configDirBase contains the correct path so we do not need to check for presence of '~'
 			configDirName = configDirBase ~ "/onedrive";
+			// systemConfigDirBase contains the correct path so we do not need to check for presence of '~'
 			systemConfigDirName = systemConfigDirBase ~ "/onedrive";
 		}
-<<<<<<< HEAD
-	
-		if (systemConfigDirName == systemConfigDirBase ~ "/onedrive") log.vlog("Using default system Config Dir: ", systemConfigDirName);
-		log.vlog("Using Config Dir: ", configDirName);
-		if (!exists(configDirName)) mkdirRecurse(configDirName);
-
-		refreshTokenFilePath = configDirName ~ "/refresh_token";
-		deltaLinkFilePath = configDirName ~ "/delta_link";
-		databaseFilePath = configDirName ~ "/items.sqlite3";
-		databaseFilePathDryRun = configDirName ~ "/items-dryrun.sqlite3";
-		uploadStateFilePath = configDirName ~ "/resume_upload";
-		userConfigFilePath = configDirName ~ "/config";
-		syncListFilePath = configDirName ~ "/sync_list";
-
-		systemConfigFilePath = systemConfigDirName ~ "/config";
-=======
 		
 		// Config directory options all determined
+		if (!exists(configDirName)) mkdirRecurse(configDirName);
 		// configDirName has a trailing /
-		log.vlog("Using Config Dir: ", configDirName);
-		if (!exists(configDirName)) mkdirRecurse(configDirName);
+		log.vlog("Using 'user' Config Dir: ", configDirName);
+		log.vlog("Using 'system' Config Dir: ", systemConfigDirName);
 		
 		// Update application set variables based on configDirName
 		refreshTokenFilePath = buildNormalizedPath(configDirName ~ "/refresh_token");
@@ -202,6 +172,7 @@
 		uploadStateFilePath = buildNormalizedPath(configDirName ~ "/resume_upload");
 		userConfigFilePath = buildNormalizedPath(configDirName ~ "/config");
 		syncListFilePath = buildNormalizedPath(configDirName ~ "/sync_list");
+		systemConfigFilePath = buildNormalizedPath(systemConfigDirName ~ "/config");
 		
 		// Debug Output for application set variables based on configDirName
 		log.vdebug("refreshTokenFilePath = ", refreshTokenFilePath);
@@ -211,40 +182,39 @@
 		log.vdebug("uploadStateFilePath = ", uploadStateFilePath);
 		log.vdebug("userConfigFilePath = ", userConfigFilePath);
 		log.vdebug("syncListFilePath = ", syncListFilePath);
->>>>>>> df361b26
+		log.vdebug("systemConfigFilePath = ", systemConfigFilePath);
 	}
 
 	bool initialize()
 	{
-<<<<<<< HEAD
-		if (!load(userConfigFilePath)) {
-			// What was the reason for failure?
-			if (!exists(userConfigFilePath)) {
-				log.vlog("No user config file found, attempting to load from shared system config file");
-				if(!load(systemConfigFilePath)) { // Will only attempt to load the shared config file if there's no user config file at all.
-					if (!exists(systemConfigFilePath)) {
-						log.vlog("No user or system config file found, using application defaults");
-						return true;
-					}
-					else { // If there's no user config file, and there's a shared config file but it has errors
-						log.log("System configuration file has errors - falling back to application defaults");
-						return true;
-					}
-				}
-=======
 		// Initialise the application
 		if (!exists(userConfigFilePath)) {
-			// configuration file does not exist
-			log.vlog("No config file found, using application defaults");
-			return true;
+			// 'user' configuration file does not exist
+			// Is there a system configuration file?
+			if (!exists(systemConfigFilePath)) {
+				// 'system' configuration file does not exist
+				log.vlog("No user or system config file found, using application defaults");
+				return true;
+			} else {
+				// 'user' configuration file exists
+				// can we load the configuration file without error?
+				if (load(systemConfigFilePath)) {
+					// configuration file loaded without error
+					log.log("System configuration file successfully loaded");
+					return true;
+				} else {
+					// there was a problem loading the configuration file
+					log.log("System configuration file has errors - please check your configuration");
+					return false;
+				}
+			}
 		} else {
-			// configuration file exists
+			// 'user' configuration file exists
 			// can we load the configuration file without error?
 			if (load(userConfigFilePath)) {
 				// configuration file loaded without error
 				log.log("Configuration file successfully loaded");
 				return true;
->>>>>>> df361b26
 			} else {
 				// there was a problem loading the configuration file
 				log.log("Configuration file has errors - please check your configuration");
