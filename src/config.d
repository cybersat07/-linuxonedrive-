import core.stdc.stdlib: EXIT_SUCCESS, EXIT_FAILURE, exit;
import std.file, std.string, std.regex, std.stdio, std.process, std.algorithm.searching, std.getopt, std.conv;
import std.algorithm.sorting: sort;
import selective;
static import log;

final class Config
{
	public string refreshTokenFilePath;
	public string deltaLinkFilePath;
	public string databaseFilePath;
	public string databaseFilePathDryRun;
	public string uploadStateFilePath;
	public string syncListFilePath;
	public string homePath;
	public string configDirName;
	public string defaultSyncDir = "~/OneDrive";
	public string defaultSkipFile = "~*|.~*|*.tmp";
	public string defaultSkipDir = "";
	public string configFileSyncDir;
	public string configFileSkipFile;
	public string configFileSkipDir;
		
	private string userConfigFilePath;
	// hashmap for the values found in the user config file
	// ARGGGG D is stupid and cannot make hashmap initializations!!!
	// private string[string] foobar = [ "aa": "bb" ] does NOT work!!!
	private string[string] stringValues;
	private bool[string] boolValues;
	private long[string] longValues;
	public string businessSharedFolderFilePath;

	this(string confdirOption)
	{
		// default configuration
		stringValues["sync_dir"]         = defaultSyncDir;
		stringValues["skip_file"]        = defaultSkipFile;
		stringValues["skip_dir"]         = defaultSkipDir;
		stringValues["log_dir"]          = "/var/log/onedrive/";
		stringValues["drive_id"]         = "";
		boolValues["upload_only"]        = false;
		boolValues["check_nomount"]      = false;
		boolValues["check_nosync"]       = false;
		boolValues["download_only"]      = false;
		boolValues["disable_notifications"] = false;
		boolValues["disable_upload_validation"] = false;
		boolValues["enable_logging"]     = false;
		boolValues["force_http_11"]      = false;
		boolValues["force_http_2"]       = false;
		boolValues["local_first"]        = false;
		boolValues["no_remote_delete"]   = false;
		boolValues["skip_symlinks"]      = false;
		boolValues["debug_https"]        = false;
		boolValues["skip_dotfiles"]      = false;
		boolValues["dry_run"]            = false;
		boolValues["sync_root_files"]	 = false;
		longValues["verbose"]            = log.verbose; // might be initialized by the first getopt call!
		longValues["monitor_interval"]   = 45,
		longValues["skip_size"]          = 0,
		longValues["min_notify_changes"]  = 5;
		longValues["monitor_log_frequency"] = 5;
		// Number of n sync runs before performing a full local scan of sync_dir
		// By default 10 which means every ~7.5 minutes a full disk scan of sync_dir will occur
		longValues["monitor_fullscan_frequency"] = 10;

		// Determine the users home directory. 
		// Need to avoid using ~ here as expandTilde() below does not interpret correctly when running under init.d or systemd scripts
		// Check for HOME environment variable
		if (environment.get("HOME") != ""){
			// Use HOME environment variable
			log.vdebug("homePath: HOME environment variable set");
			homePath = environment.get("HOME");
		} else {
			if ((environment.get("SHELL") == "") && (environment.get("USER") == "")){
				// No shell is set or username - observed case when running as systemd service under CentOS 7.x
				log.vdebug("homePath: WARNING - no HOME environment variable set");
				log.vdebug("homePath: WARNING - no SHELL environment variable set");
				log.vdebug("homePath: WARNING - no USER environment variable set");
				homePath = "/root";
			} else {
				// A shell & valid user is set, but no HOME is set, use ~ which can be expanded
				log.vdebug("homePath: WARNING - no HOME environment variable set");
				homePath = "~";
			}
		}
	
		// Output homePath calculation
		log.vdebug("homePath: ", homePath);
		
		// Determine the correct configuration directory to use
		string configDirBase;
		if (confdirOption != "") {
			// A CLI 'confdir' was passed in
			log.vdebug("configDirName: CLI override to set configDirName to: ", confdirOption);
			if (canFind(confdirOption,"~")) {
				// A ~ was found
				log.vdebug("configDirName: A '~' was found in configDirName, using the calculated 'homePath' to replace '~'");
				configDirName = homePath ~ strip(confdirOption,"~","~");
			} else {
				configDirName = confdirOption;
			}
		} else {
			// Determine the base directory relative to which user specific configuration files should be stored.
			if (environment.get("XDG_CONFIG_HOME") != ""){
				log.vdebug("configDirBase: XDG_CONFIG_HOME environment variable set");
				configDirBase = environment.get("XDG_CONFIG_HOME");
			} else {
				// XDG_CONFIG_HOME does not exist on systems where X11 is not present - ie - headless systems / servers
				log.vdebug("configDirBase: WARNING - no XDG_CONFIG_HOME environment variable set");
				configDirBase = homePath ~ "/.config";
			}
	
			// Output configDirBase calculation
			log.vdebug("configDirBase: ", configDirBase);
			// Set the default application configuration directory
			log.vdebug("configDirName: Configuring application to use default config path");
			// configDirBase contains the correct path so we do not need to check for presence of '~'
			configDirName = configDirBase ~ "/onedrive";
		}
	
		log.vlog("Using Config Dir: ", configDirName);
		if (!exists(configDirName)) mkdirRecurse(configDirName);

		refreshTokenFilePath = configDirName ~ "/refresh_token";
		deltaLinkFilePath = configDirName ~ "/delta_link";
		databaseFilePath = configDirName ~ "/items.sqlite3";
		databaseFilePathDryRun = configDirName ~ "/items-dryrun.sqlite3";
		uploadStateFilePath = configDirName ~ "/resume_upload";
		userConfigFilePath = configDirName ~ "/config";
		syncListFilePath = configDirName ~ "/sync_list";
		businessSharedFolderFilePath = configDirName ~ "/business_shared_folders";
		
	}

	bool initialize()
	{
		if (!load(userConfigFilePath)) {
			// What was the reason for failure?
			if (!exists(userConfigFilePath)) {
				log.vlog("No config file found, using application defaults");
				return true;
			} else {
				log.log("Configuration file has errors - please check your configuration");
				return false;
			}
		}
		return true;
	}

	void update_from_args(string[] args)
	{
		// Add additional options that are NOT configurable via config file
		stringValues["create_directory"]  = "";
		stringValues["destination_directory"] = "";
		stringValues["get_file_link"]     = "";
		stringValues["get_o365_drive_id"] = "";
		stringValues["remove_directory"]  = "";
		stringValues["single_directory"]  = "";
		stringValues["source_directory"]  = "";
		stringValues["auth_files"]        = "";
		boolValues["display_config"]      = false;
		boolValues["display_sync_status"] = false;
		boolValues["resync"]              = false;
		boolValues["print_token"]         = false;
		boolValues["logout"]              = false;
		boolValues["monitor"]             = false;
		boolValues["synchronize"]         = false;
<<<<<<< HEAD
		boolValues["list_business_shared_folders"] = false;
		boolValues["sync_business_shared_folders"] = false;
=======
>>>>>>> eb04ad5f

		// Application Startup option validation
		try {
			string tmpStr;
			bool tmpBol;
			long tmpVerb;
			// duplicated from main.d to get full help output!
			auto opt = getopt(
				
				args,
				std.getopt.config.bundling,
				std.getopt.config.caseSensitive,
				"auth-files",
					"Perform authentication not via interactive dialog but via files read/writes to these files.",
					&stringValues["auth_files"],
				"check-for-nomount",
					"Check for the presence of .nosync in the syncdir root. If found, do not perform sync.", 
					&boolValues["check_nomount"],
				"check-for-nosync",
					"Check for the presence of .nosync in each directory. If found, skip directory from sync.",
					&boolValues["check_nosync"],
				"create-directory",
					"Create a directory on OneDrive - no sync will be performed.",
					&stringValues["create_directory"],
				"debug-https", 
					"Debug OneDrive HTTPS communication.", 
					&boolValues["debug_https"],
				"destination-directory",
					"Destination directory for renamed or move on OneDrive - no sync will be performed.",
					&stringValues["destination_directory"],
				"disable-notifications",
					"Do not use desktop notifications in monitor mode.",
					&boolValues["disable_notifications"],
				"disable-upload-validation",
					"Disable upload validation when uploading to OneDrive",
					&boolValues["disable_upload_validation"],
				"display-config",
					"Display what options the client will use as currently configured - no sync will be performed.",
					&boolValues["display_config"],
				"display-sync-status",
					"Display the sync status of the client - no sync will be performed.",
					&boolValues["display_sync_status"],
				"download-only",
					"Only download remote changes",
					&boolValues["download_only"],
				"dry-run",
					"Perform a trial sync with no changes made",
					&boolValues["dry_run"],
				"enable-logging",
					"Enable client activity to a separate log file",
					&boolValues["enable_logging"],
				"force-http-1.1",
					"Force the use of HTTP/1.1 for all operations (DEPRECIATED)",
					&boolValues["force_http_11"],
				"force-http-2",
					"Force the use of HTTP/2 for all operations where applicable",
					&boolValues["force_http_2"],
				"get-file-link",
					"Display the file link of a synced file",
					&stringValues["get_file_link"],
				"get-O365-drive-id",
					"Query and return the Office 365 Drive ID for a given Office 365 SharePoint Shared Library",
					&stringValues["get_o365_drive_id"],
				"local-first",
					"Synchronize from the local directory source first, before downloading changes from OneDrive.",
					&boolValues["local_first"],
				"log-dir",
					"Directory where logging output is saved to, needs to end with a slash.",
					&stringValues["log_dir"],
				"logout",
					"Logout the current user",
					&boolValues["logout"],
				"min-notify-changes",
					"Minimum number of pending incoming changes necessary to trigger a desktop notification",
					&longValues["min_notify_changes"],
				"monitor|m",
					"Keep monitoring for local and remote changes",
					&boolValues["monitor"],
				"monitor-interval",
					"Number of seconds by which each sync operation is undertaken when idle under monitor mode.",
					&longValues["monitor_interval"],
				"monitor-fullscan-frequency",
					"Number of sync runs before performing a full local scan of the synced directory",
					&longValues["monitor_fullscan_frequency"],
				"monitor-log-frequency",
					"Frequency of logging in monitor mode",
					&longValues["monitor_log_frequency"],
				"no-remote-delete",
					"Do not delete local file 'deletes' from OneDrive when using --upload-only",
					&boolValues["no_remote_delete"],
				"print-token",
					"Print the access token, useful for debugging",
					&boolValues["print_token"],
				"resync",
					"Forget the last saved state, perform a full sync",
					&boolValues["resync"],
				"remove-directory",
					"Remove a directory on OneDrive - no sync will be performed.",
					&stringValues["remove_directory"],
				"single-directory",
					"Specify a single local directory within the OneDrive root to sync.",
					&stringValues["single_directory"],
				"skip-dot-files",
					"Skip dot files and folders from syncing",
					&boolValues["skip_dotfiles"],
				"skip-file",
					"Skip any files that match this pattern from syncing",
					&stringValues["skip_file"],
				"skip-dir",
					"Skip any directories that match this pattern from syncing",
					&stringValues["skip_dir"],
				"skip-size",
					"Skip new files larger than this size (in MB)",
					&longValues["skip_size"],
				"skip-symlinks",
					"Skip syncing of symlinks",
					&boolValues["skip_symlinks"],
				"source-directory",
					"Source directory to rename or move on OneDrive - no sync will be performed.",
					&stringValues["source_directory"],
				"syncdir",
					"Specify the local directory used for synchronization to OneDrive",
					&stringValues["sync_dir"],
				"synchronize",
					"Perform a synchronization",
					&boolValues["synchronize"],
				"sync-root-files",
					"Sync all files in sync_dir root when using sync_list.",
					&boolValues["sync_root_files"],
				"upload-only",
					"Only upload to OneDrive, do not sync changes from OneDrive locally",
					&boolValues["upload_only"],
				"confdir",
					"Set the directory used to store the configuration files",
					&tmpStr,
				"verbose|v+",
					"Print more details, useful for debugging (repeat for extra debugging)",
					&tmpVerb,
				"version",
					"Print the version and exit",
<<<<<<< HEAD
					&tmpBol,
				"list-shared-folders",
					"List OneDrive Business Shared Folders",
					&boolValues["list_business_shared_folders"],
				"sync-shared-folders",
					"Sync OneDrive Business Shared Folders",
					&boolValues["sync_business_shared_folders"]
=======
					&tmpBol
>>>>>>> eb04ad5f
			);
			if (opt.helpWanted) {
				outputLongHelp(opt.options);
				exit(EXIT_SUCCESS);
			}
		} catch (GetOptException e) {
			log.error(e.msg);
			log.error("Try 'onedrive -h' for more information");
			exit(EXIT_FAILURE);
		} catch (Exception e) {
			// error
			log.error(e.msg);
			log.error("Try 'onedrive -h' for more information");
			exit(EXIT_FAILURE);
		}
	}

	string getValueString(string key)
	{
		auto p = key in stringValues;
		if (p) {
			return *p;
		} else {
			throw new Exception("Missing config value: " ~ key);
		}
	}

	long getValueLong(string key)
	{
		auto p = key in longValues;
		if (p) {
			return *p;
		} else {
			throw new Exception("Missing config value: " ~ key);
		}
	}

	bool getValueBool(string key)
	{
		auto p = key in boolValues;
		if (p) {
			return *p;
		} else {
			throw new Exception("Missing config value: " ~ key);
		}
	}

	void setValueBool(string key, bool value)
	{
		boolValues[key] = value;
	}

	void setValueString(string key, string value)
	{
		stringValues[key] = value;
	}

	void setValueLong(string key, long value)
	{
		longValues[key] = value;
	}

	private bool load(string filename)
	{
		scope(failure) return false;
		auto file = File(filename, "r");
		auto r = regex(`^(\w+)\s*=\s*"(.*)"\s*$`);
		foreach (line; file.byLine()) {
			line = stripLeft(line);
			if (line.length == 0 || line[0] == ';' || line[0] == '#') continue;
			auto c = line.matchFirst(r);
			if (!c.empty) {
				c.popFront(); // skip the whole match
				string key = c.front.dup;
				auto p = key in boolValues;
				if (p) {
					c.popFront();
					// only accept "true" as true value. TODO Should we support other formats?
					setValueBool(key, c.front.dup == "true" ? true : false);
				} else {
					auto pp = key in stringValues;
					if (pp) {
						c.popFront();
						setValueString(key, c.front.dup);
						// detect need for --resync for these:
						//  --syncdir ARG
						//  --skip-file ARG
						//  --skip-dir ARG
						if (key == "sync_dir") configFileSyncDir = c.front.dup;
						if (key == "skip_file") configFileSkipFile = c.front.dup;
						if (key == "skip_dir") configFileSkipDir = c.front.dup;
					} else {
						auto ppp = key in longValues;
						if (ppp) {
							c.popFront();
							setValueLong(key, to!long(c.front.dup));
						} else {
							log.log("Unknown key in config file: ", key);
							return false;
						}
					}
				}
			} else {
				log.log("Malformed config line: ", line);
				return false;
			}
		}
		return true;
	}
}


void outputLongHelp(Option[] opt)
{
	auto argsNeedingOptions = [
		"--confdir",
		"--create-directory",
		"--destination-directory",
		"--get-O365-drive-id",
		"--log-dir",
		"--min-notify-changes",
		"--monitor-interval",
		"--monitor-log-frequency",
		"--monitor-fullscan-frequency",
		"--remove-directory",
		"--single-directory",
		"--skip-file",
		"--source-directory",
		"--syncdir" ];
	writeln(`OneDrive - a client for OneDrive Cloud Services

Usage:
  onedrive [options] --synchronize
      Do a one time synchronization
  onedrive [options] --monitor
      Monitor filesystem and sync regularly
  onedrive [options] --display-config
      Display the currently used configuration
  onedrive [options] --display-sync-status
      Query OneDrive service and report on pending changes
  onedrive -h | --help
      Show this help screen
  onedrive --version
      Show version

Options:
`);
	foreach (it; opt.sort!("a.optLong < b.optLong")) {
		writefln("  %s%s%s%s\n      %s",
				it.optLong,
				it.optShort == "" ? "" : " " ~ it.optShort,
				argsNeedingOptions.canFind(it.optLong) ? " ARG" : "",
				it.required ? " (required)" : "", it.help);
	}
}

unittest
{
	auto cfg = new Config("");
	cfg.load("config");
	assert(cfg.getValueString("sync_dir") == "~/OneDrive");
}
<|MERGE_RESOLUTION|>--- conflicted
+++ resolved
@@ -165,11 +165,8 @@
 		boolValues["logout"]              = false;
 		boolValues["monitor"]             = false;
 		boolValues["synchronize"]         = false;
-<<<<<<< HEAD
 		boolValues["list_business_shared_folders"] = false;
 		boolValues["sync_business_shared_folders"] = false;
-=======
->>>>>>> eb04ad5f
 
 		// Application Startup option validation
 		try {
@@ -310,7 +307,6 @@
 					&tmpVerb,
 				"version",
 					"Print the version and exit",
-<<<<<<< HEAD
 					&tmpBol,
 				"list-shared-folders",
 					"List OneDrive Business Shared Folders",
@@ -318,9 +314,6 @@
 				"sync-shared-folders",
 					"Sync OneDrive Business Shared Folders",
 					&boolValues["sync_business_shared_folders"]
-=======
-					&tmpBol
->>>>>>> eb04ad5f
 			);
 			if (opt.helpWanted) {
 				outputLongHelp(opt.options);
