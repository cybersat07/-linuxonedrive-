--- conflicted
+++ resolved
@@ -119,13 +119,9 @@
 		longValues["sync_file_permissions"] = defaultFilePermissionMode;
 		// Configure download / upload rate limits
 		longValues["rate_limit"] = 0;
-<<<<<<< HEAD
 		// maximum time an operation is allowed to take
 		// This includes dns resolution, connecting, data transfer, etc.
-		longValues["operation_timeout"] = 3600;
-		
-		// DEVELOPER OPTIONS 
-=======
+		longValues["operation_timeout"] = 3600;		
 
 		// Webhook options
 		boolValues["webhook_enabled"] = false;
@@ -136,7 +132,6 @@
 		longValues["webhook_renewal_interval"] = 3600 * 12;
 
 		// DEVELOPER OPTIONS
->>>>>>> 5d7e4532
 		// display_memory = true | false
 		//  - It may be desirable to display the memory usage of the application to assist with diagnosing memory issues with the application
 		//  - This is especially beneficial when debugging or performing memory tests with Valgrind
@@ -148,17 +143,8 @@
 		// display_sync_options = true | false
 		// - It may be desirable to see what options are being passed in to performSync() without enabling the full verbose debug logging
 		boolValues["display_sync_options"] = false;
-<<<<<<< HEAD
-		
-		// Determine the users home directory. 
-=======
-
-		// maximum time an operation is allowed to take
-		// This includes dns resolution, connecting, data transfer, etc.
-		longValues["operation_timeout"] = 3600;
 
 		// Determine the users home directory.
->>>>>>> 5d7e4532
 		// Need to avoid using ~ here as expandTilde() below does not interpret correctly when running under init.d or systemd scripts
 		// Check for HOME environment variable
 		if (environment.get("HOME") != ""){
