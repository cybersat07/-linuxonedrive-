--- conflicted
+++ resolved
@@ -40,6 +40,7 @@
 		boolValues["no_remote_delete"]   = false;
 		boolValues["skip_symlinks"]      = false;
 		boolValues["debug_https"]        = false;
+		boolValues["skip_dotfiles"]        = false;
 		longValues["verbose"]            = 0;
 		longValues["monitor_interval"]   = 45,
 		longValues["min_notif_changes"]  = 5;
@@ -112,29 +113,6 @@
 
 	bool initialize()
 	{
-<<<<<<< HEAD
-=======
-		// Default configuration directory
-		setValue("sync_dir", "~/OneDrive");
-		// Configure to skip ONLY temp files (~*.doc etc) by default
-		// Prior configuration was: .*|~*
-		setValue("skip_file", "~*");
-		// By default skip dot files & folders are not skipped 
-		setValue("skip_dotfiles", "false");
-		// By default symlinks are not skipped (using string type
-		// instead of boolean because hashmap only stores string types)
-		setValue("skip_symlinks", "false");
-		// Configure the monitor mode loop - the number of seconds by which
-		// each sync operation is undertaken when idle under monitor mode
-		setValue("monitor_interval", "45");
-		// Configure the default logging directory to be /var/log/onedrive/
-		setValue("log_dir", "/var/log/onedrive/");
-		// Configure a default empty value for drive_id
-		setValue("drive_id", "");
-		// Minimal changes that trigger a log and notification on sync
-		setValue("min_notif_changes", "5");
-		
->>>>>>> 97193107
 		if (!load(userConfigFilePath)) {
 			// What was the reason for failure?
 			if (!exists(userConfigFilePath)) {
@@ -202,6 +180,9 @@
 				"no-remote-delete",
 					"Do not delete local file 'deletes' from OneDrive when using --upload-only",
 					&boolValues["no_remote_delete"],
+				"skip-dot-files",
+					"Skip dot files and folders from syncing",
+					&boolValues["skip_dotfiles"],
 				"skip-symlinks",
 					"Skip syncing of symlinks",
 					&boolValues["skip_symlinks"],
