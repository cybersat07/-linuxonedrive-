import core.stdc.stdlib: EXIT_SUCCESS, EXIT_FAILURE, exit;
import core.memory, core.time, core.thread;
import std.getopt, std.file, std.path, std.process, std.stdio, std.conv, std.algorithm.searching, std.string;
import config, itemdb, monitor, onedrive, selective, sync, util;
import std.net.curl: CurlException;
import core.stdc.signal;
import std.traits;
static import log;

OneDriveApi oneDrive;
ItemDatabase itemDb;

const int EXIT_UNAUTHORIZED = 3;

enum MONITOR_LOG_SILENT = 2;
enum MONITOR_LOG_QUIET  = 1;
enum LOG_NORMAL = 0;

int main(string[] args)
{
	// Disable buffering on stdout
	stdout.setvbuf(0, _IONBF);
	
	// configuration directory
	string confdirOption;

	try {
		// print the version and exit
		bool printVersion = false;
		auto opt = getopt(
			args,
			std.getopt.config.passThrough,
			std.getopt.config.bundling,
			std.getopt.config.caseSensitive,
			"confdir", "Set the directory used to store the configuration files", &confdirOption,
			"verbose|v+", "Print more details, useful for debugging (repeat for extra debugging)", &log.verbose,
			"version", "Print the version and exit", &printVersion
		);
		if (opt.helpWanted) {
			args ~= "--help";
		}
		if (printVersion) {
			std.stdio.write("onedrive ", import("version"));
			return EXIT_SUCCESS;
		}
	} catch (GetOptException e) {
		log.error(e.msg);
		log.error("Try 'onedrive -h' for more information");
		return EXIT_FAILURE;
	} catch (Exception e) {
		// error
		log.error(e.msg);
		log.error("Try 'onedrive -h' for more information");
		return EXIT_FAILURE;
	}
	
	// load configuration file if available
	auto cfg = new config.Config(confdirOption);
	if (!cfg.initialize()) {
		// There was an error loading the configuration
		// Error message already printed
		return EXIT_FAILURE;
	}
	// update configuration from command line args
	cfg.update_from_args(args);

	// dry-run notification
	if (cfg.getValueBool("dry_run")) {
		log.log("DRY-RUN Configured. Output below shows what 'would' have occurred.");
	}
	
	// Are we able to reach the OneDrive Service
	bool online = false;

	// dry-run database setup
	if (cfg.getValueBool("dry_run")) {
		// Make a copy of the original items.sqlite3 for use as the dry run copy if it exists
		if (exists(cfg.databaseFilePath)) {
			// copy the file
			log.vdebug("Copying items.sqlite3 to items-dryrun.sqlite3 to use for dry run operations");
			copy(cfg.databaseFilePath,cfg.databaseFilePathDryRun);
		}
	}
	
	// sync_dir environment handling to handle ~ expansion properly
	string syncDir;
	if ((environment.get("SHELL") == "") && (environment.get("USER") == "")){
		log.vdebug("sync_dir: No SHELL or USER environment variable configuration detected");
		// No shell or user set, so expandTilde() will fail - usually headless system running under init.d / systemd or potentially Docker
		// Does the 'currently configured' sync_dir include a ~
		if (canFind(cfg.getValueString("sync_dir"), "~")) {
			// A ~ was found
			log.vdebug("sync_dir: A '~' was found in sync_dir, using the calculated 'homePath' to replace '~'");
			syncDir = cfg.homePath ~ strip(cfg.getValueString("sync_dir"), "~");
		} else {
			// No ~ found in sync_dir, use as is
			log.vdebug("sync_dir: Getting syncDir from config value sync_dir");
			syncDir = cfg.getValueString("sync_dir");
		}
	} else {
		// A shell and user is set, expand any ~ as this will be expanded correctly if present
		log.vdebug("sync_dir: Getting syncDir from config value sync_dir");
		if (canFind(cfg.getValueString("sync_dir"), "~")) {
			log.vdebug("sync_dir: A '~' was found in configured sync_dir, automatically expanding as SHELL and USER environment variable is set");
			syncDir = expandTilde(cfg.getValueString("sync_dir"));
		} else {
			syncDir = cfg.getValueString("sync_dir");
		}
	}
	
	// vdebug syncDir as set and calculated
	log.vdebug("syncDir: ", syncDir);
	
	// Configure logging if enabled
	if (cfg.getValueBool("enable_logging")){
		// Read in a user defined log directory or use the default
		string logDir = cfg.getValueString("log_dir");
		log.vlog("Using logfile dir: ", logDir);
		log.init(logDir);
	}

	// Configure whether notifications are used
	log.setNotifications(cfg.getValueBool("monitor") && !cfg.getValueBool("disable_notifications"));
	
	// upgrades
	if (exists(cfg.configDirName ~ "/items.db")) {
		if (!cfg.getValueBool("dry_run")) {
			safeRemove(cfg.configDirName ~ "/items.db");
		}
		log.logAndNotify("Database schema changed, resync needed");
		cfg.setValueBool("resync", true);
	}

	if (cfg.getValueBool("resync") || cfg.getValueBool("logout")) {
		log.vlog("Deleting the saved status ...");
		if (!cfg.getValueBool("dry_run")) {
			safeRemove(cfg.databaseFilePath);
			safeRemove(cfg.deltaLinkFilePath);
			safeRemove(cfg.uploadStateFilePath);
		}
		if (cfg.getValueBool("logout")) {
			if (!cfg.getValueBool("dry_run")) {
				safeRemove(cfg.refreshTokenFilePath);
			}
		}
	}

	// Display current application configuration, no application initialisation
	if (cfg.getValueBool("display_config")){
		string userConfigFilePath = cfg.configDirName ~ "/config";
		string userSyncList = cfg.configDirName ~ "/sync_list";
		string businessSharedFolderFile = cfg.configDirName ~ "/business_shared_folders";
		
		// Display application version
		std.stdio.write("onedrive version                    = ", import("version"));
		// Display all of the pertinent configuration options
		writeln("Config path                         = ", cfg.configDirName);
		
		// Does a config file exist or are we using application defaults
		if (exists(userConfigFilePath)){
			writeln("Config file found in config path    = true");
		} else {
			writeln("Config file found in config path    = false");
		}
		
		// Config Options
		writeln("Config option 'check_nosync'        = ", cfg.getValueBool("check_nosync"));
		writeln("Config option 'sync_dir'            = ", syncDir);
		writeln("Config option 'skip_dir'            = ", cfg.getValueString("skip_dir"));
		writeln("Config option 'skip_file'           = ", cfg.getValueString("skip_file"));
		writeln("Config option 'skip_dotfiles'       = ", cfg.getValueBool("skip_dotfiles"));
		writeln("Config option 'skip_symlinks'       = ", cfg.getValueBool("skip_symlinks"));
		writeln("Config option 'monitor_interval'    = ", cfg.getValueLong("monitor_interval"));
		writeln("Config option 'min_notify_changes'  = ", cfg.getValueLong("min_notify_changes"));
		writeln("Config option 'log_dir'             = ", cfg.getValueString("log_dir"));
		
		// Is config option drive_id configured?
		if (cfg.getValueString("drive_id") != ""){
			writeln("Config option 'drive_id'            = ", cfg.getValueString("drive_id"));
		}
		
		// Is sync_list configured?
		if (exists(userSyncList)){
			writeln("Config option 'sync_root_files'     = ", cfg.getValueBool("sync_root_files"));
			writeln("Selective sync configured           = true");
			writeln("sync_list contents:");
			// Output the sync_list contents
			auto syncListFile = File(userSyncList);
			auto range = syncListFile.byLine();
			foreach (line; range)
			{
				writeln(line);
			}
		} else {
			writeln("Config option 'sync_root_files'     = ", cfg.getValueBool("sync_root_files"));
			writeln("Selective sync configured           = false");
		}
		
		// Is business_shared_folders configured
		if (exists(businessSharedFolderFile)){
			writeln("Selective Business Shared Folders configured = true");
			writeln("business_shared_folders contents:");
			// Output the business_shared_folders contents
			auto businessSharedFolderFileList = File(businessSharedFolderFile);
			auto range = businessSharedFolderFileList.byLine();
			foreach (line; range)
			{
				writeln(line);
			}
		} else {
			writeln("Selective Business Shared Folders configured = false");
		}
		// Exit
		return EXIT_SUCCESS;
	}
	
	if (cfg.getValueBool("force_http_11")) {
		log.log("NOTE: The use of --force-http-1.1 is depreciated");
	}
	
	log.vlog("Initializing the OneDrive API ...");
	try {
		online = testNetwork();
	} catch (CurlException e) {
		// No network connection to OneDrive Service
		log.error("Cannot connect to Microsoft OneDrive Service");
		log.error("Reason: ", e.msg);
		if (!cfg.getValueBool("monitor")) {
			return EXIT_FAILURE;
		}
	}

	// Initialize OneDrive, check for authorization
	oneDrive = new OneDriveApi(cfg);
	oneDrive.printAccessToken = cfg.getValueBool("print_token");
	if (!oneDrive.init()) {
		log.error("Could not initialize the OneDrive API");
		// workaround for segfault in std.net.curl.Curl.shutdown() on exit
		oneDrive.http.shutdown();
		return EXIT_UNAUTHORIZED;
	}
	
	// if --synchronize or --monitor not passed in, exit & display help
	auto performSyncOK = false;
	
	if (cfg.getValueBool("synchronize") || cfg.getValueBool("monitor")) {
		performSyncOK = true;
	}
	
	// create-directory, remove-directory, source-directory, destination-directory 
	// are activities that dont perform a sync no error message for these items either
<<<<<<< HEAD
	if (((cfg.getValueString("create_directory") != "") || (cfg.getValueString("remove_directory") != "")) || ((cfg.getValueString("source_directory") != "") && (cfg.getValueString("destination_directory") != "")) || (cfg.getValueString("get_o365_drive_id") != "") || cfg.getValueBool("display_sync_status") || cfg.getValueBool("list_business_shared_folders")) {
=======
	if (((cfg.getValueString("create_directory") != "") || (cfg.getValueString("remove_directory") != "")) || ((cfg.getValueString("source_directory") != "") && (cfg.getValueString("destination_directory") != "")) || (cfg.getValueString("get_file_link") != "") || (cfg.getValueString("get_o365_drive_id") != "") || cfg.getValueBool("display_sync_status")) {
>>>>>>> 4e97f881
		performSyncOK = true;
	}
	
	if (!performSyncOK) {
		writeln("\n--synchronize or --monitor missing from your command options or use --help for further assistance\n");
		writeln("No OneDrive sync will be performed without either of these two arguments being present\n");
		oneDrive.http.shutdown();
		return EXIT_FAILURE;
	}
	
	// if --synchronize && --monitor passed in, exit & display help as these conflict with each other
	if (cfg.getValueBool("synchronize") && cfg.getValueBool("monitor")) {
		writeln("\nERROR: --synchronize and --monitor cannot be used together\n");
		writeln("Refer to --help to determine which command option you should use.\n");
		oneDrive.http.shutdown();
		return EXIT_FAILURE;
	}
	
	// Initialize the item database
	log.vlog("Opening the item database ...");
	if (!cfg.getValueBool("dry_run")) {
		// Load the items.sqlite3 file as the database
		log.vdebug("Using database file: ", cfg.databaseFilePath);
		itemDb = new ItemDatabase(cfg.databaseFilePath);
	} else {
		// Load the items-dryrun.sqlite3 file as the database
		log.vdebug("Using database file: ", cfg.databaseFilePathDryRun);
		itemDb = new ItemDatabase(cfg.databaseFilePathDryRun);
	}
	
	log.vlog("All operations will be performed in: ", syncDir);
	if (!exists(syncDir)) {
		log.vdebug("syncDir: Configured syncDir is missing. Creating: ", syncDir);
		try {
			// Attempt to create the sync dir we have been configured with
			mkdirRecurse(syncDir);
		} catch (std.file.FileException e) {
			// Creating the sync directory failed
			log.error("ERROR: Unable to create local OneDrive syncDir - ", e.msg);
			oneDrive.http.shutdown();
			return EXIT_FAILURE;
		}
	}
	chdir(syncDir);
	
	// Configure selective sync by parsing and getting a regex for skip_file config component
	auto selectiveSync = new SelectiveSync();
	
	// load sync_list if it exists
	if (exists(cfg.syncListFilePath)){
		log.vdebug("Loading user configured sync_list file ...");
		// list what will be synced
		auto syncListFile = File(cfg.syncListFilePath);
		auto range = syncListFile.byLine();
		foreach (line; range)
		{
			log.vdebug("sync_list: ", line);
		}
	}
	selectiveSync.load(cfg.syncListFilePath);
	
	// load business_shared_folders if it exists
	if (exists(cfg.businessSharedFolderFilePath)){
		log.vdebug("Loading user configured business_shared_folders file ...");
		// list what will be synced
		auto businessSharedFolderFile = File(cfg.businessSharedFolderFilePath);
		auto range = businessSharedFolderFile.byLine();
		foreach (line; range)
		{
			log.vdebug("business_shared_folders: ", line);
		}
	}
	selectiveSync.loadSharedFolders(cfg.businessSharedFolderFilePath);
	
	// Configure skip_dir & skip_file from config entries
	log.vdebug("Configuring skip_dir ...");
	log.vdebug("skip_dir: ", cfg.getValueString("skip_dir"));
	selectiveSync.setDirMask(cfg.getValueString("skip_dir"));
	log.vdebug("Configuring skip_file ...");
	// Validate skip_file to ensure that this does not contain an invalid configuration
	// Do not use a skip_file entry of .* as this will prevent correct searching of local changes to process.
	foreach(entry; cfg.getValueString("skip_file").split("|")){
		if (entry == ".*") {
			// invalid entry element detected
			log.logAndNotify("ERROR: Invalid skip_file entry '.*' detected");
			return EXIT_FAILURE;
		}
	}
	
	// valid entry
	log.vdebug("skip_file: ", cfg.getValueString("skip_file"));
	selectiveSync.setFileMask(cfg.getValueString("skip_file"));
		
	// Initialize the sync engine
	if (cfg.getValueString("get_file_link") == "") {
		// Print out that we are initializing the engine only if we are not grabbing the file link
		log.logAndNotify("Initializing the Synchronization Engine ...");
	}
	auto sync = new SyncEngine(cfg, oneDrive, itemDb, selectiveSync);
	
	try {
		if (!initSyncEngine(sync)) {
			oneDrive.http.shutdown();
			return EXIT_FAILURE;
		}
	} catch (CurlException e) {
		if (!cfg.getValueBool("monitor")) {
			log.log("\nNo internet connection.");
			oneDrive.http.shutdown();
			return EXIT_FAILURE;
		}
	}

	// We should only set noRemoteDelete in an upload-only scenario
	if ((cfg.getValueBool("upload_only"))&&(cfg.getValueBool("no_remote_delete"))) sync.setNoRemoteDelete();
	
	// Do we configure to disable the upload validation routine
	if (cfg.getValueBool("disable_upload_validation")) sync.setDisableUploadValidation();
	
	// Do we need to validate the syncDir to check for the presence of a '.nosync' file
	if (cfg.getValueBool("check_nomount")) {
		// we were asked to check the mounts
		if (exists(syncDir ~ "/.nosync")) {
			log.logAndNotify("ERROR: .nosync file found. Aborting synchronization process to safeguard data.");
			oneDrive.http.shutdown();
			return EXIT_FAILURE;
		}
	}
	
	// Do we need to create or remove a directory?
	if ((cfg.getValueString("create_directory") != "") || (cfg.getValueString("remove_directory") != "")) {
	
		if (cfg.getValueString("create_directory") != "") {
			// create a directory on OneDrive
			sync.createDirectoryNoSync(cfg.getValueString("create_directory"));
		}
	
		if (cfg.getValueString("remove_directory") != "") {
			// remove a directory on OneDrive
			sync.deleteDirectoryNoSync(cfg.getValueString("remove_directory"));
		}
	}
	
	// Are we renaming or moving a directory?
	if ((cfg.getValueString("source_directory") != "") && (cfg.getValueString("destination_directory") != "")) {
		// We are renaming or moving a directory
		sync.renameDirectoryNoSync(cfg.getValueString("source_directory"), cfg.getValueString("destination_directory"));
	}
	
	// Are we obtaining the Office 365 Drive ID for a given Office 365 SharePoint Shared Library?
<<<<<<< HEAD
	if (cfg.getValueString("get_o365_drive_id") != ""){
		// Query for Office365 SharePoint Libraries
=======
	if (cfg.getValueString("get_o365_drive_id") != "") {
>>>>>>> 4e97f881
		sync.querySiteCollectionForDriveID(cfg.getValueString("get_o365_drive_id"));
		// Exit, no sync
		oneDrive.http.shutdown();
		destroy(itemDb);
		return EXIT_SUCCESS;
	}
	
	// Are we listing OneDrive Business Shared Folders
	if (cfg.getValueBool("list_business_shared_folders")){
		// Is this a business account type?
		if (sync.getAccountType() == "business"){
			// List OneDrive Business Shared Folders
			sync.listOneDriveBusinessSharedFolders();
		} else {
			log.error("ERROR: Unsupported account type for listing OneDrive Business Shared Folders");
		}
		// Exit, no sync
		oneDrive.http.shutdown();
		destroy(itemDb);
		return EXIT_SUCCESS;
	}
	
	// Are we going to sync OneDrive Business Shared Folders
	if (cfg.getValueBool("sync_business_shared_folders")){
		// Is this a business account type?
		if (sync.getAccountType() == "business"){
			// Configure flag to sync business folders
			sync.setSyncBusinessFolders();
		} else {
			log.error("ERROR: Unsupported account type for syncing OneDrive Business Shared Folders");
		}
	}
	
	// Are we obtaining the URL path for a synced file?
	if (cfg.getValueString("get_file_link") != "") {
		sync.queryOneDriveForFileURL(cfg.getValueString("get_file_link"), syncDir);
	}
	
	// Are we displaying the sync status of the client?
	if (cfg.getValueBool("display_sync_status")) {
		string remotePath = "/";
		string localPath = ".";
		
		// Are we doing a single directory check?
		if (cfg.getValueString("single_directory") != ""){
			// Need two different path strings here
			remotePath = cfg.getValueString("single_directory");
			localPath = cfg.getValueString("single_directory");
		}
		sync.queryDriveForChanges(remotePath);
	}
	
	// Are we performing a sync, resync or monitor operation?
	if ((cfg.getValueBool("synchronize")) || (cfg.getValueBool("resync")) || (cfg.getValueBool("monitor"))) {

		if ((cfg.getValueBool("synchronize")) || (cfg.getValueBool("resync"))) {
			if (online) {
				// Check user entry for local path - the above chdir means we are already in ~/OneDrive/ thus singleDirectory is local to this path
				if (cfg.getValueString("single_directory") != ""){
					// Does the directory we want to sync actually exist?
					if (!exists(cfg.getValueString("single_directory"))){
						// the requested directory does not exist .. 
						log.vlog("WARNING: The requested local directory does not exist. Please check ~/OneDrive/ for requested path");
					}
				}
						
				performSync(sync, cfg.getValueString("single_directory"), cfg.getValueBool("download_only"), cfg.getValueBool("local_first"), cfg.getValueBool("upload_only"), LOG_NORMAL, true);
			}
		}
			
		if (cfg.getValueBool("monitor")) {
			log.logAndNotify("Initializing monitor ...");
			log.log("OneDrive monitor interval (seconds): ", cfg.getValueLong("monitor_interval"));
			Monitor m = new Monitor(selectiveSync);
			m.onDirCreated = delegate(string path) {
				log.vlog("[M] Directory created: ", path);
				try {
					sync.scanForDifferences(path);
				} catch (CurlException e) {
					log.vlog("Offline, cannot create remote dir!");
				} catch(Exception e) {
					log.logAndNotify("Cannot create remote directory: ", e.msg);
				}
			};
			m.onFileChanged = delegate(string path) {
				log.vlog("[M] File changed: ", path);
				try {
					sync.scanForDifferences(path);
				} catch (CurlException e) {
					log.vlog("Offline, cannot upload changed item!");
				} catch(Exception e) {
					log.logAndNotify("Cannot upload file changes/creation: ", e.msg);
				}
			};
			m.onDelete = delegate(string path) {
				log.vlog("[M] Item deleted: ", path);
				try {
					sync.deleteByPath(path);
				} catch (CurlException e) {
					log.vlog("Offline, cannot delete item!");
				} catch(SyncException e) {
					if (e.msg == "The item to delete is not in the local database") {
						log.vlog("Item cannot be deleted because not found in database");
					} else {
						log.logAndNotify("Cannot delete remote item: ", e.msg);
					}
				} catch(Exception e) {
					log.logAndNotify("Cannot delete remote item: ", e.msg);
				}
			};
			m.onMove = delegate(string from, string to) {
				log.vlog("[M] Item moved: ", from, " -> ", to);
				try {
					sync.uploadMoveItem(from, to);
				} catch (CurlException e) {
					log.vlog("Offline, cannot move item!");
				} catch(Exception e) {
					log.logAndNotify("Cannot move item:, ", e.msg);
				}
			};
			signal(SIGINT, &exitHandler);
			signal(SIGTERM, &exitHandler);

			// initialise the monitor class
			if (!cfg.getValueBool("download_only")) m.init(cfg, cfg.getValueLong("verbose") > 0, cfg.getValueBool("skip_symlinks"), cfg.getValueBool("check_nosync"));
			// monitor loop
			immutable auto checkInterval = dur!"seconds"(cfg.getValueLong("monitor_interval"));
			immutable auto logInterval = cfg.getValueLong("monitor_log_frequency");
			immutable auto fullScanFrequency = cfg.getValueLong("monitor_fullscan_frequency");
			auto lastCheckTime = MonoTime.currTime();
			auto logMonitorCounter = 0;
			auto fullScanCounter = 0;
			bool fullScanRequired = true;
			while (true) {
				if (!cfg.getValueBool("download_only")) m.update(online);
				auto currTime = MonoTime.currTime();
				if (currTime - lastCheckTime > checkInterval) {
					// log monitor output suppression
					logMonitorCounter += 1;
					if (logMonitorCounter > logInterval) 
						logMonitorCounter = 1;
					
					// full scan of sync_dir
					fullScanCounter += 1;
					if (fullScanCounter > fullScanFrequency){
						fullScanCounter = 1;
						fullScanRequired = true;
					}
					
					// log.logAndNotify("DEBUG trying to create checkpoint");
					// auto res = itemdb.db_checkpoint();
					// log.logAndNotify("Checkpoint return: ", res);
					// itemdb.dump_open_statements();
					
					try {
						if (!initSyncEngine(sync)) {
							oneDrive.http.shutdown();
							return EXIT_FAILURE;
						}
						try {
							performSync(sync, cfg.getValueString("single_directory"), cfg.getValueBool("download_only"), cfg.getValueBool("local_first"), cfg.getValueBool("upload_only"), (logMonitorCounter == logInterval ? MONITOR_LOG_QUIET : MONITOR_LOG_SILENT), fullScanRequired);
							if (!cfg.getValueBool("download_only")) {
								// discard all events that may have been generated by the sync
								m.update(false);
							}
						} catch (CurlException e) {
							// we already tried three times in the performSync routine
							// if we still have problems, then the sync handle might have
							// gone stale and we need to re-initialize the sync engine
							log.log("Persistent connection errors, reinitializing connection");
							sync.reset();
						}
					} catch (CurlException e) {
						log.log("Cannot initialize connection to OneDrive");
					}
					// performSync complete, set lastCheckTime to current time
					fullScanRequired = false;
					lastCheckTime = MonoTime.currTime();
					GC.collect();
				} 
				Thread.sleep(dur!"msecs"(500));
			}
		}
	}

	// Workaround for segfault in std.net.curl.Curl.shutdown() on exit
	oneDrive.http.shutdown();
	
	// Make sure the .wal file is incorporated into the main db before we exit
	destroy(itemDb);
	
	// --dry-run temp database cleanup
	if (cfg.getValueBool("dry_run")) {
		if (exists(cfg.databaseFilePathDryRun)) {
			// remove the file
			log.vdebug("Removing items-dryrun.sqlite3 as dry run operations complete");
			safeRemove(cfg.databaseFilePathDryRun);	
		}
	}
	
	return EXIT_SUCCESS;
}

bool initSyncEngine(SyncEngine sync)
{
	try {
		sync.init();
	} catch (OneDriveException e) {
		if (e.httpStatusCode == 400 || e.httpStatusCode == 401) {
			// Authorization is invalid
			log.log("\nAuthorization token invalid, use --logout to authorize the client again\n");
			return false;
		}
		if (e.httpStatusCode >= 500) {
			// There was a HTTP 5xx Server Side Error, message already printed
			return false;
		}
	}
	return true;
}

// try to synchronize the folder three times
void performSync(SyncEngine sync, string singleDirectory, bool downloadOnly, bool localFirst, bool uploadOnly, long logLevel, bool fullScanRequired)
{
	int count;
	string remotePath = "/";
    string localPath = ".";
	
	// Are we doing a single directory sync?
	if (singleDirectory != ""){
		// Need two different path strings here
		remotePath = singleDirectory;
		localPath = singleDirectory;
		// Set flag for scope debug output handling
		sync.setSingleDirectoryScope();
	}
	
	// Due to Microsoft Sharepoint 'enrichment' of files, we try to download the Microsoft modified file automatically
	// Set flag if we are in upload only state to handle this differently
	// See: https://github.com/OneDrive/onedrive-api-docs/issues/935 for further details   
	if (uploadOnly) sync.setUploadOnly();
	
	do {
		try {
			if (singleDirectory != ""){
				// we were requested to sync a single directory
				log.vlog("Syncing changes from this selected path: ", singleDirectory);
				if (uploadOnly){
					// Upload Only of selected single directory
					if (logLevel < MONITOR_LOG_QUIET) log.log("Syncing changes from selected local path only - NOT syncing data changes from OneDrive ...");
					sync.scanForDifferences(localPath);
				} else {
					// No upload only
					if (localFirst) {
						// Local First
						if (logLevel < MONITOR_LOG_QUIET) log.log("Syncing changes from selected local path first before downloading changes from OneDrive ...");
						sync.scanForDifferences(localPath);
						sync.applyDifferencesSingleDirectory(remotePath);
					} else {
						// OneDrive First
						if (logLevel < MONITOR_LOG_QUIET) log.log("Syncing changes from selected OneDrive path ...");
						sync.applyDifferencesSingleDirectory(remotePath);
						// is this a download only request?
						if (!downloadOnly) {
							// process local changes
							sync.scanForDifferences(localPath);
							// ensure that the current remote state is updated locally
							sync.applyDifferencesSingleDirectory(remotePath);
						}
					}
				}
			} else {
				// no single directory sync
				if (uploadOnly){
					// Upload Only of entire sync_dir
					if (logLevel < MONITOR_LOG_QUIET) log.log("Syncing changes from local path only - NOT syncing data changes from OneDrive ...");
					sync.scanForDifferences(localPath);
				} else {
					// No upload only
					if (localFirst) {
						// sync local files first before downloading from OneDrive
						if (logLevel < MONITOR_LOG_QUIET) log.log("Syncing changes from local path first before downloading changes from OneDrive ...");
						sync.scanForDifferences(localPath);
						sync.applyDifferences();
					} else {
						// sync from OneDrive first before uploading files to OneDrive
						if (logLevel < MONITOR_LOG_SILENT) log.log("Syncing changes from OneDrive ...");
						sync.applyDifferences();
						// Is a full scan of the entire sync_dir required?
						if (fullScanRequired) {
							// is this a download only request?						
							if (!downloadOnly) {
								// process local changes walking the entire path checking for changes
								// in monitor mode all local changes are captured via inotify
								// thus scanning every 'monitor_interval' (default 45 seconds) for local changes is excessive and not required
								sync.scanForDifferences(localPath);
								// ensure that the current remote state is updated locally
								sync.applyDifferences();
							}
						}
					}
				}
			}
			count = -1;
		} catch (Exception e) {
			if (++count == 3) {
				log.log("Giving up on sync after three attempts: ", e.msg);
				throw e;
			} else 
				log.log("Retry sync count: ", count, ": ", e.msg);
		}
	} while (count != -1);
}

// getting around the @nogc problem
// https://p0nce.github.io/d-idioms/#Bypassing-@nogc
auto assumeNoGC(T) (T t) if (isFunctionPointer!T || isDelegate!T)
{
	enum attrs = functionAttributes!T | FunctionAttribute.nogc;
	return cast(SetFunctionAttributes!(T, functionLinkage!T, attrs)) t;
}

extern(C) nothrow @nogc @system void exitHandler(int value) {
	try {
		assumeNoGC ( () {
			log.log("Got termination signal, shutting down db connection");
			// make sure the .wal file is incorporated into the main db
			destroy(itemDb);
			// workaround for segfault in std.net.curl.Curl.shutdown() on exit
			oneDrive.http.shutdown();
		})();
	} catch(Exception e) {}
	exit(0);
}
<|MERGE_RESOLUTION|>--- conflicted
+++ resolved
@@ -249,11 +249,7 @@
 	
 	// create-directory, remove-directory, source-directory, destination-directory 
 	// are activities that dont perform a sync no error message for these items either
-<<<<<<< HEAD
-	if (((cfg.getValueString("create_directory") != "") || (cfg.getValueString("remove_directory") != "")) || ((cfg.getValueString("source_directory") != "") && (cfg.getValueString("destination_directory") != "")) || (cfg.getValueString("get_o365_drive_id") != "") || cfg.getValueBool("display_sync_status") || cfg.getValueBool("list_business_shared_folders")) {
-=======
-	if (((cfg.getValueString("create_directory") != "") || (cfg.getValueString("remove_directory") != "")) || ((cfg.getValueString("source_directory") != "") && (cfg.getValueString("destination_directory") != "")) || (cfg.getValueString("get_file_link") != "") || (cfg.getValueString("get_o365_drive_id") != "") || cfg.getValueBool("display_sync_status")) {
->>>>>>> 4e97f881
+	if (((cfg.getValueString("create_directory") != "") || (cfg.getValueString("remove_directory") != "")) || ((cfg.getValueString("source_directory") != "") && (cfg.getValueString("destination_directory") != "")) || (cfg.getValueString("get_file_link") != "") || (cfg.getValueString("get_o365_drive_id") != "") || cfg.getValueBool("display_sync_status") || cfg.getValueBool("list_business_shared_folders")) {
 		performSyncOK = true;
 	}
 	
@@ -403,13 +399,8 @@
 		sync.renameDirectoryNoSync(cfg.getValueString("source_directory"), cfg.getValueString("destination_directory"));
 	}
 	
-	// Are we obtaining the Office 365 Drive ID for a given Office 365 SharePoint Shared Library?
-<<<<<<< HEAD
-	if (cfg.getValueString("get_o365_drive_id") != ""){
-		// Query for Office365 SharePoint Libraries
-=======
+	// Are we obtaining the Office 365 Drive ID for a given Office 365 SharePoint Shared Library?	
 	if (cfg.getValueString("get_o365_drive_id") != "") {
->>>>>>> 4e97f881
 		sync.querySiteCollectionForDriveID(cfg.getValueString("get_o365_drive_id"));
 		// Exit, no sync
 		oneDrive.http.shutdown();
@@ -417,8 +408,17 @@
 		return EXIT_SUCCESS;
 	}
 	
+	// Are we obtaining the URL path for a synced file?
+	if (cfg.getValueString("get_file_link") != "") {
+		sync.queryOneDriveForFileURL(cfg.getValueString("get_file_link"), syncDir);
+		// Exit, no sync
+		oneDrive.http.shutdown();
+		destroy(itemDb);
+		return EXIT_SUCCESS;
+	}
+	
 	// Are we listing OneDrive Business Shared Folders
-	if (cfg.getValueBool("list_business_shared_folders")){
+	if (cfg.getValueBool("list_business_shared_folders")) {
 		// Is this a business account type?
 		if (sync.getAccountType() == "business"){
 			// List OneDrive Business Shared Folders
@@ -433,7 +433,7 @@
 	}
 	
 	// Are we going to sync OneDrive Business Shared Folders
-	if (cfg.getValueBool("sync_business_shared_folders")){
+	if (cfg.getValueBool("sync_business_shared_folders")) {
 		// Is this a business account type?
 		if (sync.getAccountType() == "business"){
 			// Configure flag to sync business folders
@@ -441,11 +441,6 @@
 		} else {
 			log.error("ERROR: Unsupported account type for syncing OneDrive Business Shared Folders");
 		}
-	}
-	
-	// Are we obtaining the URL path for a synced file?
-	if (cfg.getValueString("get_file_link") != "") {
-		sync.queryOneDriveForFileURL(cfg.getValueString("get_file_link"), syncDir);
 	}
 	
 	// Are we displaying the sync status of the client?
@@ -468,9 +463,9 @@
 		if ((cfg.getValueBool("synchronize")) || (cfg.getValueBool("resync"))) {
 			if (online) {
 				// Check user entry for local path - the above chdir means we are already in ~/OneDrive/ thus singleDirectory is local to this path
-				if (cfg.getValueString("single_directory") != ""){
+				if (cfg.getValueString("single_directory") != "") {
 					// Does the directory we want to sync actually exist?
-					if (!exists(cfg.getValueString("single_directory"))){
+					if (!exists(cfg.getValueString("single_directory"))) {
 						// the requested directory does not exist .. 
 						log.vlog("WARNING: The requested local directory does not exist. Please check ~/OneDrive/ for requested path");
 					}
