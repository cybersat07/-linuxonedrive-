--- conflicted
+++ resolved
@@ -270,11 +270,7 @@
 	if (cfg.getValueBool("dry_run")) {
 		log.log("DRY-RUN Configured. Output below shows what 'would' have occurred.");
 	}
-<<<<<<< HEAD
-	
-=======
-
->>>>>>> eb04ad5f
+	
 	// Are we able to reach the OneDrive Service
 	bool online = false;
 
@@ -404,7 +400,6 @@
 			writeln("Selective sync configured           = false");
 		}
 		
-<<<<<<< HEAD
 		// Is business_shared_folders configured
 		if (exists(businessSharedFolderFile)){
 			writeln("Selective Business Shared Folders configured = true");
@@ -419,10 +414,8 @@
 		} else {
 			writeln("Selective Business Shared Folders configured = false");
 		}
+		
 		// Exit
-=======
-		// exit
->>>>>>> eb04ad5f
 		return EXIT_SUCCESS;
 	}
 	
