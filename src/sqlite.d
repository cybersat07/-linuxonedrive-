module sqlite;
import std.stdio;
import etc.c.sqlite3;
import std.string: fromStringz, toStringz;

extern (C) immutable(char)* sqlite3_errstr(int); // missing from the std library

static this()
{
	if (sqlite3_libversion_number() < 3006019) {
		throw new SqliteException("sqlite 3.6.19 or newer is required");
	}
}

private string ifromStringz(const(char)* cstr)
{
	return fromStringz(cstr).dup;
}

class SqliteException: Exception
{
	@safe pure nothrow this(string msg, string file = __FILE__, size_t line = __LINE__, Throwable next = null)
    {
        super(msg, file, line, next);
    }

    @safe pure nothrow this(string msg, Throwable next, string file = __FILE__, size_t line = __LINE__)
    {
        super(msg, file, line, next);
    }
}

struct Database
{
	private sqlite3* pDb;

	this(const(char)[] filename)
	{
		open(filename);
	}

	~this()
	{
		close();
	}

	void open(const(char)[] filename)
	{
		// https://www.sqlite.org/c3ref/open.html
		int rc = sqlite3_open(toStringz(filename), &pDb);
		if (rc != SQLITE_OK) {
			close();
			throw new SqliteException(ifromStringz(sqlite3_errstr(rc)));
		}
		sqlite3_extended_result_codes(pDb, 1); // always use extended result codes
	}

	void exec(const(char)[] sql)
	{
		// https://www.sqlite.org/c3ref/exec.html
		int rc = sqlite3_exec(pDb, toStringz(sql), null, null, null);
		if (rc != SQLITE_OK) {
			throw new SqliteException(ifromStringz(sqlite3_errmsg(pDb)));
		}
	}

	int getVersion()
	{
		int userVersion;
		extern (C) int callback(void* user_version, int count, char** column_text, char** column_name) {
<<<<<<< HEAD
			import core.stdc.stdlib;
=======
			import core.stdc.stdlib: atoi;
>>>>>>> 9e971410
			*(cast(int*) user_version) = atoi(*column_text);
			return 0;
		}
		int rc = sqlite3_exec(pDb, "PRAGMA user_version", &callback, &userVersion, null);
		if (rc != SQLITE_OK) {
			throw new SqliteException(ifromStringz(sqlite3_errmsg(pDb)));
		}
		return userVersion;
	}

	void setVersion(int userVersion)
	{
		import std.conv: to;
		exec("PRAGMA user_version=" ~ to!string(userVersion));
	}

	Statement prepare(const(char)[] zSql)
	{
		Statement s;
		// https://www.sqlite.org/c3ref/prepare.html
		int rc = sqlite3_prepare_v2(pDb, zSql.ptr, cast(int) zSql.length, &s.pStmt, null);
		if (rc != SQLITE_OK) {
			throw new SqliteException(ifromStringz(sqlite3_errmsg(pDb)));
		}
		return s;
	}

	void close()
	{
		// https://www.sqlite.org/c3ref/close.html
		sqlite3_close_v2(pDb);
		pDb = null;
	}
}

struct Statement
{
	struct Result
	{
		private sqlite3_stmt* pStmt;
		private const(char)[][] row;

		private this(sqlite3_stmt* pStmt)
		{
			this.pStmt = pStmt;
			step(); // initialize the range
		}

		@property bool empty()
		{
			return row.length == 0;
		}

		@property auto front()
		{
			return row;
		}

		alias step popFront;

		void step()
		{
			// https://www.sqlite.org/c3ref/step.html
			int rc = sqlite3_step(pStmt);
			if (rc == SQLITE_BUSY) {
				// Database is locked by another onedrive process
				writeln("The database is currently locked by another process - cannot sync");
				return;
			}
			if (rc == SQLITE_DONE) {
				row.length = 0;
			} else if (rc == SQLITE_ROW) {
				// https://www.sqlite.org/c3ref/data_count.html
				int count = sqlite3_data_count(pStmt);
				row = new const(char)[][count];
				foreach (int i, ref column; row) {
					// https://www.sqlite.org/c3ref/column_blob.html
					column = fromStringz(sqlite3_column_text(pStmt, i));
				}
			} else {
				throw new SqliteException(ifromStringz(sqlite3_errmsg(sqlite3_db_handle(pStmt))));
			}
		}
	}

	private sqlite3_stmt* pStmt;

	~this()
	{
		// https://www.sqlite.org/c3ref/finalize.html
		sqlite3_finalize(pStmt);
	}

	void bind(int index, const(char)[] value)
	{
		reset();
		// https://www.sqlite.org/c3ref/bind_blob.html
		int rc = sqlite3_bind_text(pStmt, index, value.ptr, cast(int) value.length, SQLITE_STATIC);
		if (rc != SQLITE_OK) {
			throw new SqliteException(ifromStringz(sqlite3_errmsg(sqlite3_db_handle(pStmt))));
		}
	}

	Result exec()
	{
		reset();
		return Result(pStmt);
	}

	private void reset()
	{
		// https://www.sqlite.org/c3ref/reset.html
		int rc = sqlite3_reset(pStmt);
		if (rc != SQLITE_OK) {
			throw new SqliteException(ifromStringz(sqlite3_errmsg(sqlite3_db_handle(pStmt))));
		}
	}
}

unittest
{
	auto db = Database(":memory:");
	db.exec("CREATE TABLE test(
		id    TEXT PRIMARY KEY,
		value TEXT
	)");

	assert(db.getVersion() == 0);
	db.setVersion(1);
	assert(db.getVersion() == 1);

	auto s = db.prepare("INSERT INTO test VALUES (?, ?)");
	s.bind(1, "key1");
	s.bind(2, "value");
	s.exec();
	s.bind(1, "key2");
	s.bind(2, null);
	s.exec();

	s = db.prepare("SELECT * FROM test ORDER BY id ASC");
	auto r = s.exec();
	assert(r.front[0] == "key1");
	r.popFront();
	assert(r.front[1] == null);
	r.popFront();
	assert(r.empty);
}<|MERGE_RESOLUTION|>--- conflicted
+++ resolved
@@ -68,11 +68,7 @@
 	{
 		int userVersion;
 		extern (C) int callback(void* user_version, int count, char** column_text, char** column_name) {
-<<<<<<< HEAD
-			import core.stdc.stdlib;
-=======
 			import core.stdc.stdlib: atoi;
->>>>>>> 9e971410
 			*(cast(int*) user_version) = atoi(*column_text);
 			return 0;
 		}
