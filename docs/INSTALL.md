--- conflicted
+++ resolved
@@ -14,11 +14,7 @@
 Distribution packages may be of an older release when compared to the latest release that is [available](https://github.com/abraunegg/onedrive/releases). If a package is out of date, please contact the package maintainer for resolution.
 
 #### Important information for Ubuntu users:
-<<<<<<< HEAD
-Whilst there are [onedrive](https://packages.ubuntu.com/search?keywords=onedrive&searchon=names&suite=all&section=all) packages available for Ubuntu, **DO NOT INSTALL 'onedrive' FROM THE AVAILABLE UBUNTU PACKAGES**. The packages are out of date and should not be used. Compile 'onedrive' from source for all Ubuntu platforms. If you are passionate about changing this situation, please become the Ubuntu Package Maintainer and keep the packages up-to-date by using the Debian packages as a base.
-=======
-Whilst there are [onedrive](https://packages.ubuntu.com/search?keywords=onedrive&searchon=names&suite=all&section=all) packages available for Ubuntu, **DO NOT INSTALL 'onedrive' FROM THE AVAILABLE UBUNTU PACKAGES**. The packages are out of date and should never be used. Compile from source for all Ubuntu platforms. If you are passionate about changing this, consider publishing the up-to-date release on a PPA. Instructions [here](https://itsfoss.com/ppa-guide/) (or become the package manager for onedrive!)
->>>>>>> 2d450a3a
+Whilst there are [onedrive](https://packages.ubuntu.com/search?keywords=onedrive&searchon=names&suite=all&section=all) packages available for Ubuntu, **DO NOT INSTALL 'onedrive' FROM THE AVAILABLE UBUNTU PACKAGES**. The packages are out of date and should not be used. Compile from source for all Ubuntu platforms. If you are passionate about changing this, consider publishing the up-to-date release on a PPA. Instructions [here](https://itsfoss.com/ppa-guide/) (or become the package manager for onedrive!)
 
 ## Build Requirements
 *   Build environment must have at least 1GB of memory & 1GB swap space
